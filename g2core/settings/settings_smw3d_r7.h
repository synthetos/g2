--- conflicted
+++ resolved
@@ -36,157 +36,143 @@
 
 // Machine configuration settings
 
-#define JUNCTION_INTEGRATION_TIME   0.75                    // cornering - between 0.10 and 2.00 (higher is faster)
-#define CHORDAL_TOLERANCE           0.01                    // chordal tolerance for arcs (in mm)
-
-#define SOFT_LIMIT_ENABLE           0                       // 0=off, 1=on
-#define HARD_LIMIT_ENABLE           0                       // 0=off, 1=on
-#define SAFETY_INTERLOCK_ENABLE     1                       // 0=off, 1=on
-
-<<<<<<< HEAD
+#define JUNCTION_INTEGRATION_TIME 0.75  // cornering - between 0.10 and 2.00 (higher is faster)
+#define CHORDAL_TOLERANCE 0.01          // chordal tolerance for arcs (in mm)
+
+#define SOFT_LIMIT_ENABLE 0        // 0=off, 1=on
+#define HARD_LIMIT_ENABLE 0        // 0=off, 1=on
+#define SAFETY_INTERLOCK_ENABLE 1  // 0=off, 1=on
+
 #define SPINDLE_ENABLE_OUTPUT_NUMBER 4
-#define SPINDLE_ENABLE_POLARITY      0                      // 1=active low, 0=active high
+#define SPINDLE_ENABLE_POLARITY 0  // 1=active low, 0=active high
 #define SPINDLE_DIRECTION_OUTPUT_NUMBER 5
-#define SPINDLE_DIR_POLARITY        1                       // 0=clockwise is low, 1=clockwise is high
-#define SPINDLE_PAUSE_ON_HOLD       true
-#define SPINDLE_SPINUP_DELAY        10.0
-#define SPINDLE_PWM_NUMBER          6
-#define SECONDARY_PWM_OUTPUT_NUMBER 0                       // disabled
-=======
-#define SPINDLE_ENABLE_OUTPUT_NUMBER    4
-#define SPINDLE_ENABLE_POLARITY         1                   // 0=active low, 1=active high
-#define SPINDLE_DIRECTION_OUTPUT_NUMBER 5
-#define SPINDLE_DIR_POLARITY            0                   // 0=clockwise is low, 1=clockwise is high
-#define SPINDLE_PAUSE_ON_HOLD           true
-#define SPINDLE_SPINUP_DELAY            1.0
-#define SPINDLE_PWM_NUMBER              6
-#define SECONDARY_PWM_OUTPUT_NUMBER     0                   // disabled
-#define SPINDLE_SPEED_CHANGE_PER_MS     4                   // 20k RPM in 5 seconds
->>>>>>> 42be903e
-
-#define COOLANT_MIST_POLARITY       0                       // 1=active low, 0=active high
-#define COOLANT_FLOOD_POLARITY      0                       // 1=active low, 0=active high
-#define COOLANT_PAUSE_ON_HOLD       false
-#define FLOOD_ENABLE_OUTPUT_NUMBER  9                       // disabled
-#define MIST_ENABLE_OUTPUT_NUMBER   7                       // disabled
-
-#define FEEDHOLD_Z_LIFT             -1                      // mm to lift Z on feedhold, or -1 to go to Z-max
+#define SPINDLE_DIR_POLARITY 0  // 0=clockwise is low, 1=clockwise is high
+#define SPINDLE_PAUSE_ON_HOLD true
+#define SPINDLE_SPINUP_DELAY 1.0
+#define SPINDLE_PWM_NUMBER 6
+#define SECONDARY_PWM_OUTPUT_NUMBER 0  // disabled
+
+#define COOLANT_MIST_POLARITY 0   // 1=active low, 0=active high
+#define COOLANT_FLOOD_POLARITY 0  // 1=active low, 0=active high
+#define COOLANT_PAUSE_ON_HOLD false
+#define FLOOD_ENABLE_OUTPUT_NUMBER 9  // disabled
+#define MIST_ENABLE_OUTPUT_NUMBER 7   // disabled
+
+#define FEEDHOLD_Z_LIFT -1  // mm to lift Z on feedhold, or -1 to go to Z-max
 
 // Communications and reporting settings
 
-#define USB_SERIAL_PORTS_EXPOSED	1                       // 1=single endpoint usb, 2=dual endpoint usb
-#define COMM_MODE                   JSON_MODE               // one of: TEXT_MODE, JSON_MODE
-#define XIO_ENABLE_FLOW_CONTROL FLOW_CONTROL_RTS            // FLOW_CONTROL_OFF, FLOW_CONTROL_RTS
-
-#define TEXT_VERBOSITY              TV_VERBOSE              // one of: TV_SILENT, TV_VERBOSE
-#define JSON_VERBOSITY              JV_MESSAGES             // one of: JV_SILENT, JV_FOOTER, JV_CONFIGS, JV_MESSAGES, JV_LINENUM, JV_VERBOSE
-#define QUEUE_REPORT_VERBOSITY      QR_OFF                  // one of: QR_OFF, QR_SINGLE, QR_TRIPLE
-
-#define STATUS_REPORT_VERBOSITY     SR_FILTERED             // one of: SR_OFF, SR_FILTERED, SR_VERBOSE
-
-#define STATUS_REPORT_MIN_MS        100                     // milliseconds - enforces a viable minimum
-#define STATUS_REPORT_INTERVAL_MS   250                     // milliseconds - set $SV=0 to disable
-
-//#define STATUS_REPORT_DEFAULTS "line","posx","posy","posz","posa","feed","vel","unit","coor","dist","admo","frmo","momo","stat"
-#define STATUS_REPORT_DEFAULTS "line","posx","posy","posz","feed","vel","momo","stat"
+#define USB_SERIAL_PORTS_EXPOSED 1                // 1=single endpoint usb, 2=dual endpoint usb
+#define COMM_MODE JSON_MODE                       // one of: TEXT_MODE, JSON_MODE
+#define XIO_ENABLE_FLOW_CONTROL FLOW_CONTROL_RTS  // FLOW_CONTROL_OFF, FLOW_CONTROL_RTS
+
+#define TEXT_VERBOSITY TV_VERBOSE      // one of: TV_SILENT, TV_VERBOSE
+#define JSON_VERBOSITY JV_MESSAGES     // one of: JV_SILENT, JV_FOOTER, JV_CONFIGS, JV_MESSAGES, JV_LINENUM, JV_VERBOSE
+#define QUEUE_REPORT_VERBOSITY QR_OFF  // one of: QR_OFF, QR_SINGLE, QR_TRIPLE
+
+#define STATUS_REPORT_VERBOSITY SR_FILTERED  // one of: SR_OFF, SR_FILTERED, SR_VERBOSE
+
+#define STATUS_REPORT_MIN_MS 100       // milliseconds - enforces a viable minimum
+#define STATUS_REPORT_INTERVAL_MS 250  // milliseconds - set $SV=0 to disable
+
+// #define STATUS_REPORT_DEFAULTS
+// "line","posx","posy","posz","posa","feed","vel","unit","coor","dist","admo","frmo","momo","stat"
+#define STATUS_REPORT_DEFAULTS "line", "posx", "posy", "posz", "feed", "vel", "momo", "stat"
 
 // Alternate SRs that report in drawable units
-//#define STATUS_REPORT_DEFAULTS "line","vel","mpox","mpoy","mpoz","mpoa","coor","ofsa","ofsx","ofsy","ofsz","dist","unit","stat","homz","homy","homx","momo"
-//#define STATUS_REPORT_DEFAULTS "_ts1","_cs1","_es1","_xs1","_fe1","line","posx","posy","posz","vel","stat"
+// #define STATUS_REPORT_DEFAULTS
+// "line","vel","mpox","mpoy","mpoz","mpoa","coor","ofsa","ofsx","ofsy","ofsz","dist","unit","stat","homz","homy","homx","momo"
+// #define STATUS_REPORT_DEFAULTS "_ts1","_cs1","_es1","_xs1","_fe1","line","posx","posy","posz","vel","stat"
 
 // Gcode startup defaults
-#define GCODE_DEFAULT_UNITS         MILLIMETERS             // MILLIMETERS or INCHES
-#define GCODE_DEFAULT_PLANE         CANON_PLANE_XY          // CANON_PLANE_XY, CANON_PLANE_XZ, or CANON_PLANE_YZ
-#define GCODE_DEFAULT_COORD_SYSTEM  G54                     // G54, G55, G56, G57, G58 or G59
-#define GCODE_DEFAULT_PATH_CONTROL  PATH_CONTINUOUS
+#define GCODE_DEFAULT_UNITS MILLIMETERS     // MILLIMETERS or INCHES
+#define GCODE_DEFAULT_PLANE CANON_PLANE_XY  // CANON_PLANE_XY, CANON_PLANE_XZ, or CANON_PLANE_YZ
+#define GCODE_DEFAULT_COORD_SYSTEM G54      // G54, G55, G56, G57, G58 or G59
+#define GCODE_DEFAULT_PATH_CONTROL PATH_CONTINUOUS
 #define GCODE_DEFAULT_DISTANCE_MODE ABSOLUTE_DISTANCE_MODE
 
 // *** motor settings ************************************************************************************
 
-#define MOTOR_POWER_MODE            MOTOR_POWERED_IN_CYCLE  // default motor power mode (see cmMotorPowerMode in stepper.h)
-#define MOTOR_POWER_TIMEOUT         2.00                    // motor power timeout in seconds
-
-#define M1_MOTOR_MAP                AXIS_X                  // 1ma
-#define M1_STEP_ANGLE               1.8                     // 1sa
-#define M1_TRAVEL_PER_REV           8.0934060625            // 1tr
-#define M1_MICROSTEPS               64                       // 1mi  1,2,4,8,16,32
-#define M1_POLARITY                 1                       // 1po  0=normal, 1=reversed
-#define M1_POWER_MODE               MOTOR_ALWAYS_POWERED    // 1pm  TRUE=low power idle enabled
-#define M1_POWER_LEVEL              0.500
-
-#define M2_MOTOR_MAP                AXIS_Y
-#define M2_STEP_ANGLE               1.8
-#define M2_TRAVEL_PER_REV           8.0934060625
-#define M2_MICROSTEPS               64
-#define M2_POLARITY                 0
-#define M2_POWER_MODE               MOTOR_ALWAYS_POWERED
-#define M2_POWER_LEVEL              0.500
-
-#define M3_MOTOR_MAP                AXIS_Y
-#define M3_STEP_ANGLE               1.8
-#define M3_TRAVEL_PER_REV           8.0934060625
-#define M3_MICROSTEPS               64
-#define M3_POLARITY                 0
-#define M3_POWER_MODE               MOTOR_ALWAYS_POWERED
-#define M3_POWER_LEVEL              0.500
-
-#define M4_MOTOR_MAP                AXIS_Z
-#define M4_STEP_ANGLE               1.8
-#define M4_TRAVEL_PER_REV           8.0934060625
-#define M4_MICROSTEPS               64
-#define M4_POLARITY                 1
-#define M4_POWER_MODE               MOTOR_ALWAYS_POWERED
-#define M4_POWER_LEVEL              0.750
+#define MOTOR_POWER_MODE MOTOR_POWERED_IN_CYCLE  // default motor power mode (see cmMotorPowerMode in stepper.h)
+#define MOTOR_POWER_TIMEOUT 2.00                 // motor power timeout in seconds
+
+#define M1_MOTOR_MAP AXIS_X                 // 1ma
+#define M1_STEP_ANGLE 1.8                   // 1sa
+#define M1_TRAVEL_PER_REV 8.0934060625      // 1tr
+#define M1_MICROSTEPS 64                    // 1mi  1,2,4,8,16,32
+#define M1_POLARITY 1                       // 1po  0=normal, 1=reversed
+#define M1_POWER_MODE MOTOR_ALWAYS_POWERED  // 1pm  TRUE=low power idle enabled
+#define M1_POWER_LEVEL 0.500
+
+#define M2_MOTOR_MAP AXIS_Y
+#define M2_STEP_ANGLE 1.8
+#define M2_TRAVEL_PER_REV 8.0934060625
+#define M2_MICROSTEPS 64
+#define M2_POLARITY 0
+#define M2_POWER_MODE MOTOR_ALWAYS_POWERED
+#define M2_POWER_LEVEL 0.500
+
+#define M3_MOTOR_MAP AXIS_Y
+#define M3_STEP_ANGLE 1.8
+#define M3_TRAVEL_PER_REV 8.0934060625
+#define M3_MICROSTEPS 64
+#define M3_POLARITY 0
+#define M3_POWER_MODE MOTOR_ALWAYS_POWERED
+#define M3_POWER_LEVEL 0.500
+
+#define M4_MOTOR_MAP AXIS_Z
+#define M4_STEP_ANGLE 1.8
+#define M4_TRAVEL_PER_REV 8.0934060625
+#define M4_MICROSTEPS 64
+#define M4_POLARITY 1
+#define M4_POWER_MODE MOTOR_ALWAYS_POWERED
+#define M4_POWER_LEVEL 0.750
 
 // *** axis settings **********************************************************************************
 
-#define JERK_MAX                    5000
-
-#define X_AXIS_MODE                 AXIS_STANDARD           // xam  see canonical_machine.h cmAxisMode for valid values
-<<<<<<< HEAD
-#define X_VELOCITY_MAX              2000                   // xvm  G0 max velocity in mm/min
-=======
-#define X_VELOCITY_MAX              5000                    // xvm  G0 max velocity in mm/min
->>>>>>> 42be903e
-#define X_FEEDRATE_MAX              X_VELOCITY_MAX          // xfr  G1 max feed rate in mm/min
-#define X_TRAVEL_MIN                0                       // xtn  minimum travel for soft limits
-#define X_TRAVEL_MAX                824                     // xtm  travel between switches or crashes
-#define X_JERK_MAX                  3500                    // xjm  jerk * 1,000,000
-#define X_JERK_HIGH_SPEED           20000                   // xjh
-#define X_HOMING_INPUT              1                       // xhi  input used for homing or 0 to disable
-#define X_HOMING_DIRECTION          1                       // xhd  0=search moves negative, 1= search moves positive
-#define X_SEARCH_VELOCITY           1000                    // xsv  minus means move to minimum switch
-#define X_LATCH_VELOCITY            100                     // xlv  mm/min
-#define X_LATCH_BACKOFF             4                       // xlb  mm
-#define X_ZERO_BACKOFF              2                       // xzb  mm
-
-#define Y_AXIS_MODE                 AXIS_STANDARD
-#define Y_VELOCITY_MAX              4000
-#define Y_FEEDRATE_MAX              Y_VELOCITY_MAX
-#define Y_TRAVEL_MIN                0
-#define Y_TRAVEL_MAX                781
-#define Y_JERK_MAX                  3500
-#define Y_JERK_HIGH_SPEED           20000
-#define Y_HOMING_INPUT              2
-#define Y_HOMING_DIRECTION          1
-#define Y_SEARCH_VELOCITY           1000
-#define Y_LATCH_VELOCITY            100
-#define Y_LATCH_BACKOFF             4
-#define Y_ZERO_BACKOFF              2
-
-#define Z_AXIS_MODE                 AXIS_STANDARD
-#define Z_VELOCITY_MAX              1200
-#define Z_FEEDRATE_MAX              Z_VELOCITY_MAX
-#define Z_TRAVEL_MAX                75
-#define Z_TRAVEL_MIN                -15
-#define Z_JERK_MAX                  500
-#define Z_JERK_HIGH_SPEED           1000
-#define Z_HOMING_INPUT              3
-#define Z_HOMING_DIRECTION          1
-#define Z_SEARCH_VELOCITY           (Z_VELOCITY_MAX * 0.66666)
-#define Z_LATCH_VELOCITY            25
-#define Z_LATCH_BACKOFF             4
-#define Z_ZERO_BACKOFF              2
+#define JERK_MAX 5000
+
+#define X_AXIS_MODE AXIS_STANDARD      // xam  see canonical_machine.h cmAxisMode for valid values
+#define X_VELOCITY_MAX 2000            // xvm  G0 max velocity in mm/min
+#define X_FEEDRATE_MAX X_VELOCITY_MAX  // xfr  G1 max feed rate in mm/min
+#define X_TRAVEL_MIN 0                 // xtn  minimum travel for soft limits
+#define X_TRAVEL_MAX 824               // xtm  travel between switches or crashes
+#define X_JERK_MAX 3500                // xjm  jerk * 1,000,000
+#define X_JERK_HIGH_SPEED 20000        // xjh
+#define X_HOMING_INPUT 1               // xhi  input used for homing or 0 to disable
+#define X_HOMING_DIRECTION 1           // xhd  0=search moves negative, 1= search moves positive
+#define X_SEARCH_VELOCITY 1000         // xsv  minus means move to minimum switch
+#define X_LATCH_VELOCITY 100           // xlv  mm/min
+#define X_LATCH_BACKOFF 4              // xlb  mm
+#define X_ZERO_BACKOFF 2               // xzb  mm
+
+#define Y_AXIS_MODE AXIS_STANDARD
+#define Y_VELOCITY_MAX 4000
+#define Y_FEEDRATE_MAX Y_VELOCITY_MAX
+#define Y_TRAVEL_MIN 0
+#define Y_TRAVEL_MAX 781
+#define Y_JERK_MAX 3500
+#define Y_JERK_HIGH_SPEED 20000
+#define Y_HOMING_INPUT 2
+#define Y_HOMING_DIRECTION 1
+#define Y_SEARCH_VELOCITY 1000
+#define Y_LATCH_VELOCITY 100
+#define Y_LATCH_BACKOFF 4
+#define Y_ZERO_BACKOFF 2
+
+#define Z_AXIS_MODE AXIS_STANDARD
+#define Z_VELOCITY_MAX 1200
+#define Z_FEEDRATE_MAX Z_VELOCITY_MAX
+#define Z_TRAVEL_MAX 75
+#define Z_TRAVEL_MIN -15
+#define Z_JERK_MAX 500
+#define Z_JERK_HIGH_SPEED 1000
+#define Z_HOMING_INPUT 3
+#define Z_HOMING_DIRECTION 1
+#define Z_SEARCH_VELOCITY (Z_VELOCITY_MAX * 0.66666)
+#define Z_LATCH_VELOCITY 25
+#define Z_LATCH_BACKOFF 4
+#define Z_ZERO_BACKOFF 2
 
 //*** Input / output settings ***
 /*
@@ -210,38 +196,37 @@
 
 #define PROBING_INPUT 5
 
-#define DI1_POLARITY                IO_ACTIVE_HIGH
+#define DI1_POLARITY IO_ACTIVE_HIGH
 // #define DI1_ACTION                  INPUT_ACTION_LIMIT
-#define DI1_ACTION                  INPUT_ACTION_NONE
-
-#define DI2_POLARITY                IO_ACTIVE_HIGH
+#define DI1_ACTION INPUT_ACTION_NONE
+
+#define DI2_POLARITY IO_ACTIVE_HIGH
 // #define DI2_ACTION                  INPUT_ACTION_LIMIT
-#define DI2_ACTION                  INPUT_ACTION_NONE
-
-#define DI3_POLARITY                IO_ACTIVE_HIGH
-//#define DI3_ACTION                  INPUT_ACTION_LIMIT
-#define DI3_ACTION                  INPUT_ACTION_NONE
-
-#define DI4_POLARITY                IO_ACTIVE_HIGH
-//#define DI4_ACTION                  INPUT_ACTION_LIMIT
-#define DI4_ACTION                  INPUT_ACTION_NONE
-
-#define DI5_POLARITY                IO_ACTIVE_LOW   // Z probe
-#define DI5_ACTION                  INPUT_ACTION_NONE
-
-#define DI6_POLARITY                IO_ACTIVE_HIGH
-//#define DI6_ACTION                  INPUT_ACTION_LIMIT
-#define DI6_ACTION                  INPUT_ACTION_NONE
-
-#define DI7_ENABLED                 IO_DISABLED
-#define DI7_ACTION                  INPUT_ACTION_NONE
-
-#define DI8_ENABLED                 IO_DISABLED
-#define DI8_ACTION                  INPUT_ACTION_NONE
-
-#define DI9_ENABLED                 IO_DISABLED
-#define DI9_ACTION                  INPUT_ACTION_NONE
-
+#define DI2_ACTION INPUT_ACTION_NONE
+
+#define DI3_POLARITY IO_ACTIVE_HIGH
+// #define DI3_ACTION                  INPUT_ACTION_LIMIT
+#define DI3_ACTION INPUT_ACTION_NONE
+
+#define DI4_POLARITY IO_ACTIVE_HIGH
+// #define DI4_ACTION                  INPUT_ACTION_LIMIT
+#define DI4_ACTION INPUT_ACTION_NONE
+
+#define DI5_POLARITY IO_ACTIVE_LOW  // Z probe
+#define DI5_ACTION INPUT_ACTION_NONE
+
+#define DI6_POLARITY IO_ACTIVE_HIGH
+// #define DI6_ACTION                  INPUT_ACTION_LIMIT
+#define DI6_ACTION INPUT_ACTION_NONE
+
+#define DI7_ENABLED IO_DISABLED
+#define DI7_ACTION INPUT_ACTION_NONE
+
+#define DI8_ENABLED IO_DISABLED
+#define DI8_ACTION INPUT_ACTION_NONE
+
+#define DI9_ENABLED IO_DISABLED
+#define DI9_ACTION INPUT_ACTION_NONE
 
 // *** PWM SPINDLE CONTROL ***
 
@@ -273,7 +258,7 @@
 */
 
 #define P1_PWM_FREQUENCY 100000  // in Hz
-#define P1_CW_SPEED_LO 1  // in RPM (arbitrary units)
+#define P1_CW_SPEED_LO 1         // in RPM (arbitrary units)
 #define P1_CW_SPEED_HI 24000
 #define P1_CW_PHASE_LO 0.05  // phase [0..1]
 #define P1_CW_PHASE_HI 1.0
