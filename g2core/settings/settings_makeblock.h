/*
 * settings_makeblock.h - makeblock engraving table
 * This file is part of the g2core project
 *
 * Copyright (c) 2016 - 2017 Alden S. Hart, Jr.
 *
 * This file ("the software") is free software: you can redistribute it and/or modify
 * it under the terms of the GNU General Public License, version 2 as published by the
 * Free Software Foundation. You should have received a copy of the GNU General Public
 * License, version 2 along with the software.  If not, see <http://www.gnu.org/licenses/>.
 *
 * As a special exception, you may use this file as part of a software library without
 * restriction. Specifically, if other files instantiate templates or use macros or
 * inline functions from this file, or you compile this file and link it with  other
 * files to produce an executable, this file does not by itself cause the resulting
 * executable to be covered by the GNU General Public License. This exception does not
 * however invalidate any other reasons why the executable file might be covered by the
 * GNU General Public License.
 *
 * THE SOFTWARE IS DISTRIBUTED IN THE HOPE THAT IT WILL BE USEFUL, BUT WITHOUT ANY
 * WARRANTY OF ANY KIND, EXPRESS OR IMPLIED, INCLUDING BUT NOT LIMITED TO THE WARRANTIES
 * OF MERCHANTABILITY, FITNESS FOR A PARTICULAR PURPOSE AND NONINFRINGEMENT. IN NO EVENT
 * SHALL THE AUTHORS OR COPYRIGHT HOLDERS BE LIABLE FOR ANY CLAIM, DAMAGES OR OTHER
 * LIABILITY, WHETHER IN AN ACTION OF CONTRACT, TORT OR OTHERWISE, ARISING FROM, OUT OF
 * OR IN CONNECTION WITH THE SOFTWARE OR THE USE OR OTHER DEALINGS IN THE SOFTWARE.
 */

/***********************************************************************/
/**** Makeblock XY Plotter profile *************************************/
/***********************************************************************/

// ***> NOTE: The init message must be a single line with no CRs or LFs
#define INIT_MESSAGE "Initializing configs to Makeblock profile"

// Machine configuration settings

#define JUNCTION_INTEGRATION_TIME   1.25    // cornering - between 0.10 and 2.00 (higher is faster)
#define CHORDAL_TOLERANCE           0.1     // chordal tolerance for arcs (in mm)

#define SOFT_LIMIT_ENABLE           0       // 0=off, 1=on
#define HARD_LIMIT_ENABLE           0       // 0=off, 1=on
#define SAFETY_INTERLOCK_ENABLE     1       // 0=off, 1=on

#define SPINDLE_ENABLE_POLARITY     1       // 0=active low, 1=active high
#define SPINDLE_DIR_POLARITY        0       // 0=clockwise is low, 1=clockwise is high
#define SPINDLE_PAUSE_ON_HOLD       true
#define SPINDLE_SPINUP_DELAY        2.0
#define SPINDLE_SPEED_MIN           0.0 
#define SPINDLE_SPEED_MAX       20000.0 

#define COOLANT_MIST_POLARITY       1       // 0=active low, 1=active high
#define COOLANT_FLOOD_POLARITY      1       // 0=active low, 1=active high
#define COOLANT_PAUSE_ON_HOLD       true

<<<<<<< HEAD
#define FEEDHOLD_Z_LIFT             10      // mm to lift Z on feedhold 
=======
>>>>>>> 39c39866
#define PROBE_REPORT_ENABLE         true

// Communications and reporting settings

<<<<<<< HEAD
#define USB_SERIAL_PORTS_EXPOSED    2       // Valid options are 1 or 2, only!

#define COMM_MODE                   JSON_MODE   // one of: TEXT_MODE, JSON_MODE

#define TEXT_VERBOSITY              TV_VERBOSE  // one of: TV_SILENT, TV_VERBOSE
#define JSON_VERBOSITY              JV_MESSAGES // one of: JV_SILENT, JV_FOOTER, JV_CONFIGS, JV_MESSAGES, JV_LINENUM, JV_VERBOSE
#define QUEUE_REPORT_VERBOSITY      QR_OFF      // one of: QR_OFF, QR_SINGLE, QR_TRIPLE

#define STATUS_REPORT_VERBOSITY     SR_FILTERED // one of: SR_OFF, SR_FILTERED, SR_VERBOSE
#define STATUS_REPORT_MIN_MS        200         // milliseconds - enforces a viable minimum
#define STATUS_REPORT_INTERVAL_MS   250         // milliseconds - set $SV=0 to disable

#define STATUS_REPORT_DEFAULTS      "line","stat","posx","posy","posz",\
                                    "vel", "unit","feed","coor","momo",\
                                    "plan","path","dist","prbe","prbz",\
                                    "mpox","mpoy","mpoz",\
                                    "admo","frmo","cycs","hold"
//                                     "_ts1","_cs1","_es1","_xs1","_fe1"

=======
#define MARLIN_COMPAT_ENABLED       true                    // enable marlin compatibility mode
#define COMM_MODE                   JSON_MODE               // one of: TEXT_MODE, JSON_MODE
#define XIO_ENABLE_FLOW_CONTROL     FLOW_CONTROL_RTS        // FLOW_CONTROL_OFF, FLOW_CONTROL_RTS
#define USB_SERIAL_PORTS_EXPOSED    1

#define TEXT_VERBOSITY              TV_VERBOSE              // one of: TV_SILENT, TV_VERBOSE
#define JSON_VERBOSITY              JV_MESSAGES             // one of: JV_SILENT, JV_FOOTER, JV_CONFIGS, JV_MESSAGES, JV_LINENUM, JV_VERBOSE
#define QUEUE_REPORT_VERBOSITY      QR_OFF                  // one of: QR_OFF, QR_SINGLE, QR_TRIPLE

#define STATUS_REPORT_VERBOSITY     SR_FILTERED             // one of: SR_OFF, SR_FILTERED, SR_VERBOSE

#define STATUS_REPORT_MIN_MS        200                     // milliseconds - enforces a viable minimum
#define STATUS_REPORT_INTERVAL_MS   250                     // milliseconds - set $SV=0 to disable

#define STATUS_REPORT_DEFAULTS      "line","stat","posx","posy","posz",\
                                    "vel", "unit","feed","coor","momo",\
                                    "plan","path","dist","prbe","prbz",\
                                    "mpox","mpoy","mpoz",\
                                    "admo","frmo","cycs","hold"
//                                     "_ts1","_cs1","_es1","_xs1","_fe1"

>>>>>>> 39c39866
// Gcode startup defaults
#define GCODE_DEFAULT_UNITS             MILLIMETERS         // MILLIMETERS or INCHES
#define GCODE_DEFAULT_PLANE CANON_PLANE_XY                  // CANON_PLANE_XY, CANON_PLANE_XZ, or CANON_PLANE_YZ
#define GCODE_DEFAULT_COORD_SYSTEM      G54                 // G54, G55, G56, G57, G58 or G59
#define GCODE_DEFAULT_PATH_CONTROL      PATH_CONTINUOUS
#define GCODE_DEFAULT_DISTANCE_MODE     ABSOLUTE_DISTANCE_MODE

// *** motor settings ************************************************************************************


#define MOTOR_POWER_MODE        MOTOR_POWERED_IN_CYCLE  // default motor power mode (see stPowerMode in stepper.h)
                                                        // 0=MOTOR_DISABLED, 
                                                        // 1=MOTOR_ALWAYS_POWERED, 
                                                        // 2=MOTOR_POWERED_IN_CYCLE, 
                                                        // 3=MOTOR_POWERED_ONLY_WHEN_MOVING
#define M1_POWER_LEVEL          0.4                     // 0.0 = off, 1.0 = max
#define MOTOR_POWER_TIMEOUT     10.00                    // motor power timeout in seconds

#define M1_MOTOR_MAP            AXIS_X                  // 1ma
#define M1_STEP_ANGLE           1.8                     // 1sa
#define M1_TRAVEL_PER_REV       36.576                  // 1tr  2.032mm pitch * 18 teeth per revolution
#define M1_MICROSTEPS           8                       // 1mi  1,2,4,8,16,32
#define M1_POLARITY             0                       // 1po  0=normal, 1=reversed
#define M1_POWER_MODE           MOTOR_POWER_MODE        // 1pm  0=MOTOR_DISABLED, 1=MOTOR_ALWAYS_POWERED, 2=MOTOR_POWERED_IN_CYCLE, 3=MOTOR_POWERED_ONLY_WHEN_MOVING
#define M1_POWER_LEVEL          0.4

#define M2_MOTOR_MAP            AXIS_Y
#define M2_STEP_ANGLE           1.8
#define M2_TRAVEL_PER_REV       36.576
#define M2_MICROSTEPS           8
#define M2_POLARITY             0
#define M2_POWER_MODE           MOTOR_POWER_MODE
#define M2_POWER_LEVEL          0.4

#define M3_MOTOR_MAP            AXIS_Z  // Imaginary Z axis. For testing
#define M3_STEP_ANGLE           1.8
#define M3_TRAVEL_PER_REV       1.25
#define M3_MICROSTEPS           8
#define M3_POLARITY             0
#define M3_POWER_MODE           MOTOR_POWER_MODE
#define M3_POWER_LEVEL          0.4

#define M4_MOTOR_MAP            AXIS_A
#define M4_STEP_ANGLE           1.8
#define M4_TRAVEL_PER_REV       1.25
#define M4_MICROSTEPS           8
#define M4_POLARITY             0
#define M4_POWER_MODE           MOTOR_POWER_MODE
#define M4_POWER_LEVEL          0.4

// *** axis settings **********************************************************************************

#define JERK_MAX 20000

#define X_AXIS_MODE             AXIS_STANDARD           // xam  see canonical_machine.h cmAxisMode for valid values
#define X_VELOCITY_MAX          40000                   // xvm  G0 max velocity in mm/min
#define X_FEEDRATE_MAX          X_VELOCITY_MAX          // xfr  G1 max feed rate in mm/min
#define X_TRAVEL_MIN            0                       // xtn  minimum travel for soft limits
#define X_TRAVEL_MAX            420                     // xtm  travel between switches or crashes
#define X_JERK_MAX              JERK_MAX                // xjm  jerk * 1,000,000
#define X_JERK_HIGH_SPEED       20000                   // xjh
#define X_HOMING_INPUT          1                       // xhi  input used for homing or 0 to disable
#define X_HOMING_DIRECTION      0                       // xhd  0=search moves negative, 1= search moves positive
#define X_SEARCH_VELOCITY       3000                    // xsv  minus means move to minimum switch
#define X_LATCH_VELOCITY        100                     // xlv  mm/min
#define X_LATCH_BACKOFF         4                       // xlb  mm
#define X_ZERO_BACKOFF          2                       // xzb  mm

#define Y_AXIS_MODE             AXIS_STANDARD
#define Y_VELOCITY_MAX          40000
#define Y_FEEDRATE_MAX          Y_VELOCITY_MAX
#define Y_TRAVEL_MIN            0
#define Y_TRAVEL_MAX            420
#define Y_JERK_MAX              JERK_MAX
#define Y_JERK_HIGH_SPEED       20000
#define Y_HOMING_INPUT          3
#define Y_HOMING_DIRECTION      0
#define Y_SEARCH_VELOCITY       3000
#define Y_LATCH_VELOCITY        100
#define Y_LATCH_BACKOFF         4
#define Y_ZERO_BACKOFF          2

#define Z_AXIS_MODE             AXIS_STANDARD
#define Z_VELOCITY_MAX          1200
#define Z_FEEDRATE_MAX          Z_VELOCITY_MAX
#define Z_TRAVEL_MAX            0
#define Z_TRAVEL_MIN            -95
#define Z_JERK_MAX              500
#define Z_JERK_HIGH_SPEED       1000
#define Z_HOMING_INPUT          6
#define Z_HOMING_DIRECTION      1
#define Z_SEARCH_VELOCITY       (Z_VELOCITY_MAX * 0.66666)
#define Z_LATCH_VELOCITY        25
#define Z_LATCH_BACKOFF         4
#define Z_ZERO_BACKOFF          2

#define A_AXIS_MODE             AXIS_STANDARD
#define A_RADIUS                1
#define A_VELOCITY_MAX          360000
#define A_FEEDRATE_MAX          A_VELOCITY_MAX
#define A_TRAVEL_MIN            -1
#define A_TRAVEL_MAX            -1
#define A_JERK_MAX              100000
#define A_JERK_HIGH_SPEED       A_JERK_MAX
#define A_HOMING_INPUT          0
#define A_HOMING_DIRECTION      0
#define A_SEARCH_VELOCITY       600
#define A_LATCH_VELOCITY        100
#define A_LATCH_BACKOFF         10
#define A_ZERO_BACKOFF          2

//*** Input / output settings ***
/*
    See gpio.h GPIO defines for options

    Homing and probing settings are independent of ACTION and FUNCTION settings
    but rely on proper switch MODE setting (i.e. NC or NO)

    INPUT_MODE_DISABLED
    INPUT_ACTIVE_LOW    aka NORMALLY_OPEN
    INPUT_ACTIVE_HIGH   aka NORMALLY_CLOSED

    INPUT_ACTION_NONE
    INPUT_ACTION_STOP
    INPUT_ACTION_FAST_STOP
    INPUT_ACTION_HALT
    INPUT_ACTION_RESET

    INPUT_FUNCTION_NONE
    INPUT_FUNCTION_LIMIT
    INPUT_FUNCTION_INTERLOCK
    INPUT_FUNCTION_SHUTDOWN
    INPUT_FUNCTION_PROBE
*/

// Xmin on v9 board                         // X homing - see X axis setup
#define DI1_MODE        NORMALLY_CLOSED
#define DI1_ACTION      INPUT_ACTION_NONE
#define DI1_FUNCTION    INPUT_FUNCTION_NONE

// Xmax                                     // External ESTOP
#define DI2_MODE        IO_ACTIVE_HIGH
#define DI2_ACTION      INPUT_ACTION_HALT
#define DI2_FUNCTION    INPUT_FUNCTION_SHUTDOWN

// Ymin                                     // Y homing - see Y axis setup
#define DI3_MODE        NORMALLY_CLOSED
#define DI3_ACTION      INPUT_ACTION_NONE
#define DI3_FUNCTION    INPUT_FUNCTION_NONE

// Ymax                                     // Safety interlock
#define DI4_MODE        IO_ACTIVE_HIGH
#define DI4_ACTION      INPUT_ACTION_NONE  // (hold is performed by Interlock function)
#define DI4_FUNCTION    INPUT_FUNCTION_INTERLOCK

// Zmin                                     // Z probe
#define DI5_MODE        IO_ACTIVE_LOW
#define DI5_ACTION      INPUT_ACTION_NONE
#define DI5_FUNCTION    INPUT_FUNCTION_PROBE

// Zmax                                     // Z homing - see Z axis for setup
#define DI6_MODE        NORMALLY_CLOSED
#define DI6_ACTION      INPUT_ACTION_NONE
#define DI6_FUNCTION    INPUT_FUNCTION_NONE

// Amin                                     // Unused
#define DI7_MODE        IO_MODE_DISABLED
#define DI7_ACTION      INPUT_ACTION_NONE
#define DI7_FUNCTION    INPUT_FUNCTION_NONE

// Amax                                     // Unused
#define DI8_MODE        IO_MODE_DISABLED
#define DI8_ACTION      INPUT_ACTION_NONE
#define DI8_FUNCTION    INPUT_FUNCTION_NONE

// Safety line w/HW timer                   // Unused
#define DI9_MODE        IO_MODE_DISABLED
#define DI9_ACTION      INPUT_ACTION_NONE
#define DI9_FUNCTION    INPUT_FUNCTION_NONE<|MERGE_RESOLUTION|>--- conflicted
+++ resolved
@@ -52,17 +52,13 @@
 #define COOLANT_FLOOD_POLARITY      1       // 0=active low, 1=active high
 #define COOLANT_PAUSE_ON_HOLD       true
 
-<<<<<<< HEAD
 #define FEEDHOLD_Z_LIFT             10      // mm to lift Z on feedhold 
-=======
->>>>>>> 39c39866
 #define PROBE_REPORT_ENABLE         true
 
 // Communications and reporting settings
 
-<<<<<<< HEAD
 #define USB_SERIAL_PORTS_EXPOSED    2       // Valid options are 1 or 2, only!
-
+#define MARLIN_COMPAT_ENABLED       false    // enable marlin compatibility mode //+++++
 #define COMM_MODE                   JSON_MODE   // one of: TEXT_MODE, JSON_MODE
 
 #define TEXT_VERBOSITY              TV_VERBOSE  // one of: TV_SILENT, TV_VERBOSE
@@ -80,29 +76,6 @@
                                     "admo","frmo","cycs","hold"
 //                                     "_ts1","_cs1","_es1","_xs1","_fe1"
 
-=======
-#define MARLIN_COMPAT_ENABLED       true                    // enable marlin compatibility mode
-#define COMM_MODE                   JSON_MODE               // one of: TEXT_MODE, JSON_MODE
-#define XIO_ENABLE_FLOW_CONTROL     FLOW_CONTROL_RTS        // FLOW_CONTROL_OFF, FLOW_CONTROL_RTS
-#define USB_SERIAL_PORTS_EXPOSED    1
-
-#define TEXT_VERBOSITY              TV_VERBOSE              // one of: TV_SILENT, TV_VERBOSE
-#define JSON_VERBOSITY              JV_MESSAGES             // one of: JV_SILENT, JV_FOOTER, JV_CONFIGS, JV_MESSAGES, JV_LINENUM, JV_VERBOSE
-#define QUEUE_REPORT_VERBOSITY      QR_OFF                  // one of: QR_OFF, QR_SINGLE, QR_TRIPLE
-
-#define STATUS_REPORT_VERBOSITY     SR_FILTERED             // one of: SR_OFF, SR_FILTERED, SR_VERBOSE
-
-#define STATUS_REPORT_MIN_MS        200                     // milliseconds - enforces a viable minimum
-#define STATUS_REPORT_INTERVAL_MS   250                     // milliseconds - set $SV=0 to disable
-
-#define STATUS_REPORT_DEFAULTS      "line","stat","posx","posy","posz",\
-                                    "vel", "unit","feed","coor","momo",\
-                                    "plan","path","dist","prbe","prbz",\
-                                    "mpox","mpoy","mpoz",\
-                                    "admo","frmo","cycs","hold"
-//                                     "_ts1","_cs1","_es1","_xs1","_fe1"
-
->>>>>>> 39c39866
 // Gcode startup defaults
 #define GCODE_DEFAULT_UNITS             MILLIMETERS         // MILLIMETERS or INCHES
 #define GCODE_DEFAULT_PLANE CANON_PLANE_XY                  // CANON_PLANE_XY, CANON_PLANE_XZ, or CANON_PLANE_YZ
