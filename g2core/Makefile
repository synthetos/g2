#
# Makefile
#
# Copyright (c) 2012 - 2016 Robert Giseburt
# Copyright (c) 2013 - 2016 Alden S. Hart Jr.
#
# This file is part of the g2core project.
#
# This file ("the software") is free software: you can redistribute it and/or modify
# it under the terms of the GNU General Public License, version 2 as published by the
# Free Software Foundation. You should have received a copy of the GNU General Public
# License, version 2 along with the software.  If not, see <http://www.gnu.org/licenses/>.
#
# THE SOFTWARE IS DISTRIBUTED IN THE HOPE THAT IT WILL BE USEFUL, BUT WITHOUT ANY
# WARRANTY OF ANY KIND, EXPRESS OR IMPLIED, INCLUDING BUT NOT LIMITED TO THE WARRANTIES
# OF MERCHANTABILITY, FITNESS FOR A PARTICULAR PURPOSE AND NONINFRINGEMENT. IN NO EVENT
# SHALL THE AUTHORS OR COPYRIGHT HOLDERS BE LIABLE FOR ANY CLAIM, DAMAGES OR OTHER
# LIABILITY, WHETHER IN AN ACTION OF CONTRACT, TORT OR OTHERWISE, ARISING FROM, OUT OF
# OR IN CONNECTION WITH THE SOFTWARE OR THE USE OR OTHER DEALINGS IN THE SOFTWARE.
#

##############################################################################################
# Start of default section
#

PROJECT = g2core

MOTATE_PATH ?= ../Motate/MotateProject/motate

# List *project-specific* files that must be linked to first in FIRST_LINK_SOURCES.
# For device-specific FIRST_LINK_SOURCES, use DEVICE_FIRST_LINK_SOURCES (in the
# device-specific section, below.)
#
# DO include a ./ at the beginning of paths, or they won't match the glob
# results and will cause linkers errors.
FIRST_LINK_SOURCES = ./main.cpp

# Define optimisation level here
#OPTIMIZATION ?= 0
OPTIMIZATION ?= s
#OPTIMIZATION ?= 3

DEBUG ?= 0
#DEBUG ?= 1 # Use this to turn on some debugging functions
#DEBUG ?= 2 # Use this for DEBUG=1 + some debug traps that need a HW debugger

# SETTINGS_FILE may get overriden by the BOARD settings in the appropriate board/*.mk files
SETTINGS_FILE ?= settings_default.h

NEEDS_PRINTF_FLOAT=1

<<<<<<< HEAD
ifeq ($(DEBUG),0)
DEVICE_DEFINES += DEBUG=0 IN_DEBUGGER=0
endif
ifeq ($(DEBUG),1)
DEVICE_DEFINES += DEBUG=1 IN_DEBUGGER=0
=======
# Now invoke the Motate compile system
include $(MOTATE_PATH)/Motate.mk

ifeq ($(DEBUG),0)
	DEVICE_DEFINES += DEBUG=0 IN_DEBUGGER=0
endif
ifeq ($(DEBUG),1)
	DEVICE_DEFINES += DEBUG=1 IN_DEBUGGER=0
>>>>>>> ef848347
endif
ifeq ($(DEBUG),2)
DEVICE_DEFINES += DEBUG=1 IN_DEBUGGER=1
endif
ifeq ($(DEBUG),3)
	DEVICE_DEFINES += DEBUG=1 IN_DEBUGGER=1 DEBUG_SEMIHOSTING=1
endif

TOOLS_VERSION = 6.2

# Now invoke the Motate compile system
include $(MOTATE_PATH)/Motate.mk

# *** EOF ***<|MERGE_RESOLUTION|>--- conflicted
+++ resolved
@@ -49,25 +49,14 @@
 
 NEEDS_PRINTF_FLOAT=1
 
-<<<<<<< HEAD
 ifeq ($(DEBUG),0)
 DEVICE_DEFINES += DEBUG=0 IN_DEBUGGER=0
 endif
 ifeq ($(DEBUG),1)
 DEVICE_DEFINES += DEBUG=1 IN_DEBUGGER=0
-=======
-# Now invoke the Motate compile system
-include $(MOTATE_PATH)/Motate.mk
-
-ifeq ($(DEBUG),0)
-	DEVICE_DEFINES += DEBUG=0 IN_DEBUGGER=0
-endif
-ifeq ($(DEBUG),1)
-	DEVICE_DEFINES += DEBUG=1 IN_DEBUGGER=0
->>>>>>> ef848347
 endif
 ifeq ($(DEBUG),2)
-DEVICE_DEFINES += DEBUG=1 IN_DEBUGGER=1
+	DEVICE_DEFINES += DEBUG=1 IN_DEBUGGER=1
 endif
 ifeq ($(DEBUG),3)
 	DEVICE_DEFINES += DEBUG=1 IN_DEBUGGER=1 DEBUG_SEMIHOSTING=1
