--- conflicted
+++ resolved
@@ -198,14 +198,8 @@
 
     // exit if the move has zero movement. At all.
     if (fp_ZERO(length)) {
-<<<<<<< HEAD
         sr_request_status_report(SR_REQUEST_TIMED_FULL); // Was SR_REQUEST_IMMEDIATE_FULL
-        return (STAT_MINIMUM_LENGTH_MOVE);
-//        return (STAT_OK);            //+++++ test this
-=======
-        sr_request_status_report(SR_REQUEST_TIMED_FULL);  // Was SR_REQUEST_IMMEDIATE_FULL
         return (STAT_OK);                                 // preferred over STAT_MINIMUM_LENGTH_MOVE
->>>>>>> adcd0af6
     }
 
     // get a cleared buffer and copy in the Gcode model state
