/*
 * temperature.cpp - temperature control module - drives heaters or coolers
 * This file is part of the g2core project
 *
 * Copyright (c) 2016 - 2018 Robert Giseburt
 * Copyright (c) 2016 - 2018 Alden S. Hart, Jr.
 *
 * This file ("the software") is free software: you can redistribute it and/or modify
 * it under the terms of the GNU General Public License, version 2 as published by the
 * Free Software Foundation. You should have received a copy of the GNU General Public
 * License, version 2 along with the software.  If not, see <http://www.gnu.org/licenses/>.
 *
 * As a special exception, you may use this file as part of a software library without
 * restriction. Specifically, if other files instantiate templates or use macros or
 * inline functions from this file, or you compile this file and link it with  other
 * files to produce an executable, this file does not by itself cause the resulting
 * executable to be covered by the GNU General Public License. This exception does not
 * however invalidate any other reasons why the executable file might be covered by the
 * GNU General Public License.
 *
 * THE SOFTWARE IS DISTRIBUTED IN THE HOPE THAT IT WILL BE USEFUL, BUT WITHOUT ANY
 * WARRANTY OF ANY KIND, EXPRESS OR IMPLIED, INCLUDING BUT NOT LIMITED TO THE WARRANTIES
 * OF MERCHANTABILITY, FITNESS FOR A PARTICULAR PURPOSE AND NONINFRINGEMENT. IN NO EVENT
 * SHALL THE AUTHORS OR COPYRIGHT HOLDERS BE LIABLE FOR ANY CLAIM, DAMAGES OR OTHER
 * LIABILITY, WHETHER IN AN ACTION OF CONTRACT, TORT OR OTHERWISE, ARISING FROM, OUT OF
 * OR IN CONNECTION WITH THE SOFTWARE OR THE USE OR OTHER DEALINGS IN THE SOFTWARE.
 */

#include "g2core.h"             // #1 dependency order
#include "config.h"             // #2
#include "canonical_machine.h"  // #3
#include "text_parser.h"        // #4

#include "temperature.h"
#include "planner.h"
#include "hardware.h"
#include "pwm.h"
#include "report.h"
#include "util.h"
#include "settings.h"


/**** Local safety/limit settings ****/

#ifndef HAS_TEMPERATURE_SENSOR_1
#define HAS_TEMPERATURE_SENSOR_1  false
#endif
#ifndef HAS_TEMPERATURE_SENSOR_2
#define HAS_TEMPERATURE_SENSOR_2  false
#endif
#ifndef HAS_TEMPERATURE_SENSOR_3
#define HAS_TEMPERATURE_SENSOR_3  false
#endif
#ifndef EXTRUDER_1_OUTPUT_PIN
#define EXTRUDER_1_OUTPUT_PIN kOutput1_PinNumber
#endif
#ifndef EXTRUDER_1_FAN_PIN
#define EXTRUDER_1_FAN_PIN    kOutput3_PinNumber
#endif
#ifndef EXTRUDER_2_OUTPUT_PIN
#define EXTRUDER_2_OUTPUT_PIN kOutput2_PinNumber
#endif
#ifndef BED_OUTPUT_PIN
#define BED_OUTPUT_PIN kOutput11_PinNumber
#endif
#ifndef BED_OUTPUT_INIT
#define BED_OUTPUT_INIT {kNormal, fet_pin3_freq}
// OR
//#define BED_OUTPUT_INIT {kPWMPinInverted, fet_pin3_freq};
#endif

// These could be moved to settings
// If the temperature stays at set_point +- TEMP_SETPOINT_HYSTERESIS for more
// than TEMP_SETPOINT_HOLD_TIME ms, it's "at temp".
#ifndef TEMP_SETPOINT_HYSTERESIS
#define TEMP_SETPOINT_HYSTERESIS (float)1.0 // +- 1 degrees C
#endif
#ifndef TEMP_SETPOINT_HOLD_TIME
#define TEMP_SETPOINT_HOLD_TIME 1000 // a full second
#endif

// Below TEMP_OFF_BELOW is considered "off".
// With a set temp of < TEMP_OFF_BELOW, and a measured temp of < TEMP_OFF_BELOW,
// we are "at temp".
#ifndef TEMP_OFF_BELOW
#define TEMP_OFF_BELOW (float)45.0 // "safe to touch and hold for metal" with 5º margin
#endif

// If the read temp is more than TEMP_FULL_ON_DIFFERENCE less than set temp,
// just turn the heater full-on.
#ifndef TEMP_FULL_ON_DIFFERENCE
#define TEMP_FULL_ON_DIFFERENCE (float)50.0
#endif

// If the temp is more than TEMP_MAX_SETPOINT, just turn the heater off,
// regardless of set temp.
#ifndef TEMP_MAX_SETPOINT
#define TEMP_MAX_SETPOINT (float)300.0
#endif

// If the resistance reads higher than TEMP_MIN_DISCONNECTED_RESISTANCE, the
// thermistor is considered disconnected.
#ifndef TEMP_MIN_DISCONNECTED_RESISTANCE
#define TEMP_MIN_DISCONNECTED_RESISTANCE (float)1000000.0
#endif

// If the temperature doesn't rise more than TEMP_MIN_RISE_DEGREES_OVER_TIME in
// TEMP_MIN_RISE_TIME milliseconds, then it's a failure (the sensor is likely
// physically dislocated.)
#ifndef TEMP_MIN_RISE_DEGREES_OVER_TIME
#define TEMP_MIN_RISE_DEGREES_OVER_TIME (float)10.0
#endif
#ifndef TEMP_MIN_BED_RISE_DEGREES_OVER_TIME
#define TEMP_MIN_BED_RISE_DEGREES_OVER_TIME (float)3.0
#endif
#ifndef TEMP_MIN_RISE_TIME
#define TEMP_MIN_RISE_TIME (float)(60.0 * 1000.0) // one minute
#endif
#ifndef TEMP_MIN_RISE_DEGREES_FROM_TARGET
#define TEMP_MIN_RISE_DEGREES_FROM_TARGET (float)10.0
#endif


/**** Allocate structures ****/

// This makes the Motate:: prefix unnecessary.
using namespace Motate;

/****** Create file-global objects ******/

// The should be set in hardware.h for each board.
// Luckily, we only use boards that are 3.3V logic at the moment.
const float kSystemVoltage = 3.3;

// This may be used as a base class in the future, but for now it's just a dummy sensor
struct TemperatureSensor {
    TemperatureSensor() {}

    float temperature_exact() {
        return -1; // invalid temperature
    };

    float get_resistance() {
        return -1; // invalid temperature from a thermistor
    };

    uint16_t get_raw_value() {
        return 0;
    };

    float get_voltage() {
        return -1;
    };

    void start_sampling() {
    };
};

// template<uint16_t sample_count>
// struct ValueHistory {

//     float variance_max = 2.0;
//     ValueHistory() {};
//     ValueHistory(float v_max) : variance_max{v_max} {};

//     struct sample_t {
//         float value;
//         float value_sq;
//         void set(float v) { value = v; value_sq = v*v; }
//     };
//     sample_t samples[sample_count];
//     uint16_t next_sample = 0;
//     void _bump_index(uint16_t &v) {
//         ++v;
//         if (v == sample_count) {
//             v = 0;
//         }
//     };
//     uint16_t sampled = 0;

//     float rolling_sum = 0;
//     float rolling_sum_sq = 0;
//     float rolling_mean = 0;
//     void add_sample(float t) {
//         rolling_sum -= samples[next_sample].value;
//         rolling_sum_sq -= samples[next_sample].value_sq;

//         samples[next_sample].set(t);

//         rolling_sum += samples[next_sample].value;
//         rolling_sum_sq += samples[next_sample].value_sq;

//         _bump_index(next_sample);
//         if (sampled < sample_count) { ++sampled; }

//         rolling_mean = rolling_sum/(float)sampled;
//     };

//     float get_std_dev() {
//         // Important note: this is a POPULATION standard deviation, not a population standard deviation
//         float variance = (rolling_sum_sq/(float)sampled) - (rolling_mean*rolling_mean);
//         return sqrt(std::abs(variance));
//     };

//     float value() {
//         // we'll shoot through the samples and ignore the outliers
//         uint16_t samples_kept = 0;
//         float temp = 0;
//         float std_dev = get_std_dev();

//         for (uint16_t i=0; i<sampled; i++) {
//             if (std::abs(samples[i].value - rolling_mean) < (variance_max * std_dev)) {
//                 temp += samples[i].value;
//                 ++samples_kept;
//             }
//         }

//         // fallback position
//         if (samples_kept == 0) {
//             return rolling_mean;
//         }

//         return (temp / (float)samples_kept);
//     };
// };


struct ADCCircuit
{
    virtual float get_resistance(const float voltage) const;
    virtual float get_voltage(const float resistance) const;
};

struct ADCCircuitSimplePullup : ADCCircuit
{
    const float _pullup_resistance;
    ADCCircuitSimplePullup(const float pullup_resistance) : _pullup_resistance{pullup_resistance} {};

    float get_resistance(const float v) const override
    {
        return ((_pullup_resistance * v) / (kSystemVoltage - v));
    };

    float get_voltage(const float r) const override
    {
        return r/(r+_pullup_resistance)*kSystemVoltage;
    };
};

struct ADCCircuitDifferentialPullup : ADCCircuit
{
    const float _pullup_resistance;
    ADCCircuitDifferentialPullup(const float pullup_resistance) : _pullup_resistance{pullup_resistance} {};

    float get_resistance(float v) const override
    {
        float v2 = v / kSystemVoltage;
        return (v2 * 2.0 * _pullup_resistance)/(1.0 - v2);
    };

    float get_voltage(const float r) const override
    {
        return (kSystemVoltage * r)/(2.0 * _pullup_resistance + r);
    };
};

struct ADCCircuitRawResistance : ADCCircuit
{
    ADCCircuitRawResistance() {};

    float get_resistance(float v) const override
    {
        return v;
    };

    float get_voltage(const float r) const override
    {
        return r;
    };
};


template<typename ADC_t, uint16_t min_temp = 0, uint16_t max_temp = 300>
struct Thermistor {
    float c1, c2, c3;
    const ADCCircuit *circuit;

    ADC_t adc_pin;
    uint16_t raw_adc_value = 0;
    float raw_adc_voltage = 0.0;

    const float variance_max = 1.1;
    ValueHistory<20> history {variance_max};

    typedef Thermistor<ADC_t, min_temp, max_temp> type;

    // References for thermistor formulas:
    //  http://assets.newport.com/webDocuments-EN/images/AN04_Thermistor_Calibration_IX.PDF
    //  http://hydraraptor.blogspot.com/2012/11/more-accurate-thermistor-tables.html

//    Thermistor(const float temp_low, const float temp_med, const float temp_high, const float res_low, const float res_med, const float res_high, const ADCCircuit *_circuit)
//    : circuit{_circuit}
//      adc_pin {kNormal, [&]{this->adc_has_new_value();} }
//    {
//        setup(temp_low, temp_med, temp_high, res_low, res_med, res_high);
//        adc_pin.setInterrupts(kPinInterruptOnChange|kInterruptPriorityLow);
//        adc_pin.setVoltageRange(kSystemVoltage,
//                                0, //get_voltage_of_temp(min_temp),
//                                kSystemVoltage, //get_voltage_of_temp(max_temp),
//                                1000000.0);
//    };

    template <typename... Ts>
    Thermistor(const float temp_low, const float temp_med, const float temp_high, const float res_low, const float res_med, const float res_high, const ADCCircuit *_circuit, Ts&&... additional_values)
    : circuit{_circuit},
      adc_pin{kNormal, [&]{this->adc_has_new_value();}, std::forward<Ts>(additional_values)...}
    {
        setup(temp_low, temp_med, temp_high, res_low, res_med, res_high);
        adc_pin.setInterrupts(kPinInterruptOnChange|kInterruptPriorityLow);
        adc_pin.setVoltageRange(kSystemVoltage,
                                0, //get_voltage_of_temp(min_temp),
                                kSystemVoltage, //get_voltage_of_temp(max_temp),
                                1000000.0);
    };

    void setup(const float temp_low, const float temp_med, const float temp_high, const float res_low, const float res_med, const float res_high) {
        float temp_low_fixed = temp_low + 273.15;
        float temp_med_fixed = temp_med + 273.15;
        float temp_high_fixed = temp_high + 273.15;

        // Intermediates - using cryptic names from the calibration paper for consistency.

        float a1 = log(res_low);
        float a2 = log(res_med);
        float a3 = log(res_high);

        float z = a1 - a2;
        float y = a1 - a3;
        float x = 1/temp_low_fixed - 1/temp_med_fixed;
        float w = 1/temp_low_fixed - 1/temp_high_fixed;

        float v = pow(a1,3) - pow(a2,3);
        float u = pow(a1,3) - pow(a3,3);

        c3 = (x-z*w/y)/(v-z*u/y);
        c2 = (x-c3*v)/z;
        c1 = 1/temp_low_fixed-c3*pow(a1,3)-c2*a1;
    };

    float temperature_exact() {
        // Sanity check:
        if (raw_adc_value < 1) {
            return -1; // invalid temperature from a thermistor
        }

        float r = get_resistance(); // resistance of thermistor

        if ((r < 0) || (r > TEMP_MIN_DISCONNECTED_RESISTANCE)) {
            return -1;
        }

        float lnr = log(r);
        float Tinv = c1 + (c2*lnr) + (c3*pow(lnr,3));
        return (1/Tinv) - 273.15; // final temperature
    };

    float get_resistance() {
        raw_adc_voltage = history.value();

        if (isnan(raw_adc_voltage)) {
            return -1;
        }

        return circuit->get_resistance(raw_adc_voltage);
    };

//    float get_resistance() {
//        if (raw_adc_value < 1) {
//            return -1; // invalid temperature from a thermistor
//        }
//
//        float v = raw_adc_voltage; // convert the ADC value to a voltage
//        return ((pullup_resistance * v) / (kSystemVoltage - v));   // resistance of thermistor
//    };

    uint16_t get_raw_value() {
        return raw_adc_value;
    };

    float get_voltage() {
        return raw_adc_voltage;
    };

    void start_sampling() {
        adc_pin.startSampling();
    };

    // Call back function from the ADC to tell it that the ADC has a new sample...
    void adc_has_new_value() {
        raw_adc_value = adc_pin.getRaw();
        float v = std::abs(adc_pin.getVoltage());
        history.add_sample(v);
    };
};


template<typename ADC_t, uint16_t min_temp = 0, uint16_t max_temp = 400>
struct PT100 {
    const ADCCircuit *circuit;

    ADC_t adc_pin;
    float raw_adc_voltage = 0.0;
    int32_t raw_adc_value = 0;

    bool new_sample_since_read = false;
    uint8_t reads_without_sample = 0;

    const float variance_max = 1.1;
    ValueHistory<20> history {variance_max};

    typedef PT100<ADC_t, min_temp, max_temp> type;

//    PT100(const ADCCircuit *_circuit)
//    : circuit{_circuit},
//      adc_pin{ADC_t::is_differential ? kDifferentialPair : kNormal, [&]{this->adc_has_new_value();} }
//    {
//        adc_pin.setInterrupts(kPinInterruptOnChange|kInterruptPriorityLow);
//        adc_pin.setVoltageRange(kSystemVoltage,
//                                get_voltage_of_temp(min_temp),
//                                get_voltage_of_temp(max_temp),
//                                6400.0);
//    };

    template <typename... Ts>
    PT100(const ADCCircuit *_circuit, Ts&&... additional_values)
    : circuit{_circuit},
      adc_pin{kNormal, [&](bool e){this->adc_has_new_value(e);}, additional_values...}
    {
        adc_pin.setInterrupts(kPinInterruptOnChange|kInterruptPriorityLow);
        adc_pin.setVoltageRange(kSystemVoltage,
                                get_voltage_of_temp(min_temp),
                                get_voltage_of_temp(max_temp),
                                1);    // ignored
    };

    constexpr float get_resistance_of_temp(float t) {
        // R = 100(1 + A*T + B*T^2); A = 3.9083*10^-3; B = -5.775*10^-7
        return 100 * (1 + 0.0039083*t + -0.0000005775*t*t);
    };

    constexpr float get_voltage_of_temp(float t) {
        float r = get_resistance_of_temp(t);

        return circuit->get_voltage(r);
    };

    float temperature_exact() {
        if (!new_sample_since_read) {
            reads_without_sample++;
            if (reads_without_sample > 10) {
                cm_alarm(STAT_TEMPERATURE_CONTROL_ERROR, "Sensor read failed 10 times.");
            }
        } else {
            reads_without_sample = 0;
        }
        new_sample_since_read = false;

        float r = get_resistance();
        if (r < 0.0) { return -1; }

        // from https://www.maximintegrated.com/en/app-notes/index.mvp/id/3450
        // run through wolfram as:
        // solve R = 100(1 + A*T + B*T^2); A = 3.9083*10^-3; B = -5.775*10^-7 for T
        float t = 3383.81 - (0.287154*sqrt(159861899.0 - 210000.0*r));

        if (t > max_temp) {
            return -1;
        }

        return t;
    };

    float get_resistance() {
        raw_adc_voltage = history.value();

        if (isnan(raw_adc_voltage)) {
            return -1;
        }

        return circuit->get_resistance(raw_adc_voltage);
    };

//    float get_resistance() {
//        float r;
//        raw_adc_voltage = history.value();
//
//        if (isnan(raw_adc_voltage)) {
//            return -1;
//        }
//
//        if (gives_raw_resistance) {
//            r = raw_adc_voltage;
//        }
//        else if (differential) {
//            float v = raw_adc_voltage / kSystemVoltage;
//            r = (v * 2.0 * pullup_resistance)/(1.0 - v) - inline_resistance;
//        }
//        else {
//            float v = raw_adc_voltage;
//            r = ((pullup_resistance * v) / (kSystemVoltage - v)) - inline_resistance;
//        }
//        return r;
//    };

    uint16_t get_raw_value() {
        return raw_adc_value;
    };

    float get_voltage() {
//        return history.value();
        return raw_adc_voltage;
    };

    void start_sampling() {
        adc_pin.startSampling();
    };

    // Call back function from the ADC to tell it that the ADC has a new sample...
    void adc_has_new_value(bool error = false) {
        raw_adc_value = adc_pin.getRaw();
        float v = std::abs(adc_pin.getVoltage());
//        if (v < 0) {
//            char buffer[128];
//            char *str = buffer;
//            str += sprintf(str, "Heater sensor failure. Reading was: %f", v);
//            cm_alarm(STAT_TEMPERATURE_CONTROL_ERROR, buffer);
//            return;
//        }
        history.add_sample(v);
        new_sample_since_read = true;
    };
};

// Temperature debug string: {sr:{"he1t":t,"he1st":t,"he1at":t, "he1tr":t, "he1op":t}}
// PID debug string: {sr:{"he1t":t,"he1st":t,"pid1p":t, "pid1i":t, "pid1d":t, "pid1f":t, "he1op":t, "line":t, "stat":t}}

#if HAS_TEMPERATURE_SENSOR_1
// Extruder 1
TEMPERATURE_SENSOR_1_CIRCUIT_TYPE temperature_sensor_1_circuit TEMPERATURE_SENSOR_1_CIRCUIT_INIT;
TEMPERATURE_SENSOR_1_TYPE temperature_sensor_1 TEMPERATURE_SENSOR_1_INIT;
#else
TemperatureSensor temperature_sensor_1;
#endif

// Extruder 2
#if HAS_TEMPERATURE_SENSOR_2
// Extruder 2
TEMPERATURE_SENSOR_2_CIRCUIT_TYPE temperature_sensor_2_circuit TEMPERATURE_SENSOR_2_CIRCUIT_INIT;
TEMPERATURE_SENSOR_2_TYPE temperature_sensor_2 TEMPERATURE_SENSOR_2_INIT;
#else
TemperatureSensor temperature_sensor_2;
#endif

#if HAS_TEMPERATURE_SENSOR_3
// Heated bed
TEMPERATURE_SENSOR_3_CIRCUIT_TYPE temperature_sensor_3_circuit TEMPERATURE_SENSOR_3_CIRCUIT_INIT;
TEMPERATURE_SENSOR_3_TYPE temperature_sensor_3 TEMPERATURE_SENSOR_3_INIT;
#else
TemperatureSensor temperature_sensor_3;
#endif

float last_reported_temp1 = 0; // keep track of what we've reported for SR generation
float last_reported_temp2 = 0;
float last_reported_temp3 = 0;


// Output 1 FET info
// DO_1: Extruder1_PWM
const int32_t fet_pin1_freq = 2000;
#if TEMPERATURE_OUTPUT_ON == 1
PWMOutputPin<EXTRUDER_1_OUTPUT_PIN> fet_pin1 {kNormal, fet_pin1_freq};// {kPWMPinInverted, fet_pin1_freq};
#else
PWMOutputPin<-1> fet_pin1;// {kPWMPinInverted};
#endif

// DO_2: Extruder2_PWM
const int32_t fet_pin2_freq = 2000;
#if TEMPERATURE_OUTPUT_ON == 1
PWMOutputPin<EXTRUDER_2_OUTPUT_PIN> fet_pin2 {kNormal, fet_pin2_freq};// {kPWMPinInverted, fet_pin1_freq};
#else
PWMOutputPin<-1> fet_pin2;// {kPWMPinInverted};
#endif

// DO_11: Heated Bed FET
// Warning, HeatBED is likely NOT a PWM pin, so it'll be binary output (duty cucle >= 50%).
const int32_t fet_pin3_freq = 100;
#if TEMPERATURE_OUTPUT_ON == 1
PWMOutputPin<BED_OUTPUT_PIN> fet_pin3 BED_OUTPUT_INIT;
#else
PWMOutputPin<-1> fet_pin3;// {kPWMPinInverted};
#endif


// DO_3: Fan1A_PWM
//PWMOutputPin<kOutput3_PinNumber> fan_pin1;
// DO_4: Fan1B_PWM
//PWMOutputPin<kOutput4_PinNumber> fan_pin2;
// DO_5: Fan2A_PWM
//PWMOutputPin<kOutput5_PinNumber> fan_pin3;


//// We're going to utilize the fet_pin1 PWMOutputPin<>'s timer interrupt to drive the ADC sampling.
//const int16_t fet_pin1_sample_freq = 1; // every fet_pin1_sample_freq interrupts, sample
//int16_t fet_pin1_sample_counter = fet_pin1_sample_freq;
//#if TEMPERATURE_OUTPUT_ON == 1
//namespace Motate {
//    template<>
//    void PWMOutputPin<kOutput1_PinNumber>::parentTimerType::interrupt() {
//        if (!--fet_pin1_sample_counter) {
//            ADC_Module::startSampling();
//            fet_pin1_sample_counter = fet_pin1_sample_freq;
//        }
//    };
//}
//#endif

#if TEMPERATURE_OUTPUT_ON == 1

// We're going to register a SysTick event
const int16_t temperature_sample_freq = 10; // every fet_pin1_sample_freq interrupts, sample
int16_t temperature_sample_counter = temperature_sample_freq;
SysTickEvent adc_tick_event {[&] {
    if (!--temperature_sample_counter) {
        temperature_sensor_1.start_sampling();
        temperature_sensor_2.start_sampling();
        temperature_sensor_3.start_sampling();
        temperature_sample_counter = temperature_sample_freq;
    }
}, nullptr};

#endif


struct PID {
    static constexpr float output_max = 1.0;
    static constexpr float derivative_contribution = 1.0/10.0;

    float _p_factor;                // the scale for P values
    float _i_factor;                // the scale for I values
    float _d_factor;                // the scale for D values
    float _f_factor;                // the scale for O values

    float _proportional = 0.0;      // _proportional storage
    float _integral = 0.0;          // _integral storage
    float _derivative = 0.0;        // _derivative storage
    float _feed_forward = 0.0;            // _feed_forward storage
    float _previous_input = 0.0;    // _derivative storage

    float _set_point;

    Timeout _set_point_timeout;     // used to keep track of if we are at set temp and stay there
    bool _at_set_point;

    Timeout _rise_time_timeout;     // used to keep track of if we are increasing temperature fast enough
    float _min_rise_over_time;      // the amount of degrees that it must rise in the given time
    float _rise_time_checkpoint;    // when we start the timer, we set _rise_time_checkpoint to the minimum goal

    float _average_output = 0;

    bool _enable;                   // set true to enable this heater

    PID(float P, float I, float D, float F, float min_rise_over_time, float startSetPoint = 0.0) : _p_factor{P/100.0f}, _i_factor{I/100.0f}, _d_factor{D/100.0f}, _f_factor{F/100.0f}, _set_point{startSetPoint}, _at_set_point{false}, _min_rise_over_time(min_rise_over_time) {};

    float getNewOutput(float input) {
        // If the input is < 0, the sensor failed
        if (input < 0) {
            if (_set_point > TEMP_OFF_BELOW) {
                cm_alarm(STAT_TEMPERATURE_CONTROL_ERROR, "Heater set, but sensor read failed.");
            }

            return 0;
        }

        // Calculate the e (error)
        float e = _set_point - input;

        if (std::abs(e) < TEMP_SETPOINT_HYSTERESIS) {
            if (!_set_point_timeout.isSet()) {
                _set_point_timeout.set(TEMP_SETPOINT_HOLD_TIME);
            } else if (_set_point_timeout.isPast()) {
                _at_set_point = true;
                _set_point_timeout.clear();
            }
        } else {
            _at_set_point = false;

            // Check to see if we already have the rise_time timeout set
            if (_rise_time_timeout.isSet()) {
                if (_rise_time_timeout.isPast()) {
                    if (input < _rise_time_checkpoint) {
                        // FAILURE!!
                        char buffer[128];
                        char *str = buffer;
                        str += sprintf(str, "Heater temperature failed to rise fast enough. At: %f Set: %f", input, _set_point);
                        cm_alarm(STAT_TEMPERATURE_CONTROL_ERROR, buffer);
                        _set_point = 0;
                        _rise_time_timeout.clear();
                        return -1;
                    }

                    _rise_time_timeout.clear();
                }
            }

            if (!_rise_time_timeout.isSet() && (_set_point > (input + TEMP_MIN_RISE_DEGREES_FROM_TARGET))) {
                _rise_time_timeout.set(TEMP_MIN_RISE_TIME);
                _rise_time_checkpoint = min(input + _min_rise_over_time, _set_point + TEMP_SETPOINT_HYSTERESIS);
            }
        }

        // P = Proportional

        float p = _p_factor * e;
        // For output's sake, we'll store this, otherwise we don't need it:
        _proportional = p;


        // I = Integral

        // Now, to restrict windup, prevent the integral from contributing too much, AND to keep it sane:
        // 1) Limit the i contribution to the output
        // 2) Limit the _integral maximum value
        // 3) Reset _integral to e if output has to be clamped (after output is computed)
        _integral += e;
        float i = _integral * _i_factor;

        if (i > 0.75) {
            i = 0.75;
            _integral = 0.75 / _i_factor;
        } else if (i < -0.75) {
            i = -0.75;
            _integral = -0.75 / _i_factor;
        }

        // D = derivative

        // This needs to be smoothed somewhat, so we use a exponential moving average.
        // See https://en.wikipedia.org/wiki/Moving_average#Exponential_moving_average


        _derivative = (input - _previous_input)*(derivative_contribution) + (_derivative * (1.0-derivative_contribution));
        float d = _derivative * _d_factor;

        // F = feed-forward

        _feed_forward = (_set_point-21); // 21 is for a roughly ideal room temperature

        float f = _f_factor * _feed_forward;

        _previous_input = input;

        // Now that we've computed all that, we'll decide when to ignore it

        float output = p + i + f - d;
        if (output < 0.0f) {
            output = 0;

            // reset the integral to prevent windup
            _integral = e;
        } else if (output > output_max) {
            output = output_max;

            // reset the integral to prevent windup
            _integral = e;
        }

        // If the setpoint is "off" or the temperature is higher than MAX, always return OFF
        if ((_set_point < TEMP_OFF_BELOW) || (input > TEMP_MAX_SETPOINT)) {
            output = 0; // "off"
            _average_output = 0;

            return 0;
        // If we are too far from the set point, turn the heater full on
        }
//        else if (e > TEMP_FULL_ON_DIFFERENCE) {
//            output = 1; // "on"
//        }

        // Keep track of our output with some averaging for output purposes
        _average_output = (0.5*output) + (0.5*_average_output);

        return _average_output; // return the smoothed value
    };

    bool atSetPoint() {
        return _at_set_point;
    }
};

// NOTICE, the JSON alters incoming values for these!
// {he1p:9} == 9.0/100.0 here

PID pid1 { 9.0, 0.11, 400.0, 0, TEMP_MIN_RISE_DEGREES_OVER_TIME }; // default values
PID pid2 { 7.5, 0.12, 400.0, 0, TEMP_MIN_RISE_DEGREES_OVER_TIME }; // default values
PID pid3 { 7.5, 0.12, 400.0, 0, TEMP_MIN_BED_RISE_DEGREES_OVER_TIME }; // default values
Timeout pid_timeout;


template<pin_number heater_fan_pinnum>
struct HeaterFan {
#if TEMPERATURE_OUTPUT_ON == 1
    PWMOutputPin<heater_fan_pinnum> heater_fan_pin;
#endif
    float min_value = MIN_FAN_VALUE;
    float max_value = MAX_FAN_VALUE;
    float low_temp = MIN_FAN_TEMP;
    float high_temp = MIN_FAN_TEMP;

    HeaterFan() {
#if TEMPERATURE_OUTPUT_ON == 1
        heater_fan_pin.setFrequency(200000);
        heater_fan_pin = 0;
#endif
    }

    void newTemp(float temp) {
#if TEMPERATURE_OUTPUT_ON == 1
        if ((temp > low_temp) && (temp < high_temp)) {
            heater_fan_pin = max_value * (((temp - low_temp)/(high_temp - low_temp))*(1.0 - min_value) + min_value);
        } else if (temp > high_temp) {
            heater_fan_pin = max_value;
        } else {
            heater_fan_pin = 0.0;
        }
#endif
    }
};

HeaterFan<EXTRUDER_1_FAN_PIN> heater_fan1;

/**** Static functions ****/


/*
 * temperature_init()
 */
void temperature_init()
{
    // setup heater PWM
//    fet_pin1.setFrequency(fet_pin1_freq);
//    fet_pin2.setFrequency(fet_pin2_freq);
//    fet_pin3.setFrequency(fet_pin3_freq);

//    fan_pin1 = 0;
//    fan_pin1.setFrequency(200000);
//    fan_pin2 = 0;
//    fan_pin2.setFrequency(50000);
//    fan_pin3 = 1;
//    fan_pin3.setFrequency(200000);

    // Register the SysTick event (described above)
#if TEMPERATURE_OUTPUT_ON == 1
    SysTickTimer.registerEvent(&adc_tick_event);
#endif

    temperature_reset();
}

void temperature_reset()
{
    // make setpoint 0
    fet_pin1 = 0.0f;
    pid1._set_point = 0.0;

    fet_pin2 = 0.0f;
    pid2._set_point = 0.0;

    fet_pin3 = 0.0f;
    pid3._set_point = 0.0;

    pid_timeout.set(100);
}

// Minimum difference in temp before it'll trigger an SR
const float kTempDiffSRTrigger = 0.25;

stat_t temperature_callback()
{
    if (cm->machine_state == MACHINE_ALARM) {
        // Force the heaters off (redundant with the safety circuit)
        fet_pin1 = 0.0;
        fet_pin2 = 0.0;
        fet_pin3 = 0.0;

        // Force all PIDs to off too
        pid1._set_point = 0.0;
        pid2._set_point = 0.0;
        pid3._set_point = 0.0;

        return (STAT_OK);
    }

    if (pid_timeout.isPast()) {
        pid_timeout.set(100);

        float temp = 0.0;
        float fan_temp = 0.0;
        bool sr_requested = false;

        if (pid1._enable) {
            temp = temperature_sensor_1.temperature_exact();
            float out1_value = pid1.getNewOutput(temp);
            fet_pin1.write(out1_value);

            if (std::abs(temp - last_reported_temp1) > kTempDiffSRTrigger) {
                last_reported_temp1 = temp;
                sr_requested = true;
            }
        }
        fan_temp = temp;

        if (pid2._enable) {
            temp = temperature_sensor_2.temperature_exact();
            float out2_value = pid2.getNewOutput(temp);
            fet_pin2.write(out2_value);

            if (std::abs(temp - last_reported_temp2) > kTempDiffSRTrigger) {
                last_reported_temp2 = temp;
                sr_requested = true;
            }
        }
        fan_temp = max(fan_temp, temp);

        heater_fan1.newTemp(fan_temp);

        if (pid3._enable) {
            temp = temperature_sensor_3.temperature_exact();
            float out3_value = pid3.getNewOutput(temp);
            fet_pin3.write(out3_value);

            if (std::abs(temp - last_reported_temp3) > kTempDiffSRTrigger) {
                last_reported_temp3 = temp;
                sr_requested = true;
            }
        }

        if (sr_requested) {
            sr_request_status_report(SR_REQUEST_TIMED);
        }
    }
    return (STAT_OK);
}


/********************************
 * END OF TEMPERATURE FUNCTIONS *
 ********************************/

/***********************************************************************************
 * CONFIGURATION AND INTERFACE FUNCTIONS
 * Functions to get and set variables from the cfgArray table
 ***********************************************************************************/
/*  In these function there are usually 3 PIDs, so a simple switch works.
 *  The default is a failsafe - can only get there if it's set up in config_app, but not here.
 */

// helpers 

char _get_heater_number(nvObj_t *nv) {  // In these functions nv->group == "he1", "he2", or "he3"
    if (!nv->group[0]) {
        return nv->token[2];
    }
    return nv->group[2];
}

char _get_pid_number(nvObj_t *nv) { // In these functions, nv->group == "pid1", "pid2", or "pid3"
    if (!nv->group[0]) {
        return nv->token[3];
    }
    return nv->group[3];
}

/****************************************************************************************
 * cm_get_heater_enable() - get enable value
 * cm_set_heater_enable() - enable/disable heater
 *
 *  Enable is a boolean type so it's already been type and range checked before it gets here
 */

stat_t cm_get_heater_enable(nvObj_t *nv)
{
    switch(_get_heater_number(nv)) {
        case '1': { nv->value_int = pid1._enable; break; }
        case '2': { nv->value_int = pid2._enable; break; }
        case '3': { nv->value_int = pid3._enable; break; }
        default: { return(STAT_INPUT_VALUE_RANGE_ERROR); break; }
    }
    nv->valuetype = TYPE_BOOLEAN;
    return (STAT_OK);
}

stat_t cm_set_heater_enable(nvObj_t *nv)
{
    switch(_get_heater_number(nv)) {
        case '1': { pid1._enable = nv->value_int; break; }
        case '2': { pid2._enable = nv->value_int; break; }
        case '3': { pid3._enable = nv->value_int; break; }
        default: { return(STAT_INPUT_VALUE_RANGE_ERROR); break; }
    }
    return (STAT_OK);
}

/****************************************************************************************
 * cm_get_heater_p() - set the P parameter of the PID 
 * cm_set_heater_p() - set the P parameter of the PID
 * cm_get_heater_i() - set the I parameter of the PID
 * cm_set_heater_i() - set the I parameter of the PID
 * cm_get_heater_d() - set the D parameter of the PID
 * cm_set_heater_d() - set the D parameter of the PID
 */

stat_t cm_get_heater_p(nvObj_t *nv)
{
    switch(_get_heater_number(nv)) {  // there are three of them, so we can use a simple switch
        case '1': { nv->value_flt = pid1._p_factor * 100.0; break; }
        case '2': { nv->value_flt = pid2._p_factor * 100.0; break; }
        case '3': { nv->value_flt = pid3._p_factor * 100.0; break; }
        default: { nv->value_flt = 0.0; break; }
    }
    nv->precision = GET_TABLE_WORD(precision);
    nv->valuetype = TYPE_FLOAT;
    return (STAT_OK);
}
stat_t cm_set_heater_p(nvObj_t *nv)
{
    switch(_get_heater_number(nv)) {
        case '1': { pid1._p_factor = nv->value_flt / 100.0; break; }
        case '2': { pid2._p_factor = nv->value_flt / 100.0; break; }
        case '3': { pid3._p_factor = nv->value_flt / 100.0; break; }
        default: { break; }
    }
    return (STAT_OK);
}

stat_t cm_get_heater_i(nvObj_t *nv)
{
    switch(_get_heater_number(nv)) {
        case '1': { nv->value_flt = pid1._i_factor * 100.0; break; }
        case '2': { nv->value_flt = pid2._i_factor * 100.0; break; }
        case '3': { nv->value_flt = pid3._i_factor * 100.0; break; }
        default: { nv->value_flt = 0.0; break; }
    }
    nv->precision = GET_TABLE_WORD(precision);
    nv->valuetype = TYPE_FLOAT;
    return (STAT_OK);
}

stat_t cm_set_heater_i(nvObj_t *nv)
{
    switch(_get_heater_number(nv)) {
        case '1': { pid1._i_factor = nv->value_flt / 100.0; break; }
        case '2': { pid2._i_factor = nv->value_flt / 100.0; break; }
        case '3': { pid3._i_factor = nv->value_flt / 100.0; break; }
        default: { break; }
    }
    return (STAT_OK);
}

stat_t cm_get_heater_d(nvObj_t *nv)
{
    switch(_get_heater_number(nv)) {
        case '1': { nv->value_flt = pid1._d_factor * 100.0; break; }
        case '2': { nv->value_flt = pid2._d_factor * 100.0; break; }
        case '3': { nv->value_flt = pid3._d_factor * 100.0; break; }
        default: { nv->value_flt = 0.0; break; }
    }
    nv->precision = GET_TABLE_WORD(precision);
    nv->valuetype = TYPE_FLOAT;
    return (STAT_OK);
}
stat_t cm_set_heater_d(nvObj_t *nv)
{
    switch(_get_heater_number(nv)) {
        case '1': { pid1._d_factor = nv->value_flt / 100.0; break; }
        case '2': { pid2._d_factor = nv->value_flt / 100.0; break; }
        case '3': { pid3._d_factor = nv->value_flt / 100.0; break; }
        default: { break; }
    }
    return (STAT_OK);
}

<<<<<<< HEAD
/*
 * cm_get_heater_f()/cm_set_heater_f() - get/set the F parameter of the PIDF
 */
stat_t cm_get_heater_f(nvObj_t *nv)
{
    switch(_get_heater_number(nv)) {
        case '1': { nv->value = pid1._f_factor * 100.0; break; }
        case '2': { nv->value = pid2._f_factor * 100.0; break; }
        case '3': { nv->value = pid3._f_factor * 100.0; break; }

        default: { nv->value = 0.0; break; }
    }
    nv->precision = GET_TABLE_WORD(precision);
    nv->valuetype = TYPE_FLOAT;

    return (STAT_OK);
}
stat_t cm_set_heater_f(nvObj_t *nv)
{
    switch(_get_heater_number(nv)) {
        case '1': { pid1._f_factor = nv->value / 100.0; break; }
        case '2': { pid2._f_factor = nv->value / 100.0; break; }
        case '3': { pid3._f_factor = nv->value / 100.0; break; }

        default: { break; }
    }
    return (STAT_OK);
}

/*
 * cm_get_set_temperature()/cm_set_set_temperature() - get/set the set value of the PID
=======
/****************************************************************************************
 * cm_get_set_temperature() - get the set value of the PID
 * cm_set_set_temperature() - set the set value of the PID
>>>>>>> 9fd1dae6
 *
 * There are both the file-to-file use version, and the NV-pair form (which uses the other).
 */

float cm_get_set_temperature(const uint8_t heater)
{
    switch(heater) {
        case 1: { return pid1._set_point; break; }
        case 2: { return pid2._set_point; break; }
        case 3: { return pid3._set_point; break; }
        default: { break; }
    }
    return 0.0;
}

stat_t cm_get_set_temperature(nvObj_t *nv)
{
    nv->value_flt = cm_get_set_temperature(_get_heater_number(nv) - '0');
    nv->precision = GET_TABLE_WORD(precision);
    nv->valuetype = TYPE_FLOAT;
    return (STAT_OK);
}

void cm_set_set_temperature(const uint8_t heater, const float value)
{
    switch(heater) {
        case 1: { pid1._set_point = min(TEMP_MAX_SETPOINT, value); break; }
        case 2: { pid2._set_point = min(TEMP_MAX_SETPOINT, value); break; }
        case 3: { pid3._set_point = min(TEMP_MAX_SETPOINT, value); break; }

        // default to quiet the compiler
        default: { break; }
    }
}
stat_t cm_set_set_temperature(nvObj_t *nv)
{
    cm_set_set_temperature(_get_heater_number(nv) - '0', nv->value_flt);
    return (STAT_OK);
}

/****************************************************************************************
 * cm_get_fan_power() - get the set high-value setting of the heater fan
 * cm_set_fan_power() - set the set high-value setting of the heater fan
 */

float cm_get_fan_power(const uint8_t heater)
{
    switch(heater) {
        case 1: { return min(1.0f, heater_fan1.max_value); }
//      case 2: { return min(1.0f, heater_fan2.max_value); }
//      case 3: { return min(1.0f, heater_fan3.max_value); }
        default: { break; }
    }
    return 0.0;
}

stat_t cm_get_fan_power(nvObj_t *nv)
{
    nv->value_flt = cm_get_fan_power(_get_heater_number(nv) - '0');
    nv->precision = GET_TABLE_WORD(precision);
    nv->valuetype = TYPE_FLOAT;
    return (STAT_OK);
}

void cm_set_fan_power(const uint8_t heater, const float value)
{
    switch(heater) {
        case 1: { heater_fan1.max_value = max(0.0f, value); break; }
//      case 2: { heater_fan2.max_value = max(0.0, value); break; }
//      case 3: { heater_fan3.max_value = max(0.0, value); break; }
        default: { break; }
    }
}

stat_t cm_set_fan_power(nvObj_t *nv)
{
    cm_set_fan_power(_get_heater_number(nv) - '0', nv->value_flt);
    return (STAT_OK);
}

/****************************************************************************************
 * cm_get_fan_min_power() - get the set low-value setting of the heater fan
 * cm_set_fan_min_power() - set the set low-value setting of the heater fan
 */

stat_t cm_get_fan_min_power(nvObj_t *nv)
{
    switch(_get_heater_number(nv)) {
        case '1': { nv->value_flt = heater_fan1.min_value; break; }
//      case '2': { nv->value_flt = heater_fan2.min_value; break; }
//      case '3': { nv->value_flt = heater_fan3.min_value; break; }
        default: { nv->value_flt = 0.0; break; }
    }
    nv->precision = GET_TABLE_WORD(precision);
    nv->valuetype = TYPE_FLOAT;
    return (STAT_OK);
}

stat_t cm_set_fan_min_power(nvObj_t *nv)
{
    switch(_get_heater_number(nv)) {
        case '1': { heater_fan1.max_value = min(0.0f, nv->value_flt); break; }
//      case '2': { heater_fan2.min_value = min(0.0, nv->value_flt); break; }
//      case '3': { heater_fan3.min_value = min(0.0, nv->value_flt); break; }
        default: { break; }
    }
    return (STAT_OK);
}

/****************************************************************************************
 * cm_get_fan_low_temp() - get the set low-temp setting of the heater fan
 * cm_set_fan_low_temp() - set the set low-temp setting of the heater fan
 */

stat_t cm_get_fan_low_temp(nvObj_t *nv)
{
    switch(_get_heater_number(nv)) {
        case '1': { nv->value_flt = heater_fan1.low_temp; break; }
//      case '2': { nv->value_flt = heater_fan2.low_temp; break; }
//      case '3': { nv->value_flt = heater_fan3.low_temp; break; }
        default: { nv->value_flt = 0.0; break; }
    }    
    nv->precision = GET_TABLE_WORD(precision);
    nv->valuetype = TYPE_FLOAT;
    return (STAT_OK);
}

stat_t cm_set_fan_low_temp(nvObj_t *nv)
{
    switch(_get_heater_number(nv)) {
        case '1': { heater_fan1.low_temp = min(0.0f, nv->value_flt); break; }
//      case '2': { heater_fan2.low_temp = min(0.0f, nv->value_flt); break; }
//      case '3': { heater_fan3.low_temp = min(0.0f, nv->value_flt); break; }
        default: { break; }
    }
    return (STAT_OK);
}

/****************************************************************************************
 * cm_get_fan_high_temp() - get the set high-value setting of the heater fan
 * cm_set_fan_high_temp() - set the set high-value setting of the heater fan
 */

stat_t cm_get_fan_high_temp(nvObj_t *nv)
{
    switch(_get_heater_number(nv)) {
        case '1': { nv->value_flt = heater_fan1.high_temp; break; }
//      case '2': { nv->value_flt = heater_fan2.high_temp; break; }
//      case '3': { nv->value_flt = heater_fan3.high_temp; break; }
        default: { nv->value_flt = 0.0; break; }
    }
    nv->precision = GET_TABLE_WORD(precision);
    nv->valuetype = TYPE_FLOAT;
    return (STAT_OK);
}

stat_t cm_set_fan_high_temp(nvObj_t *nv)
{
    switch(_get_heater_number(nv)) {
        case '1': { heater_fan1.high_temp = min(0.0f, nv->value_flt); break; }
//      case '2': { heater_fan2.high_temp = min(0.0f, nv->value_flt); break; }
//      case '3': { heater_fan3.high_temp = min(0.0f, nv->value_flt); break; }
        default: { break; }
    }
    return (STAT_OK);
}

/****************************************************************************************
 * cm_get_at_temperature() - get a boolean if the heater has reached the set value of the PID
 */

bool cm_get_at_temperature(const uint8_t heater)
{
    switch(heater) {
        case 1: { return pid1._at_set_point; }
        case 2: { return pid2._at_set_point; }
        case 3: { return pid3._at_set_point; }
        default: { break; }
    }
    return false;
}

stat_t cm_get_at_temperature(nvObj_t *nv)
{
    nv->value_int = cm_get_at_temperature(_get_heater_number(nv) - '0');
    nv->precision = GET_TABLE_WORD(precision);
    nv->valuetype = TYPE_BOOLEAN;
    return (STAT_OK);
}

/****************************************************************************************
 * cm_get_heater_output() - get the output value (PWM duty cycle) of the PID
 */

float cm_get_heater_output(const uint8_t heater)
{
    switch(heater) {
<<<<<<< HEAD
        case 1: { return pid1._average_output; }
        case 2: { return pid2._average_output; }
        case 3: { return pid3._average_output; }

=======
        case 1: { return (float)fet_pin1; }
        case 2: { return (float)fet_pin2; }
        case 3: { return (float)fet_pin3; }
>>>>>>> 9fd1dae6
        default: { break; }
    }
    return 0.0;
}

stat_t cm_get_heater_output(nvObj_t *nv)
{
    nv->value_flt = cm_get_heater_output(_get_heater_number(nv) - '0');
    nv->precision = GET_TABLE_WORD(precision);
    nv->valuetype = TYPE_FLOAT;
    return (STAT_OK);
}

/****************************************************************************************
 * cm_get_heater_adc() - get the raw adc value of the PID
 */

stat_t cm_get_heater_adc(nvObj_t *nv)
{
    switch(_get_heater_number(nv)) {
<<<<<<< HEAD
        case '1': { nv->value = (float)temperature_sensor_1.get_raw_value(); break; }
        case '2': { nv->value = (float)temperature_sensor_2.get_raw_value(); break; }
        case '3': { nv->value = (float)temperature_sensor_3.get_raw_value(); break; }

        default: { nv->value = 0.0; break; }
=======
        case '1': { nv->value_flt = (float)thermistor1.raw_adc_value; break; }
        case '2': { nv->value_flt = (float)thermistor2.raw_adc_value; break; }
        case '3': { nv->value_flt = (float)thermistor3.raw_adc_value; break; }
        default: { nv->value_flt = 0.0; break; }
>>>>>>> 9fd1dae6
    }
    nv->precision = GET_TABLE_WORD(precision);
    nv->valuetype = TYPE_FLOAT;
    return (STAT_OK);
}

/****************************************************************************************
 * cm_get_temperature() - get the current temperature
 */
<<<<<<< HEAD
 float cm_get_temperature(const uint8_t heater)
 {
     switch(heater) {
         case 1: { return (last_reported_temp1 = temperature_sensor_1.temperature_exact()); }
         case 2: { return (last_reported_temp2 = temperature_sensor_2.temperature_exact()); }
         case 3: { return (last_reported_temp3 = temperature_sensor_3.temperature_exact()); }

         default: { break; }
     }

     return 0.0;
 }
=======

float cm_get_temperature(const uint8_t heater)
{
    switch(heater) {
        case 1: { return (last_reported_temp1 = thermistor1.temperature_exact()); }
        case 2: { return (last_reported_temp2 = thermistor2.temperature_exact()); }
        case 3: { return (last_reported_temp3 = thermistor3.temperature_exact()); }
        default: { break; }
    }
    return 0.0;
}

>>>>>>> 9fd1dae6
stat_t cm_get_temperature(nvObj_t *nv)
{
    nv->value_flt = cm_get_temperature(_get_heater_number(nv) - '0');
    nv->precision = GET_TABLE_WORD(precision);
    nv->valuetype = TYPE_FLOAT;
    return (STAT_OK);
}

/****************************************************************************************
 * cm_get_thermistor_resistance() - get the current temperature
 */

stat_t cm_get_thermistor_resistance(nvObj_t *nv)
{
    switch(_get_heater_number(nv)) {
<<<<<<< HEAD
        case '1': { nv->value = temperature_sensor_1.get_resistance(); break; }
        case '2': { nv->value = temperature_sensor_2.get_resistance(); break; }
        case '3': { nv->value = temperature_sensor_3.get_resistance(); break; }
=======
        case '1': { nv->value_flt = thermistor1.get_resistance(); break; }
        case '2': { nv->value_flt = thermistor2.get_resistance(); break; }
        case '3': { nv->value_flt = thermistor3.get_resistance(); break; }
>>>>>>> 9fd1dae6

        default: { nv->value_flt = 0.0; break; }
    }
    nv->precision = GET_TABLE_WORD(precision);
    nv->valuetype = TYPE_FLOAT;
    return (STAT_OK);
}

/*
 * cm_get_thermistor_resistance() - get the current temperature
 */
stat_t cm_get_thermistor_voltage(nvObj_t* nv)
{
    switch(_get_heater_number(nv)) {
        case '1': { nv->value = temperature_sensor_1.get_voltage(); break; }
        case '2': { nv->value = temperature_sensor_2.get_voltage(); break; }
        case '3': { nv->value = temperature_sensor_3.get_voltage(); break; }

            // Failsafe. We can only get here if we set it up in config_app, but not here.
        default: { nv->value = 0.0; break; }
    }
    nv->precision = GET_TABLE_WORD(precision);
    nv->valuetype = TYPE_FLOAT;

    return (STAT_OK);
}


/****************************************************************************************
 * cm_get_pid_p() - get the active P of the PID (read-only)
 * cm_get_pid_i() - get the active I of the PID (read-only)
 * cm_get_pid_d() - get the active D of the PID (read-only)
 */

stat_t cm_get_pid_p(nvObj_t *nv)
{
    switch(_get_pid_number(nv)) {
        case '1': { nv->value_flt = pid1._proportional; break; }
        case '2': { nv->value_flt = pid2._proportional; break; }
        case '3': { nv->value_flt = pid3._proportional; break; }

            // Failsafe. We can only get here if we set it up in config_app, but not here.
        default: { nv->value_flt = 0.0; break; }
    }
    nv->precision = GET_TABLE_WORD(precision);
    nv->valuetype = TYPE_FLOAT;
    return (STAT_OK);
}

stat_t cm_get_pid_i(nvObj_t *nv)
{
    switch(_get_pid_number(nv)) {
        case '1': { nv->value_flt = pid1._integral; break; }
        case '2': { nv->value_flt = pid2._integral; break; }
        case '3': { nv->value_flt = pid3._integral; break; }

            // Failsafe. We can only get here if we set it up in config_app, but not here.
        default: { nv->value_flt = 0.0; break; }
    }
    nv->precision = GET_TABLE_WORD(precision);
    nv->valuetype = TYPE_FLOAT;
    return (STAT_OK);
}

stat_t cm_get_pid_d(nvObj_t *nv)
{
    switch(_get_pid_number(nv)) {
        case '1': { nv->value_flt = pid1._derivative; break; }
        case '2': { nv->value_flt = pid2._derivative; break; }
        case '3': { nv->value_flt = pid3._derivative; break; }

            // Failsafe. We can only get here if we set it up in config_app, but not here.
        default: { nv->value_flt = 0.0; break; }
    }
    nv->precision = GET_TABLE_WORD(precision);
    nv->valuetype = TYPE_FLOAT;
    return (STAT_OK);
}

<<<<<<< HEAD
/*
 * cm_get_pid_f() - get the active F of the PID (read-only)
 */
stat_t cm_get_pid_f(nvObj_t *nv)
{
    switch(_get_pid_number(nv)) {
        case '1': { nv->value = pid1._feed_forward; break; }
        case '2': { nv->value = pid2._feed_forward; break; }
        case '3': { nv->value = pid3._feed_forward; break; }

        default: { nv->value = 0.0; break; }
    }
    nv->precision = GET_TABLE_WORD(precision);
    nv->valuetype = TYPE_FLOAT;

    return (STAT_OK);
}


=======
>>>>>>> 9fd1dae6
/***********************************************************************************
 * TEXT MODE SUPPORT
 * Functions to print variables from the cfgArray table
 ***********************************************************************************/

#ifdef __TEXT_MODE

//const char fmt_spep[] = "[spep] spindle enable polarity%5d [0=active_low,1=active_high]\n";
//const char fmt_spdp[] = "[spdp] spindle direction polarity%2d [0=CW_low,1=CW_high]\n";
//const char fmt_spph[] = "[spph] spindle pause on hold%7d [0=no,1=pause_on_hold]\n";
//const char fmt_spdw[] = "[spdw] spindle dwell time%12.1f seconds\n";
//const char fmt_ssoe[] ="[ssoe] spindle speed override ena%2d [0=disable,1=enable]\n";
//const char fmt_sso[] ="[sso] spindle speed override%11.3f [0.050 < sso < 2.000]\n";
//const char fmt_spe[] = "Spindle Enable:%7d [0=OFF,1=ON,2=PAUSE]\n";
//const char fmt_spd[] = "Spindle Direction:%4d [0=CW,1=CCW]\n";
//const char fmt_sps[] = "Spindle Speed: %7.0f rpm\n";
//
//void cm_print_spep(nvObj_t *nv) { text_print(nv, fmt_spep);}    // TYPE_INT
//void cm_print_spdp(nvObj_t *nv) { text_print(nv, fmt_spdp);}    // TYPE_INT
//void cm_print_spph(nvObj_t *nv) { text_print(nv, fmt_spph);}    // TYPE_INT
//void cm_print_spdw(nvObj_t *nv) { text_print(nv, fmt_spdw);}    // TYPE_FLOAT
//void cm_print_ssoe(nvObj_t *nv) { text_print(nv, fmt_ssoe);}    // TYPE INT
//void cm_print_sso(nvObj_t *nv)  { text_print(nv, fmt_sso);}     // TYPE FLOAT
//void cm_print_spe(nvObj_t *nv)  { text_print(nv, fmt_spe);}     // TYPE_INT
//void cm_print_spd(nvObj_t *nv)  { text_print(nv, fmt_spd);}     // TYPE_INT
//void cm_print_sps(nvObj_t *nv)  { text_print(nv, fmt_sps);}     // TYPE_FLOAT

#endif // __TEXT_MODE<|MERGE_RESOLUTION|>--- conflicted
+++ resolved
@@ -2,8 +2,8 @@
  * temperature.cpp - temperature control module - drives heaters or coolers
  * This file is part of the g2core project
  *
- * Copyright (c) 2016 - 2018 Robert Giseburt
- * Copyright (c) 2016 - 2018 Alden S. Hart, Jr.
+ * Copyright (c) 2016 - 2019 Robert Giseburt
+ * Copyright (c) 2016 - 2019 Alden S. Hart, Jr.
  *
  * This file ("the software") is free software: you can redistribute it and/or modify
  * it under the terms of the GNU General Public License, version 2 as published by the
@@ -38,6 +38,7 @@
 #include "report.h"
 #include "util.h"
 #include "settings.h"
+#include "gpio.h" // for ValueHistory
 
 
 /**** Local safety/limit settings ****/
@@ -964,7 +965,7 @@
  *  The default is a failsafe - can only get there if it's set up in config_app, but not here.
  */
 
-// helpers 
+// helpers
 
 char _get_heater_number(nvObj_t *nv) {  // In these functions nv->group == "he1", "he2", or "he3"
     if (!nv->group[0]) {
@@ -972,20 +973,6 @@
     }
     return nv->group[2];
 }
-
-char _get_pid_number(nvObj_t *nv) { // In these functions, nv->group == "pid1", "pid2", or "pid3"
-    if (!nv->group[0]) {
-        return nv->token[3];
-    }
-    return nv->group[3];
-}
-
-/****************************************************************************************
- * cm_get_heater_enable() - get enable value
- * cm_set_heater_enable() - enable/disable heater
- *
- *  Enable is a boolean type so it's already been type and range checked before it gets here
- */
 
 stat_t cm_get_heater_enable(nvObj_t *nv)
 {
@@ -1001,17 +988,27 @@
 
 stat_t cm_set_heater_enable(nvObj_t *nv)
 {
-    switch(_get_heater_number(nv)) {
-        case '1': { pid1._enable = nv->value_int; break; }
-        case '2': { pid2._enable = nv->value_int; break; }
-        case '3': { pid3._enable = nv->value_int; break; }
-        default: { return(STAT_INPUT_VALUE_RANGE_ERROR); break; }
+    bool enable = false;
+    if (nv-> value_int > 1) {                        // testing a boolean value
+        return (STAT_INPUT_VALUE_RANGE_ERROR);
+    }
+    if (nv-> value_int > 0.1) {
+        enable = true;
+    }
+    // The above manipulation of 'enable' was necessary because the compiler won't accept this cast:
+    // pid1._enable = (bool)nv->value;   // says it's unsafe to compare ==, != an FP number
+
+    switch(_get_heater_number(nv)) {
+        case '1': { pid1._enable = enable; break; }
+        case '2': { pid2._enable = enable; break; }
+        case '3': { pid3._enable = enable; break; }
+        default: { return(STAT_INPUT_VALUE_RANGE_ERROR); break; } // Failsafe. We can only get here if we set it up in config_app, but not here.
     }
     return (STAT_OK);
 }
 
 /****************************************************************************************
- * cm_get_heater_p() - set the P parameter of the PID 
+ * cm_get_heater_p() - set the P parameter of the PID
  * cm_set_heater_p() - set the P parameter of the PID
  * cm_get_heater_i() - set the I parameter of the PID
  * cm_set_heater_i() - set the I parameter of the PID
@@ -1089,18 +1086,20 @@
     return (STAT_OK);
 }
 
-<<<<<<< HEAD
-/*
- * cm_get_heater_f()/cm_set_heater_f() - get/set the F parameter of the PIDF
+/****************************************************************************************
+ * cm_get_heater_f()- get the F parameter of the PIDF
+ * cm_set_heater_f()- set the F parameter of the PIDF
+ *
+ * There are both the file-to-file use version, and the NV-pair form (which uses the other).
  */
 stat_t cm_get_heater_f(nvObj_t *nv)
 {
     switch(_get_heater_number(nv)) {
-        case '1': { nv->value = pid1._f_factor * 100.0; break; }
-        case '2': { nv->value = pid2._f_factor * 100.0; break; }
-        case '3': { nv->value = pid3._f_factor * 100.0; break; }
-
-        default: { nv->value = 0.0; break; }
+        case '1': { nv->value_flt = pid1._f_factor * 100.0; break; }
+        case '2': { nv->value_flt = pid2._f_factor * 100.0; break; }
+        case '3': { nv->value_flt = pid3._f_factor * 100.0; break; }
+
+        default: { nv->value_flt = 0.0; break; }
     }
     nv->precision = GET_TABLE_WORD(precision);
     nv->valuetype = TYPE_FLOAT;
@@ -1110,22 +1109,18 @@
 stat_t cm_set_heater_f(nvObj_t *nv)
 {
     switch(_get_heater_number(nv)) {
-        case '1': { pid1._f_factor = nv->value / 100.0; break; }
-        case '2': { pid2._f_factor = nv->value / 100.0; break; }
-        case '3': { pid3._f_factor = nv->value / 100.0; break; }
+        case '1': { pid1._f_factor = nv->value_flt / 100.0; break; }
+        case '2': { pid2._f_factor = nv->value_flt / 100.0; break; }
+        case '3': { pid3._f_factor = nv->value_flt / 100.0; break; }
 
         default: { break; }
     }
     return (STAT_OK);
 }
 
-/*
- * cm_get_set_temperature()/cm_set_set_temperature() - get/set the set value of the PID
-=======
 /****************************************************************************************
  * cm_get_set_temperature() - get the set value of the PID
  * cm_set_set_temperature() - set the set value of the PID
->>>>>>> 9fd1dae6
  *
  * There are both the file-to-file use version, and the NV-pair form (which uses the other).
  */
@@ -1247,7 +1242,7 @@
 //      case '2': { nv->value_flt = heater_fan2.low_temp; break; }
 //      case '3': { nv->value_flt = heater_fan3.low_temp; break; }
         default: { nv->value_flt = 0.0; break; }
-    }    
+    }
     nv->precision = GET_TABLE_WORD(precision);
     nv->valuetype = TYPE_FLOAT;
     return (STAT_OK);
@@ -1323,16 +1318,9 @@
 float cm_get_heater_output(const uint8_t heater)
 {
     switch(heater) {
-<<<<<<< HEAD
-        case 1: { return pid1._average_output; }
-        case 2: { return pid2._average_output; }
-        case 3: { return pid3._average_output; }
-
-=======
         case 1: { return (float)fet_pin1; }
         case 2: { return (float)fet_pin2; }
         case 3: { return (float)fet_pin3; }
->>>>>>> 9fd1dae6
         default: { break; }
     }
     return 0.0;
@@ -1353,18 +1341,11 @@
 stat_t cm_get_heater_adc(nvObj_t *nv)
 {
     switch(_get_heater_number(nv)) {
-<<<<<<< HEAD
-        case '1': { nv->value = (float)temperature_sensor_1.get_raw_value(); break; }
-        case '2': { nv->value = (float)temperature_sensor_2.get_raw_value(); break; }
-        case '3': { nv->value = (float)temperature_sensor_3.get_raw_value(); break; }
-
-        default: { nv->value = 0.0; break; }
-=======
-        case '1': { nv->value_flt = (float)thermistor1.raw_adc_value; break; }
-        case '2': { nv->value_flt = (float)thermistor2.raw_adc_value; break; }
-        case '3': { nv->value_flt = (float)thermistor3.raw_adc_value; break; }
+        case '1': { nv->value_flt = (float)temperature_sensor_1.get_raw_value(); break; }
+        case '2': { nv->value_flt = (float)temperature_sensor_2.get_raw_value(); break; }
+        case '3': { nv->value_flt = (float)temperature_sensor_3.get_raw_value(); break; }
+
         default: { nv->value_flt = 0.0; break; }
->>>>>>> 9fd1dae6
     }
     nv->precision = GET_TABLE_WORD(precision);
     nv->valuetype = TYPE_FLOAT;
@@ -1374,7 +1355,6 @@
 /****************************************************************************************
  * cm_get_temperature() - get the current temperature
  */
-<<<<<<< HEAD
  float cm_get_temperature(const uint8_t heater)
  {
      switch(heater) {
@@ -1387,20 +1367,6 @@
 
      return 0.0;
  }
-=======
-
-float cm_get_temperature(const uint8_t heater)
-{
-    switch(heater) {
-        case 1: { return (last_reported_temp1 = thermistor1.temperature_exact()); }
-        case 2: { return (last_reported_temp2 = thermistor2.temperature_exact()); }
-        case 3: { return (last_reported_temp3 = thermistor3.temperature_exact()); }
-        default: { break; }
-    }
-    return 0.0;
-}
-
->>>>>>> 9fd1dae6
 stat_t cm_get_temperature(nvObj_t *nv)
 {
     nv->value_flt = cm_get_temperature(_get_heater_number(nv) - '0');
@@ -1416,20 +1382,15 @@
 stat_t cm_get_thermistor_resistance(nvObj_t *nv)
 {
     switch(_get_heater_number(nv)) {
-<<<<<<< HEAD
-        case '1': { nv->value = temperature_sensor_1.get_resistance(); break; }
-        case '2': { nv->value = temperature_sensor_2.get_resistance(); break; }
-        case '3': { nv->value = temperature_sensor_3.get_resistance(); break; }
-=======
-        case '1': { nv->value_flt = thermistor1.get_resistance(); break; }
-        case '2': { nv->value_flt = thermistor2.get_resistance(); break; }
-        case '3': { nv->value_flt = thermistor3.get_resistance(); break; }
->>>>>>> 9fd1dae6
+        case '1': { nv->value_flt = temperature_sensor_1.get_resistance(); break; }
+        case '2': { nv->value_flt = temperature_sensor_2.get_resistance(); break; }
+        case '3': { nv->value_flt = temperature_sensor_3.get_resistance(); break; }
 
         default: { nv->value_flt = 0.0; break; }
     }
     nv->precision = GET_TABLE_WORD(precision);
     nv->valuetype = TYPE_FLOAT;
+
     return (STAT_OK);
 }
 
@@ -1439,17 +1400,26 @@
 stat_t cm_get_thermistor_voltage(nvObj_t* nv)
 {
     switch(_get_heater_number(nv)) {
-        case '1': { nv->value = temperature_sensor_1.get_voltage(); break; }
-        case '2': { nv->value = temperature_sensor_2.get_voltage(); break; }
-        case '3': { nv->value = temperature_sensor_3.get_voltage(); break; }
+        case '1': { nv->value_flt = temperature_sensor_1.get_voltage(); break; }
+        case '2': { nv->value_flt = temperature_sensor_2.get_voltage(); break; }
+        case '3': { nv->value_flt = temperature_sensor_3.get_voltage(); break; }
 
             // Failsafe. We can only get here if we set it up in config_app, but not here.
-        default: { nv->value = 0.0; break; }
-    }
-    nv->precision = GET_TABLE_WORD(precision);
-    nv->valuetype = TYPE_FLOAT;
-
-    return (STAT_OK);
+        default: { nv->value_flt = 0.0; break; }
+    }
+    nv->precision = GET_TABLE_WORD(precision);
+    nv->valuetype = TYPE_FLOAT;
+    return (STAT_OK);
+}
+
+
+
+// In these functions, nv->group == "pid1", "pid2", or "pid3"
+char _get_pid_number(nvObj_t *nv) {
+    if (!nv->group[0]) {
+        return nv->token[3];
+    }
+    return nv->group[3];
 }
 
 
@@ -1457,6 +1427,7 @@
  * cm_get_pid_p() - get the active P of the PID (read-only)
  * cm_get_pid_i() - get the active I of the PID (read-only)
  * cm_get_pid_d() - get the active D of the PID (read-only)
+ * cm_get_pid_f() - get the active F of the PID (read-only)
  */
 
 stat_t cm_get_pid_p(nvObj_t *nv)
@@ -1504,28 +1475,22 @@
     return (STAT_OK);
 }
 
-<<<<<<< HEAD
-/*
- * cm_get_pid_f() - get the active F of the PID (read-only)
- */
 stat_t cm_get_pid_f(nvObj_t *nv)
 {
     switch(_get_pid_number(nv)) {
-        case '1': { nv->value = pid1._feed_forward; break; }
-        case '2': { nv->value = pid2._feed_forward; break; }
-        case '3': { nv->value = pid3._feed_forward; break; }
-
-        default: { nv->value = 0.0; break; }
-    }
-    nv->precision = GET_TABLE_WORD(precision);
-    nv->valuetype = TYPE_FLOAT;
-
-    return (STAT_OK);
-}
-
-
-=======
->>>>>>> 9fd1dae6
+        case '1': { nv->value_flt = pid1._feed_forward; break; }
+        case '2': { nv->value_flt = pid2._feed_forward; break; }
+        case '3': { nv->value_flt = pid3._feed_forward; break; }
+
+        default: { nv->value_flt = 0.0; break; }
+    }
+    nv->precision = GET_TABLE_WORD(precision);
+    nv->valuetype = TYPE_FLOAT;
+
+    return (STAT_OK);
+}
+
+
 /***********************************************************************************
  * TEXT MODE SUPPORT
  * Functions to print variables from the cfgArray table
