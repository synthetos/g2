/*
 * temperature.cpp - temperature control module - drives heaters or coolers
 * This file is part of the g2core project
 *
 * Copyright (c) 2016 Robert Giseburt
 * Copyright (c) 2016 Alden S. Hart, Jr.
 *
 * This file ("the software") is free software: you can redistribute it and/or modify
 * it under the terms of the GNU General Public License, version 2 as published by the
 * Free Software Foundation. You should have received a copy of the GNU General Public
 * License, version 2 along with the software.  If not, see <http://www.gnu.org/licenses/>.
 *
 * As a special exception, you may use this file as part of a software library without
 * restriction. Specifically, if other files instantiate templates or use macros or
 * inline functions from this file, or you compile this file and link it with  other
 * files to produce an executable, this file does not by itself cause the resulting
 * executable to be covered by the GNU General Public License. This exception does not
 * however invalidate any other reasons why the executable file might be covered by the
 * GNU General Public License.
 *
 * THE SOFTWARE IS DISTRIBUTED IN THE HOPE THAT IT WILL BE USEFUL, BUT WITHOUT ANY
 * WARRANTY OF ANY KIND, EXPRESS OR IMPLIED, INCLUDING BUT NOT LIMITED TO THE WARRANTIES
 * OF MERCHANTABILITY, FITNESS FOR A PARTICULAR PURPOSE AND NONINFRINGEMENT. IN NO EVENT
 * SHALL THE AUTHORS OR COPYRIGHT HOLDERS BE LIABLE FOR ANY CLAIM, DAMAGES OR OTHER
 * LIABILITY, WHETHER IN AN ACTION OF CONTRACT, TORT OR OTHERWISE, ARISING FROM, OUT OF
 * OR IN CONNECTION WITH THE SOFTWARE OR THE USE OR OTHER DEALINGS IN THE SOFTWARE.
 */

#include "g2core.h"             // #1 dependency order
#include "config.h"             // #2
#include "canonical_machine.h"  // #3
#include "text_parser.h"        // #4

#include "temperature.h"
#include "planner.h"
#include "hardware.h"
#include "pwm.h"
#include "report.h"
#include "util.h"
#include "settings.h"


/**** Local safety/limit settings ****/

#ifndef HAS_TEMPERATURE_SENSOR_1
#define HAS_TEMPERATURE_SENSOR_1  false
#endif
#ifndef HAS_TEMPERATURE_SENSOR_2
#define HAS_TEMPERATURE_SENSOR_2  false
#endif
#ifndef HAS_TEMPERATURE_SENSOR_3
#define HAS_TEMPERATURE_SENSOR_3  false
#endif
#ifndef EXTRUDER_1_OUTPUT_PIN
#define EXTRUDER_1_OUTPUT_PIN kOutput1_PinNumber
#endif
#ifndef EXTRUDER_1_FAN_PIN
#define EXTRUDER_1_FAN_PIN    kOutput3_PinNumber
#endif
#ifndef EXTRUDER_2_OUTPUT_PIN
#define EXTRUDER_2_OUTPUT_PIN kOutput2_PinNumber
#endif
#ifndef BED_OUTPUT_PIN
#define BED_OUTPUT_PIN kOutput11_PinNumber
#endif
#ifndef BED_OUTPUT_INIT
#define BED_OUTPUT_INIT {kNormal, fet_pin3_freq}
// OR
//#define BED_OUTPUT_INIT {kPWMPinInverted, fet_pin3_freq};
#endif

// These could be moved to settings
// If the temperature stays at set_point +- TEMP_SETPOINT_HYSTERESIS for more
// than TEMP_SETPOINT_HOLD_TIME ms, it's "at temp".
#ifndef TEMP_SETPOINT_HYSTERESIS
#define TEMP_SETPOINT_HYSTERESIS (float)1.0 // +- 1 degrees C
#endif
#ifndef TEMP_SETPOINT_HOLD_TIME
#define TEMP_SETPOINT_HOLD_TIME 1000 // a full second
#endif

// Below TEMP_OFF_BELOW is considered "off".
// With a set temp of < TEMP_OFF_BELOW, and a measured temp of < TEMP_OFF_BELOW,
// we are "at temp".
#ifndef TEMP_OFF_BELOW
#define TEMP_OFF_BELOW (float)45.0 // "safe to touch and hold for metal" with 5º margin
#endif

// If the read temp is more than TEMP_FULL_ON_DIFFERENCE less than set temp,
// just turn the heater full-on.
#ifndef TEMP_FULL_ON_DIFFERENCE
#define TEMP_FULL_ON_DIFFERENCE (float)50.0
#endif

// If the temp is more than TEMP_MAX_SETPOINT, just turn the heater off,
// regardless of set temp.
#ifndef TEMP_MAX_SETPOINT
#define TEMP_MAX_SETPOINT (float)300.0
#endif

// If the resistance reads higher than TEMP_MIN_DISCONNECTED_RESISTANCE, the
// thermistor is considered disconnected.
#ifndef TEMP_MIN_DISCONNECTED_RESISTANCE
#define TEMP_MIN_DISCONNECTED_RESISTANCE (float)1000000.0
#endif

// If the temperature doesn't rise more than TEMP_MIN_RISE_DEGREES_OVER_TIME in
// TEMP_MIN_RISE_TIME milliseconds, then it's a failure (the sensor is likely
// physically dislocated.)
#ifndef TEMP_MIN_RISE_DEGREES_OVER_TIME
#define TEMP_MIN_RISE_DEGREES_OVER_TIME (float)10.0
#endif
#ifndef TEMP_MIN_BED_RISE_DEGREES_OVER_TIME
#define TEMP_MIN_BED_RISE_DEGREES_OVER_TIME (float)3.0
#endif
#ifndef TEMP_MIN_RISE_TIME
#define TEMP_MIN_RISE_TIME (float)(60.0 * 1000.0) // one minute
#endif
#ifndef TEMP_MIN_RISE_DEGREES_FROM_TARGET
#define TEMP_MIN_RISE_DEGREES_FROM_TARGET (float)10.0
#endif


/**** Allocate structures ****/

// This makes the Motate:: prefix unnecessary.
using namespace Motate;

/****** Create file-global objects ******/

// The should be set in hardware.h for each board.
// Luckily, we only use boards that are 3.3V logic at the moment.
const float kSystemVoltage = 3.3;

// This may be used as a base class in the future, but for now it's just a dummy sensor
struct TemperatureSensor {
    TemperatureSensor() {}

    float temperature_exact() {
        return -1; // invalid temperature
    };

    float get_resistance() {
        return -1; // invalid temperature from a thermistor
    };

    uint16_t get_raw_value() {
        return 0;
    };

    float get_voltage() {
        return -1;
    };

    void start_sampling() {
    };
};

template<uint16_t sample_count>
struct ValueHistory {

    float variance_max = 2.0;
    ValueHistory() {};
    ValueHistory(float v_max) : variance_max{v_max} {};

    struct sample_t {
        float value;
        float value_sq;
        void set(float v) { value = v; value_sq = v*v; }
    };
    sample_t samples[sample_count];
    uint16_t next_sample = 0;
    void _bump_index(uint16_t &v) {
        ++v;
        if (v == sample_count) {
            v = 0;
        }
    };
    uint16_t sampled = 0;

    float rolling_sum = 0;
    float rolling_sum_sq = 0;
    float rolling_mean = 0;
    void add_sample(float t) {
        rolling_sum -= samples[next_sample].value;
        rolling_sum_sq -= samples[next_sample].value_sq;

        samples[next_sample].set(t);

        rolling_sum += samples[next_sample].value;
        rolling_sum_sq += samples[next_sample].value_sq;

        _bump_index(next_sample);
        if (sampled < sample_count) { ++sampled; }

        rolling_mean = rolling_sum/(float)sampled;
    };

    float get_std_dev() {
        // Important note: this is a POPULATION standard deviation, not a population standard deviation
        float variance = (rolling_sum_sq/(float)sampled) - (rolling_mean*rolling_mean);
        return sqrt(std::abs(variance));
    };

    float value() {
        // we'll shoot through the samples and ignore the outliers
        uint16_t samples_kept = 0;
        float temp = 0;
        float std_dev = get_std_dev();

        for (uint16_t i=0; i<sampled; i++) {
            if (std::abs(samples[i].value - rolling_mean) < (variance_max * std_dev)) {
                temp += samples[i].value;
                ++samples_kept;
            }
        }

        // fallback position
        if (samples_kept == 0) {
            return rolling_mean;
        }

        return (temp / (float)samples_kept);
    };
};


struct ADCCircuit
{
    virtual float get_resistance(const float voltage) const;
    virtual float get_voltage(const float resistance) const;
};

struct ADCCircuitSimplePullup : ADCCircuit
{
    const float _pullup_resistance;
    ADCCircuitSimplePullup(const float pullup_resistance) : _pullup_resistance{pullup_resistance} {};

    float get_resistance(const float v) const override
    {
        return ((_pullup_resistance * v) / (kSystemVoltage - v));
    };

    float get_voltage(const float r) const override
    {
        return r/(r+_pullup_resistance)*kSystemVoltage;
    };
};

struct ADCCircuitDifferentialPullup : ADCCircuit
{
    const float _pullup_resistance;
    ADCCircuitDifferentialPullup(const float pullup_resistance) : _pullup_resistance{pullup_resistance} {};

    float get_resistance(float v) const override
    {
        float v2 = v / kSystemVoltage;
        return (v2 * 2.0 * _pullup_resistance)/(1.0 - v2);
    };

    float get_voltage(const float r) const override
    {
        return (kSystemVoltage * r)/(2.0 * _pullup_resistance + r);
    };
};

struct ADCCircuitRawResistance : ADCCircuit
{
    ADCCircuitRawResistance() {};

    float get_resistance(float v) const override
    {
        return v;
    };

    float get_voltage(const float r) const override
    {
        return r;
    };
};


template<typename ADC_t, uint16_t min_temp = 0, uint16_t max_temp = 300>
struct Thermistor {
    float c1, c2, c3;
    const ADCCircuit *circuit;

    ADC_t adc_pin;
    uint16_t raw_adc_value = 0;
    float raw_adc_voltage = 0.0;

    const float variance_max = 1.1;
    ValueHistory<20> history {variance_max};

    typedef Thermistor<ADC_t, min_temp, max_temp> type;

    // References for thermistor formulas:
    //  http://assets.newport.com/webDocuments-EN/images/AN04_Thermistor_Calibration_IX.PDF
    //  http://hydraraptor.blogspot.com/2012/11/more-accurate-thermistor-tables.html

//    Thermistor(const float temp_low, const float temp_med, const float temp_high, const float res_low, const float res_med, const float res_high, const ADCCircuit *_circuit)
//    : circuit{_circuit}
//      adc_pin {kNormal, [&]{this->adc_has_new_value();} }
//    {
//        setup(temp_low, temp_med, temp_high, res_low, res_med, res_high);
//        adc_pin.setInterrupts(kPinInterruptOnChange|kInterruptPriorityLow);
//        adc_pin.setVoltageRange(kSystemVoltage,
//                                0, //get_voltage_of_temp(min_temp),
//                                kSystemVoltage, //get_voltage_of_temp(max_temp),
//                                1000000.0);
//    };

    template <typename... Ts>
    Thermistor(const float temp_low, const float temp_med, const float temp_high, const float res_low, const float res_med, const float res_high, const ADCCircuit *_circuit, Ts&&... additional_values)
    : circuit{_circuit},
      adc_pin{kNormal, [&]{this->adc_has_new_value();}, additional_values...}
    {
        setup(temp_low, temp_med, temp_high, res_low, res_med, res_high);
        adc_pin.setInterrupts(kPinInterruptOnChange|kInterruptPriorityLow);
        adc_pin.setVoltageRange(kSystemVoltage,
                                0, //get_voltage_of_temp(min_temp),
                                kSystemVoltage, //get_voltage_of_temp(max_temp),
                                1000000.0);
    };

    void setup(const float temp_low, const float temp_med, const float temp_high, const float res_low, const float res_med, const float res_high) {
        float temp_low_fixed = temp_low + 273.15;
        float temp_med_fixed = temp_med + 273.15;
        float temp_high_fixed = temp_high + 273.15;

        // Intermediates - using cryptic names from the calibration paper for consistency.

        float a1 = log(res_low);
        float a2 = log(res_med);
        float a3 = log(res_high);

        float z = a1 - a2;
        float y = a1 - a3;
        float x = 1/temp_low_fixed - 1/temp_med_fixed;
        float w = 1/temp_low_fixed - 1/temp_high_fixed;

        float v = pow(a1,3) - pow(a2,3);
        float u = pow(a1,3) - pow(a3,3);

        c3 = (x-z*w/y)/(v-z*u/y);
        c2 = (x-c3*v)/z;
        c1 = 1/temp_low_fixed-c3*pow(a1,3)-c2*a1;
    };

    float temperature_exact() {
        // Sanity check:
        if (raw_adc_value < 1) {
            return -1; // invalid temperature from a thermistor
        }

        float r = get_resistance(); // resistance of thermistor

        if ((r < 0) || (r > TEMP_MIN_DISCONNECTED_RESISTANCE)) {
            return -1;
        }

        float lnr = log(r);
        float Tinv = c1 + (c2*lnr) + (c3*pow(lnr,3));
        return (1/Tinv) - 273.15; // final temperature
    };

    float get_resistance() {
        raw_adc_voltage = history.value();

        if (isnan(raw_adc_voltage)) {
            return -1;
        }

        return circuit->get_resistance(raw_adc_voltage);
    };

//    float get_resistance() {
//        if (raw_adc_value < 1) {
//            return -1; // invalid temperature from a thermistor
//        }
//
//        float v = raw_adc_voltage; // convert the ADC value to a voltage
//        return ((pullup_resistance * v) / (kSystemVoltage - v));   // resistance of thermistor
//    };

    uint16_t get_raw_value() {
        return raw_adc_value;
    };

    float get_voltage() {
        return raw_adc_voltage;
    };

    void start_sampling() {
        adc_pin.startSampling();
    };

    // Call back function from the ADC to tell it that the ADC has a new sample...
    void adc_has_new_value() {
        raw_adc_value = adc_pin.getRaw();
        float v = std::abs(adc_pin.getVoltage());
        history.add_sample(v);
    };
};


template<typename ADC_t, uint16_t min_temp = 0, uint16_t max_temp = 400>
struct PT100 {
    const ADCCircuit *circuit;

    ADC_t adc_pin;
    float raw_adc_voltage = 0.0;
    int32_t raw_adc_value = 0;

    bool new_sample_since_read = false;
    uint8_t reads_without_sample = 0;

    const float variance_max = 1.1;
    ValueHistory<20> history {variance_max};

    typedef PT100<ADC_t, min_temp, max_temp> type;

//    PT100(const ADCCircuit *_circuit)
//    : circuit{_circuit},
//      adc_pin{ADC_t::is_differential ? kDifferentialPair : kNormal, [&]{this->adc_has_new_value();} }
//    {
//        adc_pin.setInterrupts(kPinInterruptOnChange|kInterruptPriorityLow);
//        adc_pin.setVoltageRange(kSystemVoltage,
//                                get_voltage_of_temp(min_temp),
//                                get_voltage_of_temp(max_temp),
//                                6400.0);
//    };

    template <typename... Ts>
    PT100(const ADCCircuit *_circuit, Ts&&... additional_values)
    : circuit{_circuit},
      adc_pin{kNormal, [&](bool e){this->adc_has_new_value(e);}, additional_values...}
    {
        adc_pin.setInterrupts(kPinInterruptOnChange|kInterruptPriorityLow);
        adc_pin.setVoltageRange(kSystemVoltage,
                                get_voltage_of_temp(min_temp),
                                get_voltage_of_temp(max_temp),
                                1);    // ignored
    };

    constexpr float get_resistance_of_temp(float t) {
        // R = 100(1 + A*T + B*T^2); A = 3.9083*10^-3; B = -5.775*10^-7
        return 100 * (1 + 0.0039083*t + -0.0000005775*t*t);
    };

    constexpr float get_voltage_of_temp(float t) {
        float r = get_resistance_of_temp(t);

        return circuit->get_voltage(r);
    };

    float temperature_exact() {
        if (!new_sample_since_read) {
            reads_without_sample++;
            if (reads_without_sample > 10) {
                cm_alarm(STAT_TEMPERATURE_CONTROL_ERROR, "Sensor read failed 10 times.");
            }
        } else {
            reads_without_sample = 0;
        }
        new_sample_since_read = false;

        float r = get_resistance();
        if (r < 0.0) { return -1; }

        // from https://www.maximintegrated.com/en/app-notes/index.mvp/id/3450
        // run through wolfram as:
        // solve R = 100(1 + A*T + B*T^2); A = 3.9083*10^-3; B = -5.775*10^-7 for T
        float t = 3383.81 - (0.287154*sqrt(159861899.0 - 210000.0*r));

        if (t > max_temp) {
            return -1;
        }

        return t;
    };

    float get_resistance() {
        raw_adc_voltage = history.value();

        if (isnan(raw_adc_voltage)) {
            return -1;
        }

        return circuit->get_resistance(raw_adc_voltage);
    };

//    float get_resistance() {
//        float r;
//        raw_adc_voltage = history.value();
//
//        if (isnan(raw_adc_voltage)) {
//            return -1;
//        }
//
//        if (gives_raw_resistance) {
//            r = raw_adc_voltage;
//        }
//        else if (differential) {
//            float v = raw_adc_voltage / kSystemVoltage;
//            r = (v * 2.0 * pullup_resistance)/(1.0 - v) - inline_resistance;
//        }
//        else {
//            float v = raw_adc_voltage;
//            r = ((pullup_resistance * v) / (kSystemVoltage - v)) - inline_resistance;
//        }
//        return r;
//    };

    uint16_t get_raw_value() {
        return raw_adc_value;
    };

    float get_voltage() {
//        return history.value();
        return raw_adc_voltage;
    };

    void start_sampling() {
        adc_pin.startSampling();
    };

    // Call back function from the ADC to tell it that the ADC has a new sample...
    void adc_has_new_value(bool error = false) {
        raw_adc_value = adc_pin.getRaw();
        float v = std::abs(adc_pin.getVoltage());
//        if (v < 0) {
//            char buffer[128];
//            char *str = buffer;
//            str += sprintf(str, "Heater sensor failure. Reading was: %f", v);
//            cm_alarm(STAT_TEMPERATURE_CONTROL_ERROR, buffer);
//            return;
//        }
        history.add_sample(v);
        new_sample_since_read = true;
    };
};

// Temperature debug string: {sr:{"he1t":t,"he1st":t,"he1at":t, "he1tr":t, "he1op":t}}
// PID debug string: {sr:{"he1t":t,"he1st":t,"pid1p":t, "pid1i":t, "pid1d":t, "pid1f":t, "he1op":t, "line":t, "stat":t}}

#if HAS_TEMPERATURE_SENSOR_1
// Extruder 1
TEMPERATURE_SENSOR_1_CIRCUIT_TYPE temperature_sensor_1_circuit TEMPERATURE_SENSOR_1_CIRCUIT_INIT;
TEMPERATURE_SENSOR_1_TYPE temperature_sensor_1 TEMPERATURE_SENSOR_1_INIT;
#else
TemperatureSensor temperature_sensor_1;
#endif

// Extruder 2
#if HAS_TEMPERATURE_SENSOR_2
// Extruder 2
TEMPERATURE_SENSOR_2_CIRCUIT_TYPE temperature_sensor_2_circuit TEMPERATURE_SENSOR_2_CIRCUIT_INIT;
TEMPERATURE_SENSOR_2_TYPE temperature_sensor_2 TEMPERATURE_SENSOR_2_INIT;
#else
TemperatureSensor temperature_sensor_2;
#endif

#if HAS_TEMPERATURE_SENSOR_3
// Heated bed
TEMPERATURE_SENSOR_3_CIRCUIT_TYPE temperature_sensor_3_circuit TEMPERATURE_SENSOR_3_CIRCUIT_INIT;
TEMPERATURE_SENSOR_3_TYPE temperature_sensor_3 TEMPERATURE_SENSOR_3_INIT;
#else
TemperatureSensor temperature_sensor_3;
#endif

float last_reported_temp1 = 0; // keep track of what we've reported for SR generation
float last_reported_temp2 = 0;
float last_reported_temp3 = 0;


// Output 1 FET info
// DO_1: Extruder1_PWM
const int32_t fet_pin1_freq = 2000;
#if TEMPERATURE_OUTPUT_ON == 1
PWMOutputPin<EXTRUDER_1_OUTPUT_PIN> fet_pin1 {kNormal, fet_pin1_freq};// {kPWMPinInverted, fet_pin1_freq};
#else
PWMOutputPin<-1> fet_pin1;// {kPWMPinInverted};
#endif

// DO_2: Extruder2_PWM
const int32_t fet_pin2_freq = 2000;
#if TEMPERATURE_OUTPUT_ON == 1
PWMOutputPin<EXTRUDER_2_OUTPUT_PIN> fet_pin2 {kNormal, fet_pin2_freq};// {kPWMPinInverted, fet_pin1_freq};
#else
PWMOutputPin<-1> fet_pin2;// {kPWMPinInverted};
#endif

// DO_11: Heated Bed FET
// Warning, HeatBED is likely NOT a PWM pin, so it'll be binary output (duty cucle >= 50%).
const int32_t fet_pin3_freq = 100;
#if TEMPERATURE_OUTPUT_ON == 1
PWMOutputPin<BED_OUTPUT_PIN> fet_pin3 BED_OUTPUT_INIT;
#else
PWMOutputPin<-1> fet_pin3;// {kPWMPinInverted};
#endif


// DO_3: Fan1A_PWM
//PWMOutputPin<kOutput3_PinNumber> fan_pin1;
// DO_4: Fan1B_PWM
//PWMOutputPin<kOutput4_PinNumber> fan_pin2;
// DO_5: Fan2A_PWM
//PWMOutputPin<kOutput5_PinNumber> fan_pin3;


//// We're going to utilize the fet_pin1 PWMOutputPin<>'s timer interrupt to drive the ADC sampling.
//const int16_t fet_pin1_sample_freq = 1; // every fet_pin1_sample_freq interrupts, sample
//int16_t fet_pin1_sample_counter = fet_pin1_sample_freq;
//#if TEMPERATURE_OUTPUT_ON == 1
//namespace Motate {
//    template<>
//    void PWMOutputPin<kOutput1_PinNumber>::parentTimerType::interrupt() {
//        if (!--fet_pin1_sample_counter) {
//            ADC_Module::startSampling();
//            fet_pin1_sample_counter = fet_pin1_sample_freq;
//        }
//    };
//}
//#endif

#if TEMPERATURE_OUTPUT_ON == 1

// We're going to register a SysTick event
const int16_t temperature_sample_freq = 10; // every fet_pin1_sample_freq interrupts, sample
int16_t temperature_sample_counter = temperature_sample_freq;
SysTickEvent adc_tick_event {[&] {
    if (!--temperature_sample_counter) {
        temperature_sensor_1.start_sampling();
        temperature_sensor_2.start_sampling();
        temperature_sensor_3.start_sampling();
        temperature_sample_counter = temperature_sample_freq;
    }
}, nullptr};

#endif


struct PID {
    static constexpr float output_max = 1.0;
    static constexpr float derivative_contribution = 1.0/10.0;

    float _p_factor;                // the scale for P values
    float _i_factor;                // the scale for I values
    float _d_factor;                // the scale for D values
    float _f_factor;                // the scale for O values

    float _proportional = 0.0;      // _proportional storage
    float _integral = 0.0;          // _integral storage
    float _derivative = 0.0;        // _derivative storage
    float _feed_forward = 0.0;            // _feed_forward storage
    float _previous_input = 0.0;    // _derivative storage

    float _set_point;

    Timeout _set_point_timeout;     // used to keep track of if we are at set temp and stay there
    bool _at_set_point;

    Timeout _rise_time_timeout;     // used to keep track of if we are increasing temperature fast enough
    float _min_rise_over_time;      // the amount of degrees that it must rise in the given time
    float _rise_time_checkpoint;    // when we start the timer, we set _rise_time_checkpoint to the minimum goal

    float _average_output = 0;

    bool _enable;                   // set true to enable this heater

    PID(float P, float I, float D, float F, float min_rise_over_time, float startSetPoint = 0.0) : _p_factor{P/100.0f}, _i_factor{I/100.0f}, _d_factor{D/100.0f}, _f_factor{F/100.0f}, _set_point{startSetPoint}, _at_set_point{false}, _min_rise_over_time(min_rise_over_time) {};

    float getNewOutput(float input) {
        // If the input is < 0, the sensor failed
        if (input < 0) {
            if (_set_point > TEMP_OFF_BELOW) {
                cm_alarm(STAT_TEMPERATURE_CONTROL_ERROR, "Heater set, but sensor read failed.");
            }

            return 0;
        }

        // Calculate the e (error)
        float e = _set_point - input;

        if (std::abs(e) < TEMP_SETPOINT_HYSTERESIS) {
            if (!_set_point_timeout.isSet()) {
                _set_point_timeout.set(TEMP_SETPOINT_HOLD_TIME);
            } else if (_set_point_timeout.isPast()) {
                _at_set_point = true;
                _set_point_timeout.clear();
            }
        } else {
            _at_set_point = false;

            // Check to see if we already have the rise_time timeout set
            if (_rise_time_timeout.isSet()) {
                if (_rise_time_timeout.isPast()) {
                    if (input < _rise_time_checkpoint) {
                        // FAILURE!!
                        char buffer[128];
                        char *str = buffer;
                        str += sprintf(str, "Heater temperature failed to rise fast enough. At: %f Set: %f", input, _set_point);
                        cm_alarm(STAT_TEMPERATURE_CONTROL_ERROR, buffer);
                        _set_point = 0;
                        _rise_time_timeout.clear();
                        return -1;
                    }

                    _rise_time_timeout.clear();
                }
            }

            if (!_rise_time_timeout.isSet() && (_set_point > (input + TEMP_MIN_RISE_DEGREES_FROM_TARGET))) {
                _rise_time_timeout.set(TEMP_MIN_RISE_TIME);
                _rise_time_checkpoint = min(input + _min_rise_over_time, _set_point + TEMP_SETPOINT_HYSTERESIS);
            }
        }

<<<<<<< HEAD
=======
        // Now tha we've done all the checks, square the error, maintaining the sign.
        // The is because the energy required to heat an object is the number of degrees of change needed squared.
        e = std::abs(e)*e;

>>>>>>> 6c67e584
        // P = Proportional

        float p = _p_factor * e;
        // For output's sake, we'll store this, otherwise we don't need it:
        _proportional = p;


        // I = Integral

        // Now, to restrict windup, prevent the integral from contributing too much, AND to keep it sane:
        // 1) Limit the i contribution to the output
        // 2) Limit the _integral maximum value
        // 3) Reset _integral to e if output has to be clamped (after output is computed)
        _integral += e;
        float i = _integral * _i_factor;

        if (i > 0.75) {
            i = 0.75;
            _integral = 0.75 / _i_factor;
        } else if (i < -0.75) {
            i = -0.75;
            _integral = -0.75 / _i_factor;
        }

        // D = derivative

        // This needs to be smoothed somewhat, so we use a exponential moving average.
        // See https://en.wikipedia.org/wiki/Moving_average#Exponential_moving_average


        _derivative = (input - _previous_input)*(derivative_contribution) + (_derivative * (1.0-derivative_contribution));
        float d = _derivative * _d_factor;

        // F = feed-forward

        _feed_forward = (_set_point-21); // 21 is for a roughly ideal room temperature
<<<<<<< HEAD
=======
        _feed_forward = std::abs(_feed_forward)*_feed_forward;
>>>>>>> 6c67e584

        float f = _f_factor * _feed_forward;

        _previous_input = input;

        // Now that we've computed all that, we'll decide when to ignore it

        float output = p + i + f - d;
        if (output < 0.0f) {
            output = 0;

            // reset the integral to prevent windup
            _integral = e;
        } else if (output > output_max) {
            output = output_max;

            // reset the integral to prevent windup
            _integral = e;
        }

        // If the setpoint is "off" or the temperature is higher than MAX, always return OFF
        if ((_set_point < TEMP_OFF_BELOW) || (input > TEMP_MAX_SETPOINT)) {
            output = 0; // "off"
            _average_output = 0;

            return 0;
        // If we are too far from the set point, turn the heater full on
        }
//        else if (e > TEMP_FULL_ON_DIFFERENCE) {
//            output = 1; // "on"
//        }

        // Keep track of our output with some averaging for output purposes
        _average_output = (0.5*output) + (0.5*_average_output);

        return _average_output; // return the smoothed value
    };

    bool atSetPoint() {
        return _at_set_point;
    }
};

// NOTICE, the JSON alters incoming values for these!
// {he1p:9} == 9.0/100.0 here

PID pid1 { 9.0, 0.11, 400.0, 0, TEMP_MIN_RISE_DEGREES_OVER_TIME }; // default values
PID pid2 { 7.5, 0.12, 400.0, 0, TEMP_MIN_RISE_DEGREES_OVER_TIME }; // default values
PID pid3 { 7.5, 0.12, 400.0, 0, TEMP_MIN_BED_RISE_DEGREES_OVER_TIME }; // default values
Timeout pid_timeout;


template<pin_number heater_fan_pinnum>
struct HeaterFan {
#if TEMPERATURE_OUTPUT_ON == 1
    PWMOutputPin<heater_fan_pinnum> heater_fan_pin;
#endif
    float min_value = MIN_FAN_VALUE;
    float max_value = MAX_FAN_VALUE;
    float low_temp = MIN_FAN_TEMP;
    float high_temp = MIN_FAN_TEMP;

    HeaterFan() {
#if TEMPERATURE_OUTPUT_ON == 1
        heater_fan_pin.setFrequency(200000);
        heater_fan_pin = 0;
#endif
    }

    void newTemp(float temp) {
#if TEMPERATURE_OUTPUT_ON == 1
        if ((temp > low_temp) && (temp < high_temp)) {
            heater_fan_pin = max_value * (((temp - low_temp)/(high_temp - low_temp))*(1.0 - min_value) + min_value);
        } else if (temp > high_temp) {
            heater_fan_pin = max_value;
        } else {
            heater_fan_pin = 0.0;
        }
#endif
    }
};

HeaterFan<EXTRUDER_1_FAN_PIN> heater_fan1;

/**** Static functions ****/


/*
 * temperature_init()
 * temperature_init() - stop spindle, set speed to zero, and reset values
 */
void temperature_init()
{
    // setup heater PWM
//    fet_pin1.setFrequency(fet_pin1_freq);
//    fet_pin2.setFrequency(fet_pin2_freq);
//    fet_pin3.setFrequency(fet_pin3_freq);

//    fan_pin1 = 0;
//    fan_pin1.setFrequency(200000);
//    fan_pin2 = 0;
//    fan_pin2.setFrequency(50000);
//    fan_pin3 = 1;
//    fan_pin3.setFrequency(200000);

    // Register the SysTick event (described above)
#if TEMPERATURE_OUTPUT_ON == 1
    SysTickTimer.registerEvent(&adc_tick_event);
#endif

    temperature_reset();
}

void temperature_reset()
{
    // make setpoint 0
    fet_pin1 = 0.0f;
    pid1._set_point = 0.0;

    fet_pin2 = 0.0f;
    pid2._set_point = 0.0;

    fet_pin3 = 0.0f;
    pid3._set_point = 0.0;

    pid_timeout.set(100);
}

// Minimum difference in temp before it'll trigger an SR
const float kTempDiffSRTrigger = 0.25;

stat_t temperature_callback()
{
    if (cm.machine_state == MACHINE_ALARM) {
        // Force the heaters off (redundant with the safety circuit)
        fet_pin1 = 0.0;
        fet_pin2 = 0.0;
        fet_pin3 = 0.0;

        // Force all PIDs to off too
        pid1._set_point = 0.0;
        pid2._set_point = 0.0;
        pid3._set_point = 0.0;

        return (STAT_OK);
    }

    if (pid_timeout.isPast()) {
        pid_timeout.set(100);

        float temp = 0.0;
        float fan_temp = 0.0;
        bool sr_requested = false;

        if (pid1._enable) {
            temp = temperature_sensor_1.temperature_exact();
            float out1 = pid1.getNewOutput(temp);
            fet_pin1.write(out1);

            if (std::abs(temp - last_reported_temp1) > kTempDiffSRTrigger) {
                last_reported_temp1 = temp;
                sr_requested = true;
            }
        }
        fan_temp = temp;

        if (pid2._enable) {
            temp = temperature_sensor_2.temperature_exact();
            float out2 = pid2.getNewOutput(temp);
            fet_pin2.write(out2);

            if (std::abs(temp - last_reported_temp2) > kTempDiffSRTrigger) {
                last_reported_temp2 = temp;
                sr_requested = true;
            }
        }
        fan_temp = max(fan_temp, temp);

        heater_fan1.newTemp(fan_temp);

        if (pid3._enable) {
            temp = temperature_sensor_3.temperature_exact();
            float out3 = pid3.getNewOutput(temp);
            fet_pin3.write(out3);

            if (std::abs(temp - last_reported_temp3) > kTempDiffSRTrigger) {
                last_reported_temp3 = temp;
                sr_requested = true;
            }
        }

        if (sr_requested) {
            sr_request_status_report(SR_REQUEST_TIMED);
        }
    }
    return (STAT_OK);
}


/********************************
 * END OF TEMPERATURE FUNCTIONS *
 ********************************/

/***********************************************************************************
 * CONFIGURATION AND INTERFACE FUNCTIONS
 * Functions to get and set variables from the cfgArray table
 ***********************************************************************************/

// In these functions, nv->group == "he1", "he2", or "he3"
char _get_heater_number(nvObj_t *nv) {
    if (!nv->group[0]) {
        return nv->token[2];
    }
    return nv->group[2];
}

stat_t cm_get_heater_enable(nvObj_t *nv)
{
    switch(_get_heater_number(nv)) {
        case '1': { nv->value = pid1._enable; break; }
        case '2': { nv->value = pid2._enable; break; }
        case '3': { nv->value = pid3._enable; break; }
        // Failsafe. We can only get here if we set it up in config_app, but not here.
        default: { return(STAT_INPUT_VALUE_RANGE_ERROR); break; }
    }
    nv->valuetype = TYPE_BOOL;
    return (STAT_OK);
}

stat_t cm_set_heater_enable(nvObj_t *nv)
{
    bool enable = false;
    if (nv->value > 1) {                        // testing a boolean value
        return (STAT_INPUT_VALUE_RANGE_ERROR);
    }
    if (nv->value > 0.1) {
        enable = true;
    }
    // The above manipulation of 'enable' was necessary because the compiler won't accept this cast:
    // pid1._enable = (bool)nv->value;   // says it's unsafe to compare ==, != an FP number

    switch(_get_heater_number(nv)) {
        //        case '1': { pid1._enable = (bool)nv->value; break; }
        //        case '2': { pid2._enable = (bool)nv->value; break; }
        //        case '3': { pid3._enable = (bool)nv->value; break; }
        case '1': { pid1._enable = enable; break; }
        case '2': { pid2._enable = enable; break; }
        case '3': { pid3._enable = enable; break; }
        default: { return(STAT_INPUT_VALUE_RANGE_ERROR); break; } // Failsafe. We can only get here if we set it up in config_app, but not here.
    }
    return (STAT_OK);
}

/*
 * cm_get_heater_p()/cm_set_heater_p() - get/set the P parameter of the PID
 */
stat_t cm_get_heater_p(nvObj_t *nv)
{
    // there are three of them, so we can use a simple switch
    switch(_get_heater_number(nv)) {
        case '1': { nv->value = pid1._p_factor * 100.0; break; }
        case '2': { nv->value = pid2._p_factor * 100.0; break; }
        case '3': { nv->value = pid3._p_factor * 100.0; break; }

        // Failsafe. We can only get here if we set it up in config_app, but not here.
        default: { nv->value = 0.0; break; }
    }
    nv->precision = GET_TABLE_WORD(precision);
    nv->valuetype = TYPE_FLOAT;

    return (STAT_OK);
}
stat_t cm_set_heater_p(nvObj_t *nv)
{
    switch(_get_heater_number(nv)) {
        case '1': { pid1._p_factor = nv->value / 100.0; break; }
        case '2': { pid2._p_factor = nv->value / 100.0; break; }
        case '3': { pid3._p_factor = nv->value / 100.0; break; }

        default: { break; }
    }

    return (STAT_OK);
}

/*
 * cm_get_heater_i()/cm_set_heater_i() - get/set the I parameter of the PID
 */
stat_t cm_get_heater_i(nvObj_t *nv)
{
    // there are three of them, so we can use a simple switch
    switch(_get_heater_number(nv)) {
        case '1': { nv->value = pid1._i_factor * 100.0; break; }
        case '2': { nv->value = pid2._i_factor * 100.0; break; }
        case '3': { nv->value = pid3._i_factor * 100.0; break; }

        default: { nv->value = 0.0; break; }
    }

    nv->precision = GET_TABLE_WORD(precision);
    nv->valuetype = TYPE_FLOAT;

    return (STAT_OK);
}
stat_t cm_set_heater_i(nvObj_t *nv)
{
    switch(_get_heater_number(nv)) {
        case '1': { pid1._i_factor = nv->value / 100.0; break; }
        case '2': { pid2._i_factor = nv->value / 100.0; break; }
        case '3': { pid3._i_factor = nv->value / 100.0; break; }

        default: { break; }
    }

    return (STAT_OK);
}

/*
 * cm_get_heater_d()/cm_set_heater_d() - get/set the D parameter of the PID
 */
stat_t cm_get_heater_d(nvObj_t *nv)
{
    switch(_get_heater_number(nv)) {
        case '1': { nv->value = pid1._d_factor * 100.0; break; }
        case '2': { nv->value = pid2._d_factor * 100.0; break; }
        case '3': { nv->value = pid3._d_factor * 100.0; break; }

        default: { nv->value = 0.0; break; }
    }
    nv->precision = GET_TABLE_WORD(precision);
    nv->valuetype = TYPE_FLOAT;

    return (STAT_OK);
}
stat_t cm_set_heater_d(nvObj_t *nv)
{
    switch(_get_heater_number(nv)) {
        case '1': { pid1._d_factor = nv->value / 100.0; break; }
        case '2': { pid2._d_factor = nv->value / 100.0; break; }
        case '3': { pid3._d_factor = nv->value / 100.0; break; }

        default: { break; }
    }
    return (STAT_OK);
}

/*
 * cm_get_heater_f()/cm_set_heater_f() - get/set the F parameter of the PIDF
 */
stat_t cm_get_heater_f(nvObj_t *nv)
{
    switch(_get_heater_number(nv)) {
        case '1': { nv->value = pid1._f_factor * 100.0; break; }
        case '2': { nv->value = pid2._f_factor * 100.0; break; }
        case '3': { nv->value = pid3._f_factor * 100.0; break; }

        default: { nv->value = 0.0; break; }
    }
    nv->precision = GET_TABLE_WORD(precision);
    nv->valuetype = TYPE_FLOAT;

    return (STAT_OK);
}
stat_t cm_set_heater_f(nvObj_t *nv)
{
    switch(_get_heater_number(nv)) {
        case '1': { pid1._f_factor = nv->value / 100.0; break; }
        case '2': { pid2._f_factor = nv->value / 100.0; break; }
        case '3': { pid3._f_factor = nv->value / 100.0; break; }

        default: { break; }
    }
    return (STAT_OK);
}

/*
 * cm_get_set_temperature()/cm_set_set_temperature() - get/set the set value of the PID
 *
 *   There are both the file-to-file use version, and the NV-pair form (which uses the other).
 */
float cm_get_set_temperature(const uint8_t heater)
{
    switch(heater) {
        case 1: { return pid1._set_point; break; }
        case 2: { return pid2._set_point; break; }
        case 3: { return pid3._set_point; break; }
        default: { break; }
    }

    return 0.0;
}
stat_t cm_get_set_temperature(nvObj_t *nv)
{
    nv->value = cm_get_set_temperature(_get_heater_number(nv) - '0');
    nv->precision = GET_TABLE_WORD(precision);
    nv->valuetype = TYPE_FLOAT;

    return (STAT_OK);
}
void cm_set_set_temperature(const uint8_t heater, const float value)
{
    switch(heater) {
        case 1: { pid1._set_point = min(TEMP_MAX_SETPOINT, value); break; }
        case 2: { pid2._set_point = min(TEMP_MAX_SETPOINT, value); break; }
        case 3: { pid3._set_point = min(TEMP_MAX_SETPOINT, value); break; }

        // default to quiet the compiler
        default: { break; }
    }
}
stat_t cm_set_set_temperature(nvObj_t *nv)
{
    cm_set_set_temperature(_get_heater_number(nv) - '0', nv->value);
    return (STAT_OK);
}

/*
 * cm_get_fan_power()/cm_set_fan_power() - get/set the set high-value setting of the heater fan
 */
float cm_get_fan_power(const uint8_t heater)
{
    switch(heater) {
        case 1: { return min(1.0f, heater_fan1.max_value); }
//        case 2: { return min(1.0f, heater_fan2.max_value); }
//        case 3: { return min(1.0f, heater_fan3.max_value); }

        default: { break; }
    }

    return 0.0;
}
stat_t cm_get_fan_power(nvObj_t *nv)
{
    nv->value = cm_get_fan_power(_get_heater_number(nv) - '0');
    nv->precision = GET_TABLE_WORD(precision);
    nv->valuetype = TYPE_FLOAT;

    return (STAT_OK);
}

void cm_set_fan_power(const uint8_t heater, const float value)
{
    switch(heater) {
        case 1: { heater_fan1.max_value = max(0.0f, value); break; }
//        case 2: { heater_fan2.max_value = max(0.0, value); break; }
//        case 3: { heater_fan3.max_value = max(0.0, value); break; }
        default: { break; }
    }
}
stat_t cm_set_fan_power(nvObj_t *nv)
{
    cm_set_fan_power(_get_heater_number(nv) - '0', nv->value);
    return (STAT_OK);
}

/*
 * cm_get_fan_min_power()/cm_set_fan_min_power() - get/set the set high-value setting of the heater fan
 */
stat_t cm_get_fan_min_power(nvObj_t *nv)
{
    switch(_get_heater_number(nv)) {
        case '1': { nv->value = heater_fan1.min_value; break; }
//        case '2': { nv->value = heater_fan2.min_value; break; }
//        case '3': { nv->value = heater_fan3.min_value; break; }

        default: { nv->value = 0.0; break; }
    }

    nv->precision = GET_TABLE_WORD(precision);
    nv->valuetype = TYPE_FLOAT;

    return (STAT_OK);
}
stat_t cm_set_fan_min_power(nvObj_t *nv)
{
    switch(_get_heater_number(nv)) {
        case '1': { heater_fan1.max_value = min(0.0f, nv->value); break; }
//        case '2': { heater_fan2.min_value = min(0.0, nv->value); break; }
//        case '3': { heater_fan3.min_value = min(0.0, nv->value); break; }

        default: { break; }
    }

    return (STAT_OK);
}

/*
 * cm_get_fan_low_temp()/cm_set_fan_low_temp() - get/set the set high-value setting of the heater fan
 */
stat_t cm_get_fan_low_temp(nvObj_t *nv)
{
    switch(_get_heater_number(nv)) {
        case '1': { nv->value = heater_fan1.low_temp; break; }
//        case '2': { nv->value = heater_fan2.low_temp; break; }
//        case '3': { nv->value = heater_fan3.low_temp; break; }

        default: { nv->value = 0.0; break; }
    }

    nv->precision = GET_TABLE_WORD(precision);
    nv->valuetype = TYPE_FLOAT;

    return (STAT_OK);
}
stat_t cm_set_fan_low_temp(nvObj_t *nv)
{
    switch(_get_heater_number(nv)) {
        case '1': { heater_fan1.low_temp = min(0.0f, nv->value); break; }
//        case '2': { heater_fan2.low_temp = min(0.0f, nv->value); break; }
//        case '3': { heater_fan3.low_temp = min(0.0f, nv->value); break; }

        default: { break; }
    }

    return (STAT_OK);
}

/*
 * cm_get_fan_high_temp()/cm_set_fan_high_temp() - get/set the set high-value setting of the heater fan
 */
stat_t cm_get_fan_high_temp(nvObj_t *nv)
{
    switch(_get_heater_number(nv)) {
        case '1': { nv->value = heater_fan1.high_temp; break; }
//        case '2': { nv->value = heater_fan2.high_temp; break; }
//        case '3': { nv->value = heater_fan3.high_temp; break; }

        default: { nv->value = 0.0; break; }
    }

    nv->precision = GET_TABLE_WORD(precision);
    nv->valuetype = TYPE_FLOAT;

    return (STAT_OK);
}
stat_t cm_set_fan_high_temp(nvObj_t *nv)
{
    switch(_get_heater_number(nv)) {
        case '1': { heater_fan1.high_temp = min(0.0f, nv->value); break; }
//        case '2': { heater_fan2.high_temp = min(0.0f, nv->value); break; }
//        case '3': { heater_fan3.high_temp = min(0.0f, nv->value); break; }

        default: { break; }
    }

    return (STAT_OK);
}

/*
 * cm_get_at_temperature() - get a boolean if the heater has reaced the set value of the PID
 */
bool cm_get_at_temperature(const uint8_t heater)
{
    switch(heater) {
        case 1: { return pid1._at_set_point; }
        case 2: { return pid2._at_set_point; }
        case 3: { return pid3._at_set_point; }

        default: { break; }
    }

    return false;
}
stat_t cm_get_at_temperature(nvObj_t *nv)
{
    nv->value = cm_get_at_temperature(_get_heater_number(nv) - '0');
    nv->precision = GET_TABLE_WORD(precision);
    nv->valuetype = TYPE_BOOL;

    return (STAT_OK);
}


/*
 * cm_get_heater_output() - get the output value (PWM duty cycle) of the PID
 */
float cm_get_heater_output(const uint8_t heater)
{
    switch(heater) {
        case 1: { return pid1._average_output; }
        case 2: { return pid2._average_output; }
        case 3: { return pid3._average_output; }

        default: { break; }
    }
    return 0.0;
}
stat_t cm_get_heater_output(nvObj_t *nv)
{
    nv->value = cm_get_heater_output(_get_heater_number(nv) - '0');
    nv->precision = GET_TABLE_WORD(precision);
    nv->valuetype = TYPE_FLOAT;

    return (STAT_OK);
}

/*
 * cm_get_heater_adc() - get the raw adc value of the PID
 */
stat_t cm_get_heater_adc(nvObj_t *nv)
{
    switch(_get_heater_number(nv)) {
        case '1': { nv->value = (float)temperature_sensor_1.get_raw_value(); break; }
        case '2': { nv->value = (float)temperature_sensor_2.get_raw_value(); break; }
        case '3': { nv->value = (float)temperature_sensor_3.get_raw_value(); break; }

        default: { nv->value = 0.0; break; }
    }
    nv->precision = GET_TABLE_WORD(precision);
    nv->valuetype = TYPE_FLOAT;

    return (STAT_OK);
}

/*
 * cm_get_temperature() - get the current temperature
 */
 float cm_get_temperature(const uint8_t heater)
 {
     switch(heater) {
         case 1: { return (last_reported_temp1 = temperature_sensor_1.temperature_exact()); }
         case 2: { return (last_reported_temp2 = temperature_sensor_2.temperature_exact()); }
         case 3: { return (last_reported_temp3 = temperature_sensor_3.temperature_exact()); }

         default: { break; }
     }

     return 0.0;
 }
stat_t cm_get_temperature(nvObj_t *nv)
{
    nv->value = cm_get_temperature(_get_heater_number(nv) - '0');
    nv->precision = GET_TABLE_WORD(precision);
    nv->valuetype = TYPE_FLOAT;

    return (STAT_OK);
}

/*
 * cm_get_thermistor_resistance() - get the current temperature
 */
stat_t cm_get_thermistor_resistance(nvObj_t *nv)
{
    switch(_get_heater_number(nv)) {
        case '1': { nv->value = temperature_sensor_1.get_resistance(); break; }
        case '2': { nv->value = temperature_sensor_2.get_resistance(); break; }
        case '3': { nv->value = temperature_sensor_3.get_resistance(); break; }

        default: { nv->value = 0.0; break; }
    }
    nv->precision = GET_TABLE_WORD(precision);
    nv->valuetype = TYPE_FLOAT;

    return (STAT_OK);
}

/*
 * cm_get_thermistor_resistance() - get the current temperature
 */
stat_t cm_get_thermistor_voltage(nvObj_t* nv)
{
    switch(_get_heater_number(nv)) {
        case '1': { nv->value = temperature_sensor_1.get_voltage(); break; }
        case '2': { nv->value = temperature_sensor_2.get_voltage(); break; }
        case '3': { nv->value = temperature_sensor_3.get_voltage(); break; }

            // Failsafe. We can only get here if we set it up in config_app, but not here.
        default: { nv->value = 0.0; break; }
    }
    nv->precision = GET_TABLE_WORD(precision);
    nv->valuetype = TYPE_FLOAT;

    return (STAT_OK);
}



// In these functions, nv->group == "pid1", "pid2", or "pid3"
char _get_pid_number(nvObj_t *nv) {
    if (!nv->group[0]) {
        return nv->token[3];
    }
    return nv->group[3];
}


/*
 * cm_get_pid_p() - get the active P of the PID (read-only)
 */
stat_t cm_get_pid_p(nvObj_t *nv)
{
    switch(_get_pid_number(nv)) {
        case '1': { nv->value = pid1._proportional; break; }
        case '2': { nv->value = pid2._proportional; break; }
        case '3': { nv->value = pid3._proportional; break; }

        default: { nv->value = 0.0; break; }
    }
    nv->precision = GET_TABLE_WORD(precision);
    nv->valuetype = TYPE_FLOAT;

    return (STAT_OK);
}

/*
 * cm_get_pid_i() - get the active I of the PID (read-only)
 */
stat_t cm_get_pid_i(nvObj_t *nv)
{
    switch(_get_pid_number(nv)) {
        case '1': { nv->value = pid1._integral; break; }
        case '2': { nv->value = pid2._integral; break; }
        case '3': { nv->value = pid3._integral; break; }

        default: { nv->value = 0.0; break; }
    }
    nv->precision = GET_TABLE_WORD(precision);
    nv->valuetype = TYPE_FLOAT;

    return (STAT_OK);
}

/*
 * cm_get_pid_d() - get the active D of the PID (read-only)
 */
stat_t cm_get_pid_d(nvObj_t *nv)
{
    switch(_get_pid_number(nv)) {
        case '1': { nv->value = pid1._derivative; break; }
        case '2': { nv->value = pid2._derivative; break; }
        case '3': { nv->value = pid3._derivative; break; }

        default: { nv->value = 0.0; break; }
    }
    nv->precision = GET_TABLE_WORD(precision);
    nv->valuetype = TYPE_FLOAT;

    return (STAT_OK);
}

/*
 * cm_get_pid_f() - get the active F of the PID (read-only)
 */
stat_t cm_get_pid_f(nvObj_t *nv)
{
    switch(_get_pid_number(nv)) {
        case '1': { nv->value = pid1._feed_forward; break; }
        case '2': { nv->value = pid2._feed_forward; break; }
        case '3': { nv->value = pid3._feed_forward; break; }

        default: { nv->value = 0.0; break; }
    }
    nv->precision = GET_TABLE_WORD(precision);
    nv->valuetype = TYPE_FLOAT;

    return (STAT_OK);
}


/***********************************************************************************
 * TEXT MODE SUPPORT
 * Functions to print variables from the cfgArray table
 ***********************************************************************************/

#ifdef __TEXT_MODE

//const char fmt_spep[] = "[spep] spindle enable polarity%5d [0=active_low,1=active_high]\n";
//const char fmt_spdp[] = "[spdp] spindle direction polarity%2d [0=CW_low,1=CW_high]\n";
//const char fmt_spph[] = "[spph] spindle pause on hold%7d [0=no,1=pause_on_hold]\n";
//const char fmt_spdw[] = "[spdw] spindle dwell time%12.1f seconds\n";
//const char fmt_ssoe[] ="[ssoe] spindle speed override ena%2d [0=disable,1=enable]\n";
//const char fmt_sso[] ="[sso] spindle speed override%11.3f [0.050 < sso < 2.000]\n";
//const char fmt_spe[] = "Spindle Enable:%7d [0=OFF,1=ON,2=PAUSE]\n";
//const char fmt_spd[] = "Spindle Direction:%4d [0=CW,1=CCW]\n";
//const char fmt_sps[] = "Spindle Speed: %7.0f rpm\n";
//
//void cm_print_spep(nvObj_t *nv) { text_print(nv, fmt_spep);}    // TYPE_INT
//void cm_print_spdp(nvObj_t *nv) { text_print(nv, fmt_spdp);}    // TYPE_INT
//void cm_print_spph(nvObj_t *nv) { text_print(nv, fmt_spph);}    // TYPE_INT
//void cm_print_spdw(nvObj_t *nv) { text_print(nv, fmt_spdw);}    // TYPE_FLOAT
//void cm_print_ssoe(nvObj_t *nv) { text_print(nv, fmt_ssoe);}    // TYPE INT
//void cm_print_sso(nvObj_t *nv)  { text_print(nv, fmt_sso);}     // TYPE FLOAT
//void cm_print_spe(nvObj_t *nv)  { text_print(nv, fmt_spe);}     // TYPE_INT
//void cm_print_spd(nvObj_t *nv)  { text_print(nv, fmt_spd);}     // TYPE_INT
//void cm_print_sps(nvObj_t *nv)  { text_print(nv, fmt_sps);}     // TYPE_FLOAT

#endif // __TEXT_MODE<|MERGE_RESOLUTION|>--- conflicted
+++ resolved
@@ -718,13 +718,6 @@
             }
         }
 
-<<<<<<< HEAD
-=======
-        // Now tha we've done all the checks, square the error, maintaining the sign.
-        // The is because the energy required to heat an object is the number of degrees of change needed squared.
-        e = std::abs(e)*e;
-
->>>>>>> 6c67e584
         // P = Proportional
 
         float p = _p_factor * e;
@@ -761,10 +754,6 @@
         // F = feed-forward
 
         _feed_forward = (_set_point-21); // 21 is for a roughly ideal room temperature
-<<<<<<< HEAD
-=======
-        _feed_forward = std::abs(_feed_forward)*_feed_forward;
->>>>>>> 6c67e584
 
         float f = _f_factor * _feed_forward;
 
