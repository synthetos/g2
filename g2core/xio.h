--- conflicted
+++ resolved
@@ -51,10 +51,7 @@
 //#include "g2core.h"                // not required if used in g2core project
 #include "config.h"             // required for nvObj typedef
 #include "canonical_machine.h"  // needed for cm_has_hold()
-<<<<<<< HEAD
 #include "settings.h"           // needed for MARLIN_COMPAT_ENABLED
-=======
->>>>>>> aa0adaa8
 
 /**** Defines, Macros, and  Assorted Parameters ****/
 
@@ -134,7 +131,6 @@
 extern "C" {
     int _write( int file, char *ptr, int len );
 }
-
 
 /* Some useful ASCII definitions */
 
