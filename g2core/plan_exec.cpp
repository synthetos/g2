--- conflicted
+++ resolved
@@ -272,14 +272,6 @@
             }
 
             if (bf->buffer_state == MP_BUFFER_PREPPED) {
-<<<<<<< HEAD
-=======
-                if (cm.motion_state == MOTION_RUN) {
-#if IN_DEBUGGER == 1
-//                    __asm__("BKPT"); // we are running but don't have a block planned
-#endif
-                }
->>>>>>> ef848347
                 // We need to have it planned. We don't want to do this here, as it
                 // might already be happening in a lower interrupt.
                 st_request_forward_plan();
