/*
 * stepper.cpp - stepper motor controls
 * This file is part of the g2core project
 *
 * Copyright (c) 2010 - 2018 Alden S. Hart, Jr.
 * Copyright (c) 2013 - 2018 Robert Giseburt
 *
 * This file ("the software") is free software: you can redistribute it and/or modify
 * it under the terms of the GNU General Public License, version 2 as published by the
 * Free Software Foundation. You should have received a copy of the GNU General Public
 * License, version 2 along with the software.  If not, see <http://www.gnu.org/licenses/>.
 *
 * As a special exception, you may use this file as part of a software library without
 * restriction. Specifically, if other files instantiate templates or use macros or
 * inline functions from this file, or you compile this file and link it with  other
 * files to produce an executable, this file does not by itself cause the resulting
 * executable to be covered by the GNU General Public License. This exception does not
 * however invalidate any other reasons why the executable file might be covered by the
 * GNU General Public License.
 *
 * THE SOFTWARE IS DISTRIBUTED IN THE HOPE THAT IT WILL BE USEFUL, BUT WITHOUT ANY
 * WARRANTY OF ANY KIND, EXPRESS OR IMPLIED, INCLUDING BUT NOT LIMITED TO THE WARRANTIES
 * OF MERCHANTABILITY, FITNESS FOR A PARTICULAR PURPOSE AND NONINFRINGEMENT. IN NO EVENT
 * SHALL THE AUTHORS OR COPYRIGHT HOLDERS BE LIABLE FOR ANY CLAIM, DAMAGES OR OTHER
 * LIABILITY, WHETHER IN AN ACTION OF CONTRACT, TORT OR OTHERWISE, ARISING FROM, OUT OF
 * OR IN CONNECTION WITH THE SOFTWARE OR THE USE OR OTHER DEALINGS IN THE SOFTWARE.
 */
/*  This module provides the low-level stepper drivers and some related functions.
 *  See stepper.h for a detailed explanation of this module.
 */

#include "g2core.h"
#include "config.h"
#include "stepper.h"
#include "encoder.h"
#include "planner.h"
#include "hardware.h"
#include "text_parser.h"
#include "util.h"
#include "controller.h"
#include "xio.h"
#include "kinematics.h"

/**** Debugging output with semihosting ****/

#include "MotateDebug.h"

/* Note: stepper_debug statements removed 1/16/17 in SHA eb0905ccae03c04f99e6f471cbe029002f0324c6. 
 * See earlier commits to recover
 */

/**** Allocate structures ****/

stConfig_t st_cfg HOT_DATA;
stPrepSingleton_t st_pre HOT_DATA;
static stRunSingleton_t st_run HOT_DATA;

/**** Static functions ****/

static void _load_move(void) HOT_FUNC;

/**** Setup motate ****/

using namespace Motate;
extern OutputPin<kDebug1_PinNumber> debug_pin1;
extern OutputPin<kDebug2_PinNumber> debug_pin2;
extern OutputPin<kDebug3_PinNumber> debug_pin3;
//extern OutputPin<kDebug4_PinNumber> debug_pin4;

dda_timer_type dda_timer     {kTimerUpToMatch, FREQUENCY_DDA};      // stepper pulse generation
exec_timer_type exec_timer;         // triggers calculation of next+1 stepper segment
fwd_plan_timer_type fwd_plan_timer; // triggers planning of next block

// SystickEvent for handling dwells (must be registered before it is active)
Motate::SysTickEvent dwell_systick_event {[&] {
    if (--st_run.dwell_ticks_downcount == 0) {
        SysTickTimer.unregisterEvent(&dwell_systick_event);
        _load_move();       // load the next move at the current interrupt level
    }
}, nullptr};

/* Note on the above:
It's a lambda function creating a closure function. 
The full implementation that uses it is small and may help: 
https://github.com/synthetos/Motate/blob/41e5b92a98de4b268d1804bf6eadf3333298fc75/MotateProject/motate/Atmel_sam_common/SamTimers.h#L1147-L1218
It's just like a function, and is used as a function pointer.

But the closure part means that whatever variables that were in scope where the 
[&](parameters){code} is will be captured by the compiler as references in the generated 
function and used wherever the function gets called. In this particular use, there isn't 
anything that wouldn't be available anywhere in that file, but they're not being called 
from that file. They're being called by the systick interrupt which is over in SamTmers.cpp
So this saves a bunch of work exposing bits that the systick would need to call and encapsulates it.
And there's almost no runtime overhead. Just a check for a valid function pointer and then a call of it.
I'd like to get rid of that check but it's more work than its worth.

See here for some good info on lambda functions in C++
http://www.cprogramming.com/c++11/c++11-lambda-closures.html
http://en.cppreference.com/w/cpp/language/lambda
*/

/************************************************************************************
 **** CODE **************************************************************************
 ************************************************************************************/
/*
 * stepper_init() - initialize stepper motor subsystem
 * stepper_reset() - reset stepper motor subsystem
 *
 *  Notes:
 *    - This init requires sys_init() to be run beforehand
 *    - microsteps are setup during config_init()
 *    - motor polarity is setup during config_init()
 *    - high level interrupts must be enabled in main() once all inits are complete
 */
/*  NOTE: This is the bare code that the Motate timer calls replace.
 *  NB: requires: #include <component_tc.h>
 *
 *  REG_TC1_WPMR = 0x54494D00;              // enable write to registers
 *  TC_Configure(TC_BLOCK_DDA, TC_CHANNEL_DDA, TC_CMR_DDA);
 *  REG_RC_DDA = TC_RC_DDA;                 // set frequency
 *  REG_IER_DDA = TC_IER_DDA;               // enable interrupts
 *  NVIC_EnableIRQ(TC_IRQn_DDA);
 *  pmc_enable_periph_clk(TC_ID_DDA);
 *  TC_Start(TC_BLOCK_DDA, TC_CHANNEL_DDA);
 */
void stepper_init()
{
    memset(&st_run, 0, sizeof(st_run));            // clear all values, pointers and status
    memset(&st_pre, 0, sizeof(st_pre));            // clear all values, pointers and status
    stepper_init_assertions();

    // setup DDA timer
    // Longer duty cycles stretch ON pulses but 75% is about the upper limit and about
    // optimal for 200 KHz DDA clock before the time in the OFF cycle is too short.
    // If you need more pulse width you need to drop the DDA clock rate
    dda_timer.setInterrupts(kInterruptOnOverflow | kInterruptPriorityHighest);

    // setup software interrupt exec timer & initial condition
    exec_timer.setInterrupts(kInterruptOnSoftwareTrigger | kInterruptPriorityHigh);
    st_pre.buffer_state = PREP_BUFFER_OWNED_BY_EXEC;

    // setup software interrupt forward plan timer & initial condition
    fwd_plan_timer.setInterrupts(kInterruptOnSoftwareTrigger | kInterruptPriorityMedium);

    // setup motor power levels and apply power level to stepper drivers
    for (uint8_t motor=0; motor<MOTORS; motor++) {
        Motors[motor]->setPowerLevel(st_cfg.mot[motor].power_level);
        st_run.mot[motor].power_level_dynamic = st_cfg.mot[motor].power_level;
    }
    board_stepper_init();
    stepper_reset();                            // reset steppers to known state

    dda_timer.start();                          // start the DDA timer if not already running
}

/*
 * stepper_reset() - reset stepper internals
 *
 * Used to initialize stepper and also to halt movement
 */

void stepper_reset()
{
    dda_timer.stop();                                   // stop all movement
    st_run.dda_ticks_downcount = 0;                     // signal the runtime is not busy
    st_run.dwell_ticks_downcount = 0;
    st_pre.buffer_state = PREP_BUFFER_OWNED_BY_EXEC;    // set to EXEC or it won't restart

    for (uint8_t motor=0; motor<MOTORS; motor++) {
        st_pre.mot[motor].prev_direction = STEP_INITIAL_DIRECTION;
        st_pre.mot[motor].direction = STEP_INITIAL_DIRECTION;
        st_run.mot[motor].substep_accumulator = -DDA_SUBSTEPS;
        st_pre.mot[motor].corrected_steps = 0;          // diagnostic only - no action effect
    }
    mp_set_steps_to_runtime_position();                 // reset encoder to agree with the above
}

/*
 * stepper_init_assertions() - test assertions, return error code if violation exists
 * stepper_test_assertions() - test assertions, return error code if violation exists
 */

void stepper_init_assertions()
{
    st_run.magic_end = MAGICNUM;
    st_run.magic_start = MAGICNUM;
    st_pre.magic_end = MAGICNUM;
    st_pre.magic_start = MAGICNUM;
}

stat_t stepper_test_assertions()
{
    if ((BAD_MAGIC(st_run.magic_start)) || (BAD_MAGIC(st_run.magic_end)) ||
        (BAD_MAGIC(st_pre.magic_start)) || (BAD_MAGIC(st_pre.magic_end))) {
        return(cm_panic(STAT_STEPPER_ASSERTION_FAILURE, "stepper_test_assertions()"));
    }
    return (STAT_OK);
}

/*
 * st_runtime_isbusy() - return TRUE if runtime is busy:
 *
 *  Busy conditions:
 *  - motors are running
 *  - dwell is running
 */

bool st_runtime_isbusy()
{
    return (st_run.dda_ticks_downcount || st_run.dwell_ticks_downcount);    // returns false if down count is zero
}

/*
 * st_clc() - clear counters
 */

stat_t st_clc(nvObj_t *nv)    // clear diagnostic counters, reset stepper prep
{
    stepper_reset();
    return(STAT_OK);
}

/*
 * st_motor_power_callback() - callback to manage motor power sequencing
 *
 *  Handles motor power-down timing, low-power idle, and adaptive motor power
 */

stat_t st_motor_power_callback()     // called by controller
{
    if (!mp_is_phat_city_time()) {   // don't process this if you are time constrained in the planner
        return (STAT_NOOP);
    }

    bool have_actually_stopped = false;
    if ((!st_runtime_isbusy()) &&
        (st_pre.buffer_state != PREP_BUFFER_OWNED_BY_LOADER) &&
        (cm_get_machine_state() != MACHINE_CYCLE)) {    // if there are no moves to load...
        have_actually_stopped = true;
    }

    // manage power for each motor individually
    for (uint8_t motor = MOTOR_1; motor < MOTORS; motor++) {
        Motors[motor]->periodicCheck(have_actually_stopped);
    }
    return (STAT_OK);
}

/******************************
 * Interrupt Service Routines *
 ******************************/

/***** Stepper Interrupt Service Routine ************************************************
 * ISR - DDA timer interrupt routine - service ticks from DDA timer
 */

/*
 *  The DDA timer interrupt does this:
 *    - fire on overflow
 *    - clear interrupt condition
 *    - clear all step pins - this clears those the were set during the previous interrupt
 *    - if downcount == 0 and stop the timer and exit
 *    - run the DDA for each channel
 *    - decrement the downcount - if it reaches zero load the next segment
 *
 *  Note that the motor_N.step.isNull() tests are compile-time tests, not run-time tests.
 *  If motor_N is not defined that if{} clause (i.e. that motor) drops out of the complied code.
 */

namespace Motate {            // Must define timer interrupts inside the Motate namespace
    template<>
    void dda_timer_type::interrupt() HOT_FUNC;

template<>
void dda_timer_type::interrupt()
{
    dda_timer.getInterruptCause();  // clear interrupt condition

    // clear all steps from the previous interrupt
    motor_1.stepEnd();
    motor_2.stepEnd();
#if MOTORS > 2
    motor_3.stepEnd();
#endif
#if MOTORS > 3
    motor_4.stepEnd();
#endif
#if MOTORS > 4
    motor_5.stepEnd();
#endif
#if MOTORS > 5
    motor_6.stepEnd();
#endif

    // process last DDA tick after end of segment
    if (st_run.dda_ticks_downcount == 0) {
        // we used to turn off the stepper timer here, but we don't anymore
        return;
    }

//  The following code would work, but it's faster on the M3 to loop unroll it. Perhaps not on the M7
//    for (uint8_t motor=0; motor<MOTORS; motor++) {
//        if  ((st_run.mot[motor].substep_accumulator += st_run.mot[motor].substep_increment) > 0) {
//            Motors[motor]->stepStart();        // turn step bit on
//            st_run.mot[motor].substep_accumulator -= st_run.dda_ticks_X_substeps;
//            INCREMENT_ENCODER(motor);
//        }
//    }

    // process DDAs for each motor
    if  ((st_run.mot[MOTOR_1].substep_accumulator += st_run.mot[MOTOR_1].substep_increment) > 0) {
        motor_1.stepStart();        // turn step bit on
<<<<<<< HEAD
        st_run.mot[MOTOR_1].substep_accumulator -= DDA_SUBSTEPS; //st_run.dda_ticks_X_substeps;
        INCREMENT_ENCODER(MOTOR_1);
    }
    st_run.mot[MOTOR_1].substep_increment += st_run.mot[MOTOR_1].substep_increment_increment;
    if ((st_run.mot[MOTOR_2].substep_accumulator += st_run.mot[MOTOR_2].substep_increment) > 0) {
        motor_2.stepStart();        // turn step bit on
        st_run.mot[MOTOR_2].substep_accumulator -= DDA_SUBSTEPS; //st_run.dda_ticks_X_substeps;
        INCREMENT_ENCODER(MOTOR_2);
    }
    st_run.mot[MOTOR_2].substep_increment += st_run.mot[MOTOR_2].substep_increment_increment;
#if MOTORS > 2
    if ((st_run.mot[MOTOR_3].substep_accumulator += st_run.mot[MOTOR_3].substep_increment) > 0) {
        motor_3.stepStart();        // turn step bit on
        st_run.mot[MOTOR_3].substep_accumulator -= DDA_SUBSTEPS; //st_run.dda_ticks_X_substeps;
        INCREMENT_ENCODER(MOTOR_3);
    }
    st_run.mot[MOTOR_3].substep_increment += st_run.mot[MOTOR_3].substep_increment_increment;
=======
        st_run.mot[MOTOR_1].substep_accumulator -= st_run.dda_ticks_X_substeps;
        INCREMENT_ENCODER(MOTOR_1);
    }
    if ((st_run.mot[MOTOR_2].substep_accumulator += st_run.mot[MOTOR_2].substep_increment) > 0) {
        motor_2.stepStart();        // turn step bit on
        st_run.mot[MOTOR_2].substep_accumulator -= st_run.dda_ticks_X_substeps;
        INCREMENT_ENCODER(MOTOR_2);
    }
#if MOTORS > 2
    if ((st_run.mot[MOTOR_3].substep_accumulator += st_run.mot[MOTOR_3].substep_increment) > 0) {
        motor_3.stepStart();        // turn step bit on
        st_run.mot[MOTOR_3].substep_accumulator -= st_run.dda_ticks_X_substeps;
        INCREMENT_ENCODER(MOTOR_3);
    }
>>>>>>> 9fd1dae6
#endif
#if MOTORS > 3
    if ((st_run.mot[MOTOR_4].substep_accumulator += st_run.mot[MOTOR_4].substep_increment) > 0) {
        motor_4.stepStart();        // turn step bit on
<<<<<<< HEAD
        st_run.mot[MOTOR_4].substep_accumulator -= DDA_SUBSTEPS; //st_run.dda_ticks_X_substeps;
        INCREMENT_ENCODER(MOTOR_4);
    }
    st_run.mot[MOTOR_4].substep_increment += st_run.mot[MOTOR_4].substep_increment_increment;
=======
        st_run.mot[MOTOR_4].substep_accumulator -= st_run.dda_ticks_X_substeps;
        INCREMENT_ENCODER(MOTOR_4);
    }
>>>>>>> 9fd1dae6
#endif
#if MOTORS > 4
    if ((st_run.mot[MOTOR_5].substep_accumulator += st_run.mot[MOTOR_5].substep_increment) > 0) {
        motor_5.stepStart();        // turn step bit on
<<<<<<< HEAD
        st_run.mot[MOTOR_5].substep_accumulator -= DDA_SUBSTEPS; //st_run.dda_ticks_X_substeps;
        INCREMENT_ENCODER(MOTOR_5);
        st_run.mot[MOTOR_5].substep_increment += st_run.mot[MOTOR_5].substep_increment_increment;
=======
        st_run.mot[MOTOR_5].substep_accumulator -= st_run.dda_ticks_X_substeps;
        INCREMENT_ENCODER(MOTOR_5);
>>>>>>> 9fd1dae6
    }
#endif
#if MOTORS > 5
    if ((st_run.mot[MOTOR_6].substep_accumulator += st_run.mot[MOTOR_6].substep_increment) > 0) {
        motor_6.stepStart();        // turn step bit on
<<<<<<< HEAD
        st_run.mot[MOTOR_6].substep_accumulator -= DDA_SUBSTEPS; //st_run.dda_ticks_X_substeps;
        INCREMENT_ENCODER(MOTOR_6);
    }
    st_run.mot[MOTOR_6].substep_increment += st_run.mot[MOTOR_6].substep_increment_increment;
=======
        st_run.mot[MOTOR_6].substep_accumulator -= st_run.dda_ticks_X_substeps;
        INCREMENT_ENCODER(MOTOR_6);
    }
>>>>>>> 9fd1dae6
#endif

    // Process end of segment.
    // One more interrupt will occur to turn of any pulses set in this pass.
    if (--st_run.dda_ticks_downcount == 0) {
        _load_move();       // load the next move at the current interrupt level
    }
} // MOTATE_TIMER_INTERRUPT
} // namespace Motate

/****************************************************************************************
 * Exec sequencing code   - computes and prepares next load segment
 * st_request_exec_move() - SW interrupt to request to execute a move
 * exec_timer interrupt   - interrupt handler for calling exec function
 */

void st_request_exec_move()
{
    if (st_pre.buffer_state == PREP_BUFFER_OWNED_BY_EXEC) { // bother interrupting
        exec_timer.setInterruptPending();
        return;
    }
}

namespace Motate {    // Define timer inside Motate namespace
    template<>
    void exec_timer_type::interrupt() HOT_FUNC;

    template<>
    void exec_timer_type::interrupt()
    {
        exec_timer.getInterruptCause();                    // clears the interrupt condition
        if (st_pre.buffer_state == PREP_BUFFER_OWNED_BY_EXEC) {
            if (mp_exec_move() != STAT_NOOP) {
                st_pre.buffer_state = PREP_BUFFER_OWNED_BY_LOADER; // flip it back
                st_request_load_move();
                return;
            }
        }
    }
} // namespace Motate

/****************************************************************************************
 * st_request_forward_plan  - performs forward planning on penultimate block
 * fwd_plan interrupt       - interrupt handler for calling forward planning function
 */

void st_request_forward_plan()
{
    fwd_plan_timer.setInterruptPending();
}

namespace Motate {    // Define timer inside Motate namespace
    template<>
    void fwd_plan_timer_type::interrupt() HOT_FUNC;

    template<>
    void fwd_plan_timer_type::interrupt()
    {
        fwd_plan_timer.getInterruptCause();     // clears the interrupt condition
        if (mp_forward_plan() != STAT_NOOP) {   // We now have a move to exec.
            st_request_exec_move();
            return;
        }
    }
} // namespace Motate

/****************************************************************************************
 * Loader sequencing code
 * st_request_load_move() - fires a software interrupt (timer) to request to load a move
 * load_move interrupt    - interrupt handler for running the loader
 *
 *  _load_move() can only be called be called from an ISR at the same or higher level as
 *  the DDA or dwell ISR. A software interrupt has been provided to allow a non-ISR to
 *  request a load (see st_request_load_move())
 */

void st_request_load_move()
{
    if (st_runtime_isbusy()) {                                      // don't request a load if the runtime is busy
        return;
    }
    if (st_pre.buffer_state == PREP_BUFFER_OWNED_BY_LOADER) {       // bother interrupting
       _load_move();
    }
}

/****************************************************************************************
 * _load_move() - Dequeue move and load into stepper runtime structure
 *
 *  This routine can only be called be called from an ISR at the same or
 *  higher level as the DDA or dwell ISR. A software interrupt has been
 *  provided to allow a non-ISR to request a load (st_request_load_move())
 *
 *  In aline() code:
 *   - All axes must set steps and compensate for out-of-range pulse phasing.
 *   - If axis has 0 steps the direction setting can be omitted
 *   - If axis has 0 steps the motor power must be set accord to the power mode
 */

static void _load_move()
{
    // Be aware that dda_ticks_downcount must equal zero for the loader to run.
    // So the initial load must also have this set to zero as part of initialization
    if (st_runtime_isbusy()) {
        return;                     // exit if the runtime is busy
    }

<<<<<<< HEAD
	// ...start motor power timeouts
	//	for (uint8_t motor = MOTOR_1; motor < MOTORS; motor++) {
	//		Motors[motor]->motionStopped();
	//  }
	// loop unrolled version
=======
    // If there are no moves to load start motor power timeouts
    if (st_pre.buffer_state != PREP_BUFFER_OWNED_BY_LOADER) {
>>>>>>> 9fd1dae6
        motor_1.motionStopped();    // ...start motor power timeouts
        motor_2.motionStopped();
#if (MOTORS > 2)
        motor_3.motionStopped();
#endif
#if (MOTORS > 3)
        motor_4.motionStopped();
#endif
#if (MOTORS > 4)
        motor_5.motionStopped();
#endif
#if (MOTORS > 5)
        motor_6.motionStopped();
#endif
        return;
    } // if (st_pre.buffer_state != PREP_BUFFER_OWNED_BY_LOADER)

    // handle aline loads first (most common case)
    if (st_pre.block_type == BLOCK_TYPE_ALINE) {

        //**** setup the new segment ****

<<<<<<< HEAD
        // st_run.dda_ticks_downcount is setup right before turning on the interrupt, since we don't turn it off
=======
        debug_trap_if_true((st_run.dda_ticks_downcount != 0), "_load_move() downcount is not zero");
        st_run.dda_ticks_downcount = st_pre.dda_ticks;
        st_run.dda_ticks_X_substeps = st_pre.dda_ticks_X_substeps;

>>>>>>> 9fd1dae6
        // INLINED VERSION: 4.3us
        //**** MOTOR_1 LOAD ****

        // These sections are somewhat optimized for execution speed. The whole load operation
        // is supposed to take < 5 uSec (Arm M3 core). Be careful if you mess with this.

        // the following if() statement sets the runtime substep increment value or zeroes it
        if ((st_run.mot[MOTOR_1].substep_increment = st_pre.mot[MOTOR_1].substep_increment) != 0) {
            // NB: If motor has 0 steps the following is all skipped. This ensures that state comparisons
            //     always operate on the last segment actually run by this motor, regardless of how many
            //     segments it may have been inactive in between.

            // Apply accumulator correction if the time base has changed since previous segment
            st_run.mot[MOTOR_1].substep_increment_increment = st_pre.mot[MOTOR_1].substep_increment_increment;

            // Detect direction change and if so:
            //    Set the direction bit in hardware.
            //    Compensate for direction change by flipping substep accumulator value about its midpoint.

            if (st_pre.mot[MOTOR_1].direction != st_pre.mot[MOTOR_1].prev_direction) {
                st_pre.mot[MOTOR_1].prev_direction = st_pre.mot[MOTOR_1].direction;
                st_run.mot[MOTOR_1].substep_accumulator = -(DDA_SUBSTEPS + st_run.mot[MOTOR_1].substep_accumulator); // invert the accumulator for the direction change
                motor_1.setDirection(st_pre.mot[MOTOR_1].direction);
            }

            // Enable the stepper and start/update motor power management
            motor_1.enable();
            SET_ENCODER_STEP_SIGN(MOTOR_1, st_pre.mot[MOTOR_1].step_sign);

        } else {  // Motor has 0 steps; might need to energize motor for power mode processing
            st_run.mot[MOTOR_1].substep_increment_increment = 0;
            motor_1.motionStopped();
        }
        // accumulate counted steps to the step position and zero out counted steps for the segment currently being loaded
        ACCUMULATE_ENCODER(MOTOR_1);

#if (MOTORS >= 2)
        if ((st_run.mot[MOTOR_2].substep_increment = st_pre.mot[MOTOR_2].substep_increment) != 0) {
            st_run.mot[MOTOR_2].substep_increment_increment = st_pre.mot[MOTOR_2].substep_increment_increment;
            if (st_pre.mot[MOTOR_2].direction != st_pre.mot[MOTOR_2].prev_direction) {
                st_pre.mot[MOTOR_2].prev_direction = st_pre.mot[MOTOR_2].direction;
                st_run.mot[MOTOR_2].substep_accumulator = -(DDA_SUBSTEPS + st_run.mot[MOTOR_2].substep_accumulator); // invert the accumulator for the direction change
                motor_2.setDirection(st_pre.mot[MOTOR_2].direction);
            }
            motor_2.enable();
            SET_ENCODER_STEP_SIGN(MOTOR_2, st_pre.mot[MOTOR_2].step_sign);
        } else {
            st_run.mot[MOTOR_2].substep_increment_increment = 0;
            motor_2.motionStopped();
        }
        ACCUMULATE_ENCODER(MOTOR_2);
#endif
#if (MOTORS >= 3)
        if ((st_run.mot[MOTOR_3].substep_increment = st_pre.mot[MOTOR_3].substep_increment) != 0) {
            st_run.mot[MOTOR_3].substep_increment_increment = st_pre.mot[MOTOR_3].substep_increment_increment;
            if (st_pre.mot[MOTOR_3].direction != st_pre.mot[MOTOR_3].prev_direction) {
                st_pre.mot[MOTOR_3].prev_direction = st_pre.mot[MOTOR_3].direction;
                st_run.mot[MOTOR_3].substep_accumulator = -(DDA_SUBSTEPS + st_run.mot[MOTOR_3].substep_accumulator); // invert the accumulator for the direction change
                motor_3.setDirection(st_pre.mot[MOTOR_3].direction);
            }
            motor_3.enable();
            SET_ENCODER_STEP_SIGN(MOTOR_3, st_pre.mot[MOTOR_3].step_sign);
        } else {
            st_run.mot[MOTOR_3].substep_increment_increment = 0;
            motor_3.motionStopped();
        }
        ACCUMULATE_ENCODER(MOTOR_3);
#endif
#if (MOTORS >= 4)
        if ((st_run.mot[MOTOR_4].substep_increment = st_pre.mot[MOTOR_4].substep_increment) != 0) {
            st_run.mot[MOTOR_4].substep_increment_increment = st_pre.mot[MOTOR_4].substep_increment_increment;
            if (st_pre.mot[MOTOR_4].direction != st_pre.mot[MOTOR_4].prev_direction) {
                st_pre.mot[MOTOR_4].prev_direction = st_pre.mot[MOTOR_4].direction;
                st_run.mot[MOTOR_4].substep_accumulator = -(DDA_SUBSTEPS + st_run.mot[MOTOR_4].substep_accumulator); // invert the accumulator for the direction change
                motor_4.setDirection(st_pre.mot[MOTOR_4].direction);
            }
            motor_4.enable();
            SET_ENCODER_STEP_SIGN(MOTOR_4, st_pre.mot[MOTOR_4].step_sign);
        } else {
            st_run.mot[MOTOR_4].substep_increment_increment = 0;
            motor_4.motionStopped();
        }
        ACCUMULATE_ENCODER(MOTOR_4);
#endif
#if (MOTORS >= 5)
        if ((st_run.mot[MOTOR_5].substep_increment = st_pre.mot[MOTOR_5].substep_increment) != 0) {
            st_run.mot[MOTOR_5].substep_increment_increment = st_pre.mot[MOTOR_5].substep_increment_increment;
            if (st_pre.mot[MOTOR_5].direction != st_pre.mot[MOTOR_5].prev_direction) {
                st_pre.mot[MOTOR_5].prev_direction = st_pre.mot[MOTOR_5].direction;
                st_run.mot[MOTOR_5].substep_accumulator = -(DDA_SUBSTEPS + st_run.mot[MOTOR_5].substep_accumulator); // invert the accumulator for the direction change
                motor_5.setDirection(st_pre.mot[MOTOR_5].direction);
            }
            motor_5.enable();
            SET_ENCODER_STEP_SIGN(MOTOR_5, st_pre.mot[MOTOR_5].step_sign);
        } else {
            st_run.mot[MOTOR_5].substep_increment_increment = 0;
            motor_5.motionStopped();
        }
        ACCUMULATE_ENCODER(MOTOR_5);
#endif
#if (MOTORS >= 6)
        if ((st_run.mot[MOTOR_6].substep_increment = st_pre.mot[MOTOR_6].substep_increment) != 0) {
            st_run.mot[MOTOR_6].substep_increment_increment = st_pre.mot[MOTOR_6].substep_increment_increment;
            if (st_pre.mot[MOTOR_6].direction != st_pre.mot[MOTOR_6].prev_direction) {
                st_pre.mot[MOTOR_6].prev_direction = st_pre.mot[MOTOR_6].direction;
                st_run.mot[MOTOR_6].substep_accumulator = -(DDA_SUBSTEPS + st_run.mot[MOTOR_6].substep_accumulator); // invert the accumulator for the direction change
                motor_6.setDirection(st_pre.mot[MOTOR_6].direction);
            }
            motor_6.enable();
            SET_ENCODER_STEP_SIGN(MOTOR_6, st_pre.mot[MOTOR_6].step_sign);
        } else {
            st_run.mot[MOTOR_6].substep_increment_increment = 0;
            motor_6.motionStopped();
        }
        ACCUMULATE_ENCODER(MOTOR_6);
#endif

        //**** do this last ****

        st_run.dda_ticks_downcount = st_pre.dda_ticks;

    // handle dwells and commands
    } else if (st_pre.block_type == BLOCK_TYPE_DWELL) {
        st_run.dwell_ticks_downcount = st_pre.dwell_ticks;
        SysTickTimer.registerEvent(&dwell_systick_event); // We now use SysTick events to handle dwells

    // handle synchronous commands
    } else if (st_pre.block_type == BLOCK_TYPE_COMMAND) {
        mp_runtime_command(st_pre.bf);

    } // else null - which is okay in many cases

    // all other cases drop to here (e.g. Null moves after Mcodes skip to here)
    st_pre.block_type = BLOCK_TYPE_NULL;
    st_pre.buffer_state = PREP_BUFFER_OWNED_BY_EXEC;    // we are done with the prep buffer - flip the flag back
    st_request_exec_move();                             // exec and prep next move
}

/***********************************************************************************
 * st_prep_line() - Prepare the next move for the loader
 *
 *  This function does the math on the next pulse segment and gets it ready for
 *  the loader. It deals with all the DDA optimizations and timer setups so that
 *  loading can be performed as rapidly as possible. It works in joint space
 *  (motors) and it works in steps, not length units. All args are provided as
 *  floats and converted to their appropriate integer types for the loader.
 *
 * Args:
 *    - travel_steps[] are signed relative motion in steps for each motor. Steps are
 *      floats that typically have fractional values (fractional steps). The sign
 *      indicates direction. Motors that are not in the move should be 0 steps on input.
 *
 *    - following_error[] is a vector of measured errors to the step count. Used for correction.
 *
 *    - segment_time - how many minutes the segment should run. If timing is not
 *      100% accurate this will affect the move velocity, but not the distance traveled.
 *
 * NOTE:  Many of the expressions are sensitive to casting and execution order to avoid long-term
 *        accuracy errors due to floating point round off. One earlier failed attempt was:
 *          dda_ticks_X_substeps = (int32_t)((microseconds/1000000) * f_dda * dda_substeps);
 */

stat_t st_prep_line(const float start_velocity, const float end_velocity, const float travel_steps[], const float following_error[], const float segment_time)
{
    // trap assertion failures and other conditions that would prevent queuing the line
    if (st_pre.buffer_state != PREP_BUFFER_OWNED_BY_EXEC) {     // never supposed to happen
        return (cm_panic(STAT_INTERNAL_ERROR, "st_prep_line() prep sync error"));
    } else if (isinf(segment_time)) {                           // never supposed to happen
        return (cm_panic(STAT_PREP_LINE_MOVE_TIME_IS_INFINITE, "st_prep_line()"));
    } else if (isnan(segment_time)) {                           // never supposed to happen
        return (cm_panic(STAT_PREP_LINE_MOVE_TIME_IS_NAN, "st_prep_line()"));
    }
    // setup segment parameters
    // - dda_ticks is the integer number of DDA clock ticks needed to play out the segment
    // - ticks_X_substeps is the maximum depth of the DDA accumulator (as a negative number)

<<<<<<< HEAD
    //st_pre.dda_period = _f_to_period(FREQUENCY_DDA);                // FYI: this is a constant
    st_pre.dda_ticks = (int32_t)(segment_time * 60 * FREQUENCY_DDA);// NB: converts minutes to seconds
=======
    st_pre.dda_ticks = (int32_t)(segment_time * 60 * FREQUENCY_DDA);  // NB: converts minutes to seconds
    st_pre.dda_ticks_X_substeps = st_pre.dda_ticks * DDA_SUBSTEPS;
>>>>>>> 9fd1dae6

    // setup motor parameters
    // this is explained later
    double t_v0_v1 = (double)st_pre.dda_ticks * (start_velocity + end_velocity);

    float correction_steps;
    for (uint8_t motor=0; motor<MOTORS; motor++) {          // remind us that this is motors, not axes
        float steps = travel_steps[motor];

        // Skip this motor if there are no new steps. Leave all other values intact.
        if (fp_ZERO(steps)) {
            st_pre.mot[motor].substep_increment = 0;        // substep increment also acts as a motor flag
            continue;
        }

        // Setup the direction, compensating for polarity.
        // Set the step_sign which is used by the stepper ISR to accumulate step position

        if (steps >= 0) {                    // positive direction
            st_pre.mot[motor].direction = DIRECTION_CW ^ st_cfg.mot[motor].polarity;
            st_pre.mot[motor].step_sign = 1;
        } else {
            st_pre.mot[motor].direction = DIRECTION_CCW ^ st_cfg.mot[motor].polarity;
            st_pre.mot[motor].step_sign = -1;
        }

<<<<<<< HEAD
=======
        // Detect segment time changes and setup the accumulator correction factor and flag.
        // Putting this here computes the correct factor even if the motor was dormant for some number
        // of previous moves. Correction is computed based on the last segment time actually used.

        if (fabs(segment_time - st_pre.mot[motor].prev_segment_time) > 0.0000001) { // highly tuned FP != compare
            if (fp_NOT_ZERO(st_pre.mot[motor].prev_segment_time)) {                 // special case to skip first move
                st_pre.mot[motor].accumulator_correction_flag = true;
                st_pre.mot[motor].accumulator_correction = segment_time / st_pre.mot[motor].prev_segment_time;
            }
            st_pre.mot[motor].prev_segment_time = segment_time;
        }
>>>>>>> 9fd1dae6

        // 'Nudge' correction strategy. Inject a single, scaled correction value then hold off
        // NOTE: This clause can be commented out to test for numerical accuracy and accumulating errors

        if ((--st_pre.mot[motor].correction_holdoff < 0) &&
            (std::abs(following_error[motor]) > STEP_CORRECTION_THRESHOLD)) {

            st_pre.mot[motor].correction_holdoff = STEP_CORRECTION_HOLDOFF;
            correction_steps = following_error[motor] * STEP_CORRECTION_FACTOR;

            if (correction_steps > 0) {
                correction_steps = std::min(std::min(correction_steps, std::abs(steps)), STEP_CORRECTION_MAX);
            } else {
                correction_steps = std::max(std::max(correction_steps, -std::abs(steps)), -STEP_CORRECTION_MAX);
            }
            st_pre.mot[motor].corrected_steps += correction_steps;
            steps -= correction_steps;
        }

        // Compute substeb increment. The accumulator must be *exactly* the incoming
        // fractional steps times the substep multiplier or positional drift will occur.
        // Rounding is performed to eliminate a negative bias in the uint32 conversion
        // that results in long-term negative drift. (std::abs/round order doesn't matter)

        //  t is ticks duration of the move
        //  T is time duration of the move in minutes
        //  f is dda frequency, ticks/sec
        //  s is steps for the move
        //  n is unknown scale factor
        //       whatever the kinematics end up with to convert mm to steps for this motor and segment
        //  v_0 and v_1 are the start and end velocity (in mm/min)
        //
        //  t = T 60 f
        //  Note: conversion from minutes to seconds cancels out in n
        //  n = (s/(T 60))/(((v_0/60)+(v_1/60))/2) = (2 s)/(T(v_0 + v_1))
        //
        //  Needed is steps/tick
        //  1/m_0 = (n (v_0/60))/f
        //  1/m_1 = (n (v_1/60))/f
        //
        //  Substitute n:
        //  1/m_0 = ((2 s)/(T(v_0 + v_1)) (v_0/60))/f = (s v_0)/(T 30 f (v_0 + v_1)) = (2 s v_0)/(t (v_0 + v_1))
        //  1/m_1 = ((2 s)/(T(v_0 + v_1)) (v_1/60))/f = (s v_1)/(T 30 f (v_0 + v_1)) = (2 s v_1)/(t (v_0 + v_1))
        //  d = (1/m_1-1/m_0)/(t-1) = (2 s (v_1 - v_0))/((t - 1) t (v_0 + v_1))
        //  Some common terms:
        //  a = t (v_0 + v_1)
        //  b = 2 s
        //  c = 1/m_0 = (b v_0)/a
        // option 1:
        //  d = ((b v_1)/a - c)/(t-1)
        // option 2:
        //  d = (b (v_1 - v_0))/((t-1) a)

        double s_double = std::abs(steps * 2.0);

        // 1/m_0 = (2 s v_0)/(t (v_0 + v_1))
        st_pre.mot[motor].substep_increment = round(((s_double * start_velocity)/(t_v0_v1)) * (double)DDA_SUBSTEPS);
        // option 1:
        //  d = ((b v_1)/a - c)/(t-1)
        // option 2:
        //  d = (b (v_1 - v_0))/((t-1) a)
        st_pre.mot[motor].substep_increment_increment = round(((s_double*(end_velocity-start_velocity))/(((double)st_pre.dda_ticks-1.0)*t_v0_v1)) * (double)DDA_SUBSTEPS);
    }
    st_pre.block_type = BLOCK_TYPE_ALINE;
    st_pre.buffer_state = PREP_BUFFER_OWNED_BY_LOADER;    // signal that prep buffer is ready
    return (STAT_OK);
}

// same as previous function, except it takes a different start and end velocity per motor
stat_t st_prep_line(const float start_velocities[], const float end_velocities[], const float travel_steps[], const float following_error[], const float segment_time)
{
    // TODO refactor out common parts of the two st_prep_line functions

    // trap assertion failures and other conditions that would prevent queuing the line
    if (st_pre.buffer_state != PREP_BUFFER_OWNED_BY_EXEC) {     // never supposed to happen
        return (cm_panic(STAT_INTERNAL_ERROR, "st_prep_line() prep sync error"));
    } else if (isinf(segment_time)) {                           // never supposed to happen
        return (cm_panic(STAT_PREP_LINE_MOVE_TIME_IS_INFINITE, "st_prep_line()"));
    } else if (isnan(segment_time)) {                           // never supposed to happen
        return (cm_panic(STAT_PREP_LINE_MOVE_TIME_IS_NAN, "st_prep_line()"));
//    } else if (segment_time < EPSILON) {
//        return (STAT_MINIMUM_TIME_MOVE);
    }
    // setup segment parameters
    // - dda_ticks is the integer number of DDA clock ticks needed to play out the segment
    // - ticks_X_substeps is the maximum depth of the DDA accumulator (as a negative number)

    //st_pre.dda_period = _f_to_period(FREQUENCY_DDA);                // FYI: this is a constant
    st_pre.dda_ticks = (int32_t)(segment_time * 60 * FREQUENCY_DDA);// NB: converts minutes to seconds

    float correction_steps;
    for (uint8_t motor=0; motor<MOTORS; motor++) {          // remind us that this is motors, not axes
        float steps = travel_steps[motor];

        // setup motor parameters
        double t_v0_v1 = (double)st_pre.dda_ticks * (start_velocities[motor] + end_velocities[motor]);

        // Skip this motor if there are no new steps. Leave all other values intact.
        if (fp_ZERO(steps)) {
            st_pre.mot[motor].substep_increment = 0;        // substep increment also acts as a motor flag
            continue;
        }

        // Setup the direction, compensating for polarity.
        // Set the step_sign which is used by the stepper ISR to accumulate step position

        if (steps >= 0) {                    // positive direction
            st_pre.mot[motor].direction = DIRECTION_CW ^ st_cfg.mot[motor].polarity;
            st_pre.mot[motor].step_sign = 1;
        } else {
            st_pre.mot[motor].direction = DIRECTION_CCW ^ st_cfg.mot[motor].polarity;
            st_pre.mot[motor].step_sign = -1;
        }


        // 'Nudge' correction strategy. Inject a single, scaled correction value then hold off
        // NOTE: This clause can be commented out to test for numerical accuracy and accumulating errors
        if ((--st_pre.mot[motor].correction_holdoff < 0) &&
            (std::abs(following_error[motor]) > STEP_CORRECTION_THRESHOLD)) {

            st_pre.mot[motor].correction_holdoff = STEP_CORRECTION_HOLDOFF;
            correction_steps = following_error[motor] * STEP_CORRECTION_FACTOR;

            if (correction_steps > 0) {
                correction_steps = std::min(std::min(correction_steps, std::abs(steps)), STEP_CORRECTION_MAX);
            } else {
                correction_steps = std::max(std::max(correction_steps, -std::abs(steps)), -STEP_CORRECTION_MAX);
            }
            st_pre.mot[motor].corrected_steps += correction_steps;
            steps -= correction_steps;
        }

        // All math is explained in the previous function

        double s_double = std::abs(steps * 2.0);
        st_pre.mot[motor].substep_increment = round(((s_double * start_velocities[motor])/(t_v0_v1)) * (double)DDA_SUBSTEPS);
        st_pre.mot[motor].substep_increment_increment = round(((s_double*(end_velocities[motor]-start_velocities[motor]))/(((double)st_pre.dda_ticks-1.0)*t_v0_v1)) * (double)DDA_SUBSTEPS);
    }
    st_pre.block_type = BLOCK_TYPE_ALINE;
    st_pre.buffer_state = PREP_BUFFER_OWNED_BY_LOADER;    // signal that prep buffer is ready
    stepper_debug("👍🏻");
    return (STAT_OK);
}
/*
 * st_prep_null() - Keeps the loader happy. Otherwise performs no action
 */

void st_prep_null()
{
    st_pre.block_type = BLOCK_TYPE_NULL;
    st_pre.buffer_state = PREP_BUFFER_OWNED_BY_EXEC;    // signal that prep buffer is empty
}

/*
 * st_prep_command() - Stage command to execution
 */

void st_prep_command(void *bf)
{
    st_pre.block_type = BLOCK_TYPE_COMMAND;
    st_pre.bf = (mpBuf_t *)bf;
    st_pre.buffer_state = PREP_BUFFER_OWNED_BY_LOADER;    // signal that prep buffer is ready
}

/*
 * st_prep_dwell()      - Add a dwell to the move buffer
 */

void st_prep_dwell(float milliseconds)
{
    st_pre.block_type = BLOCK_TYPE_DWELL;
    // we need dwell_ticks to be at least 1
    st_pre.dwell_ticks = std::max((uint32_t)((milliseconds/1000.0) * FREQUENCY_DWELL), (uint32_t)1UL);
    st_pre.buffer_state = PREP_BUFFER_OWNED_BY_LOADER;    // signal that prep buffer is ready
}

/*
 * st_prep_out_of_band_dwell()
 *
 * Add a dwell to the loader without going through the planner buffers.
 * Only usable while exec isn't running, e.g. in feedhold or stopped states.
 * Otherwise it is skipped.
 */
<<<<<<< HEAD
void st_request_out_of_band_dwell(float milliseconds)
{
    st_prep_dwell(milliseconds);
    st_pre.buffer_state = PREP_BUFFER_OWNED_BY_LOADER;    // signal that prep buffer is ready
    st_request_load_move();
=======

void st_prep_out_of_band_dwell(float microseconds)
{
    if (!st_runtime_isbusy()) {
        st_prep_dwell(microseconds);
        st_pre.buffer_state = PREP_BUFFER_OWNED_BY_LOADER;    // signal that prep buffer is ready
        st_request_load_move();
    }    
>>>>>>> 9fd1dae6
}

/*
 * _set_hw_microsteps() - set microsteps in hardware
 */
<<<<<<< HEAD
static void _set_hw_microsteps(const uint8_t motor, const uint16_t microsteps)
=======

static void _set_hw_microsteps(const uint8_t motor, const uint8_t microsteps)
>>>>>>> 9fd1dae6
{
    if (motor >= MOTORS) { return; }

    Motors[motor]->setMicrosteps(microsteps);
}

/***********************************************************************************
 * CONFIGURATION AND INTERFACE FUNCTIONS
 * Functions to get and set variables from the cfgArray table
 ***********************************************************************************/

/* HELPERS
 * _motor() - motor number as an index or -1 if na
 */

static int8_t _motor(const index_t index)
{
    char c = cfgArray[index].token[0];
    return (isdigit(c) ? c-0x31 : -1 ); // 0x30 + 1 offsets motor 1 to == 0
}

/*
 * _set_motor_steps_per_unit() - what it says
 * This function will need to be rethought if microstep morphing is implemented
 */

static float _set_motor_steps_per_unit(nvObj_t *nv)
{
    uint8_t m = _motor(nv->index);
    st_cfg.mot[m].units_per_step = (st_cfg.mot[m].travel_rev * st_cfg.mot[m].step_angle) / 
                                   (360 * st_cfg.mot[m].microsteps);

    st_cfg.mot[m].steps_per_unit = 1/st_cfg.mot[m].units_per_step;
<<<<<<< HEAD

    kn_config_changed();
=======
    return (st_cfg.mot[m].steps_per_unit);
>>>>>>> 9fd1dae6
}

/* PER-MOTOR FUNCTIONS
 *
 * st_get_ma() - get motor axis mapping
 * st_set_ma() - set motor axis mapping
 * st_get_sa() - get motor step angle
 * st_set_sa() - set motor step angle
 * st_get_tr() - get travel per motor revolution
 * st_set_tr() - set travel per motor revolution
 * st_get_mi() - get motor microsteps
 * st_set_mi() - set motor microsteps
 * 
 * st_set_pm() - set motor power mode
 * st_get_pm() - get motor power mode
 * st_set_pl() - set motor power level
 */

/*
 * st_get_ma() - get motor axis mapping
 *
 *  Legacy axis numbers are     XYZABC    for axis 0-5
 *  External axis numbers are   XYZABCUVW for axis 0-8
 *  Internal axis numbers are   XYZUVWABC for axis 0-8 (for various code reasons)
 *
 *  This function retrieves an internal axis number and remaps it to an external axis number
 */
stat_t st_get_ma(nvObj_t *nv) 
{
<<<<<<< HEAD
    if (nv->value < 0) {
        nv->valuetype = TYPE_NULL;
        return (STAT_INPUT_LESS_THAN_MIN_VALUE);
    }
    if (nv->value >= AXES) {
        nv->valuetype = TYPE_NULL;
        return (STAT_INPUT_EXCEEDS_MAX_VALUE);
    }
    set_ui8(nv);

    kn_config_changed();

=======
    uint8_t remap_axis[9] = { 0,1,2,6,7,8,3,4,5 };
    ritorno(get_integer(nv, st_cfg.mot[_motor(nv->index)].motor_map)); 
    nv->value_int = remap_axis[nv->value_int];
>>>>>>> 9fd1dae6
    return(STAT_OK);
}

/*
 * st_set_ma() - set motor axis mapping
 *
 *  Legacy axis numbers are     XYZABC    for axis 0-5
 *  External axis numbers are   XYZABCUVW for axis 0-8
 *  Internal axis numbers are   XYZUVWABC for axis 0-8 (for various code reasons)
 *
 *  This function accepts an external axis number and remaps it to an external axis number,
 *  writes the internal axis number and returns the external number in the JSON response.
 */
stat_t st_set_ma(nvObj_t *nv) 
{
    if (nv->value_int < 0) {
        nv->valuetype = TYPE_NULL;
        return (STAT_INPUT_LESS_THAN_MIN_VALUE);
    }
    if (nv->value_int > AXES) {
        nv->valuetype = TYPE_NULL;
        return (STAT_INPUT_EXCEEDS_MAX_VALUE);
    }
    uint8_t external_axis = nv->value_int;
    uint8_t remap_axis[9] = { 0,1,2,6,7,8,3,4,5 };
    nv->value_int = remap_axis[nv->value_int];
    ritorno(set_integer(nv, st_cfg.mot[_motor(nv->index)].motor_map, 0, AXES)); 
    nv->value_int = external_axis;
    return(STAT_OK);
}

// step angle
stat_t st_get_sa(nvObj_t *nv) { return(get_float(nv, st_cfg.mot[_motor(nv->index)].step_angle)); }
stat_t st_set_sa(nvObj_t *nv)
{
    ritorno(set_float_range(nv, st_cfg.mot[_motor(nv->index)].step_angle, 0.001, 360));
    _set_motor_steps_per_unit(nv);
    return(STAT_OK);
}

// travel per revolution
stat_t st_get_tr(nvObj_t *nv) { return(get_float(nv, st_cfg.mot[_motor(nv->index)].travel_rev)); }
stat_t st_set_tr(nvObj_t *nv)
{
    ritorno(set_float_range(nv, st_cfg.mot[_motor(nv->index)].travel_rev, 0.0001, 1000000));
    _set_motor_steps_per_unit(nv);
    return(STAT_OK);
}

// microsteps
stat_t st_get_mi(nvObj_t *nv) { return(get_integer(nv, st_cfg.mot[_motor(nv->index)].microsteps)); }
stat_t st_set_mi(nvObj_t *nv)
{
    if (nv->value_int <= 0) {
        nv->valuetype = TYPE_NULL;
        return (STAT_INPUT_LESS_THAN_MIN_VALUE);
    }

<<<<<<< HEAD
    uint16_t mi = nv->value;
    if ((mi != 1) && (mi != 2) && (mi != 4) && (mi != 8) && (mi != 16) && (mi != 32)) {
        nv_add_conditional_message((const char *)"*** WARNING *** Setting non-standard microstep value");
    }
    set_int(nv);                        // set it anyway, even if it's unsupported
    _set_motor_steps_per_unit(nv);
    _set_hw_microsteps(_get_motor(nv->index), nv->value);
=======
    uint8_t mi = (uint8_t)nv->value_int;
    if ((mi != 1) && (mi != 2) && (mi != 4) && (mi != 8) && (mi != 16) && (mi != 32)) {
        nv_add_conditional_message((const char *)"*** WARNING *** Setting non-standard microstep value");
    }
    // set it anyway, even if it's unsupported
    ritorno(set_integer(nv, st_cfg.mot[_motor(nv->index)].microsteps, 1, 255));
    _set_motor_steps_per_unit(nv);
    _set_hw_microsteps(_motor(nv->index), nv->value_int);
>>>>>>> 9fd1dae6
    return (STAT_OK);
}

// motor steps per unit (direct)
stat_t st_get_su(nvObj_t *nv) 
{ 
    return(get_float(nv, st_cfg.mot[_motor(nv->index)].steps_per_unit)); 
}

stat_t st_set_su(nvObj_t *nv)
{
    // Don't set a zero or negative value - just calculate based on sa, tr, and mi
    // This way, if STEPS_PER_UNIT is set to 0 it is unused and we get the computed value
    if(nv->value_flt <= 0) {
        nv->value_flt = _set_motor_steps_per_unit(nv);
        return(STAT_OK);
    }

    // Do unit conversion here because it's a reciprocal value (rather than process_incoming_float())
    if (cm_get_units_mode(MODEL) == INCHES) {
        if (cm_get_axis_type(nv) == AXIS_TYPE_LINEAR) {
            nv->value_flt *= INCHES_PER_MM;
        }
<<<<<<< HEAD
    }
    set_flt(nv);
=======
    }    
    uint8_t m = _motor(nv->index);
    st_cfg.mot[m].steps_per_unit = nv->value_flt;
>>>>>>> 9fd1dae6
    st_cfg.mot[m].units_per_step = 1.0/st_cfg.mot[m].steps_per_unit;

    // Scale TR so all the other values make sense
    // You could scale any one of the other values, but TR makes the most sense
    st_cfg.mot[m].travel_rev = (360.0 * st_cfg.mot[m].microsteps) / 
                               (st_cfg.mot[m].steps_per_unit * st_cfg.mot[m].step_angle);
    return(STAT_OK);
}

<<<<<<< HEAD
stat_t st_set_pm(nvObj_t *nv)            // set motor power mode
{
    if (nv->value < 0) {
        nv->valuetype = TYPE_NULL;
        return (STAT_INPUT_LESS_THAN_MIN_VALUE);
    }
    if (nv->value >= MOTOR_POWER_MODE_MAX_VALUE) {
        nv->valuetype = TYPE_NULL;
        return (STAT_INPUT_EXCEEDS_MAX_VALUE);
    }
    uint8_t motor = _get_motor(nv->index);
    if (motor > MOTORS) {
        nv->valuetype = TYPE_NULL;
        return STAT_INPUT_VALUE_RANGE_ERROR;
    };
=======
// polarity
stat_t st_get_po(nvObj_t *nv) { return(get_integer(nv, st_cfg.mot[_motor(nv->index)].polarity)); }
stat_t st_set_po(nvObj_t *nv) { return(set_integer(nv, st_cfg.mot[_motor(nv->index)].polarity, 0, 1)); }
>>>>>>> 9fd1dae6

// power management mode
stat_t st_get_pm(nvObj_t *nv)
{
    nv->value_int = (float)Motors[_motor(nv->index)]->getPowerMode();
    nv->valuetype = TYPE_INTEGER;
    return (STAT_OK);
}

stat_t st_set_pm(nvObj_t *nv)
{
<<<<<<< HEAD
    uint8_t motor = _get_motor(nv->index);
    if (motor > MOTORS) {
        nv->valuetype = TYPE_NULL;
        return STAT_INPUT_VALUE_RANGE_ERROR;
    };

    nv->value = (float)Motors[motor]->getPowerMode();
    nv->valuetype = TYPE_INT;
=======
    // Test the value without setting it, then setPowerMode() now
    // to both set and take effect immediately.
    ritorno(set_integer(nv, (uint8_t &)cs.null, 0, MOTOR_POWER_MODE_MAX_VALUE ));
    Motors[_motor(nv->index)]->setPowerMode((stPowerMode)nv->value_int);
>>>>>>> 9fd1dae6
    return (STAT_OK);
}

/*
 * st_get_pl() - get motor power level
 * st_set_pl() - set motor power level
 *
 *  Input value may vary from 0.000 to 1.000 The setting is scaled to allowable PWM range.
 *  This function sets both the scaled and dynamic power levels, and applies the
 *  scaled value to the vref.
 */
stat_t st_get_pl(nvObj_t *nv) { return(get_float(nv, st_cfg.mot[_motor(nv->index)].power_level)); }
stat_t st_set_pl(nvObj_t *nv)
{
<<<<<<< HEAD
    if (nv->value < (float)0.0) {
        nv->valuetype = TYPE_NULL;
        return (STAT_INPUT_LESS_THAN_MIN_VALUE);
    }
    if (nv->value > (float)1.0) {
        nv->valuetype = TYPE_NULL;
        return (STAT_INPUT_EXCEEDS_MAX_VALUE);
    }
    set_flt(nv);    // set power_setting value in the motor config struct (st)

    uint8_t motor = _get_motor(nv->index);
    st_cfg.mot[motor].power_level = nv->value;
    st_run.mot[motor].power_level_dynamic = (st_cfg.mot[motor].power_level);
    Motors[motor]->setPowerLevel(st_cfg.mot[motor].power_level);

=======
    uint8_t m = _motor(nv->index);
    ritorno(set_float_range(nv, st_cfg.mot[m].power_level, 0.0, 1.0));
    st_cfg.mot[m].power_level_scaled = (nv->value_flt * POWER_LEVEL_SCALE_FACTOR);
    st_run.mot[m].power_level_dynamic = (st_cfg.mot[m].power_level_scaled);
    Motors[m]->setPowerLevel(st_cfg.mot[m].power_level_scaled);
>>>>>>> 9fd1dae6
    return(STAT_OK);
}

/*
 * st_get_pwr()	- get current motor power
 *
 *  Returns the current power level of the motor given it's enable/disable state
 *  Returns 0.0 if motor is de-energized or disabled
 *  Can be extended to report idle setback by changing getCurrentPowerLevel()
 */
stat_t st_get_pwr(nvObj_t *nv)
{
    // this is kind of a hack to extract the motor number from the table
    uint8_t motor = (cfgArray[nv->index].token[3] & 0x0F) - 1;
    if (motor > MOTORS) { return STAT_INPUT_VALUE_RANGE_ERROR; };

    nv->value_flt = Motors[motor]->getCurrentPowerLevel(motor);
	nv->valuetype = TYPE_FLOAT;
    nv->precision = cfgArray[nv->index].precision;
	return (STAT_OK);
}

stat_t st_set_ep(nvObj_t *nv)            // set motor enable polarity
{
    if (nv->value_int < IO_ACTIVE_LOW) { return (STAT_INPUT_LESS_THAN_MIN_VALUE); }
    if (nv->value_int > IO_ACTIVE_HIGH) { return (STAT_INPUT_EXCEEDS_MAX_VALUE); }

    uint8_t motor = _motor(nv->index);
    if (motor > MOTORS) { return STAT_INPUT_VALUE_RANGE_ERROR; };

    Motors[motor]->setEnablePolarity((ioMode)nv->value_int);
    return (STAT_OK);
}

stat_t st_get_ep(nvObj_t *nv)            // get motor enable polarity
{
    if (nv->value_int < IO_ACTIVE_LOW) { return (STAT_INPUT_LESS_THAN_MIN_VALUE); }
    if (nv->value_int > IO_ACTIVE_HIGH) { return (STAT_INPUT_EXCEEDS_MAX_VALUE); }

    uint8_t motor = _motor(nv->index);
    if (motor > MOTORS) { return STAT_INPUT_VALUE_RANGE_ERROR; };

    nv->value_int = (float)Motors[motor]->getEnablePolarity();
    nv->valuetype = TYPE_INTEGER;
    return (STAT_OK);
}

stat_t st_set_sp(nvObj_t *nv)            // set motor step polarity
{
    if (nv->value_int < IO_ACTIVE_LOW) { return (STAT_INPUT_LESS_THAN_MIN_VALUE); }
    if (nv->value_int > IO_ACTIVE_HIGH) { return (STAT_INPUT_EXCEEDS_MAX_VALUE); }

    uint8_t motor = _motor(nv->index);
    if (motor > MOTORS) { return STAT_INPUT_VALUE_RANGE_ERROR; };

    Motors[motor]->setStepPolarity((ioMode)nv->value_int);
    return (STAT_OK);
}

stat_t st_get_sp(nvObj_t *nv)            // get motor step polarity
{
    if (nv->value_int < IO_ACTIVE_LOW) { return (STAT_INPUT_LESS_THAN_MIN_VALUE); }
    if (nv->value_int > IO_ACTIVE_HIGH) { return (STAT_INPUT_EXCEEDS_MAX_VALUE); }

    uint8_t motor = _motor(nv->index);
    if (motor > MOTORS) { return STAT_INPUT_VALUE_RANGE_ERROR; };

    nv->value_int = (float)Motors[motor]->getStepPolarity();
    nv->valuetype = TYPE_INTEGER;
    return (STAT_OK);
}

/* GLOBAL FUNCTIONS (SYSTEM LEVEL)
 *
 * st_get_mt() - get motor timeout in seconds
 * st_set_mt() - set motor timeout in seconds
 * st_set_md() - disable motor power
 * st_set_me() - enable motor power
 * st_set_md() - disable motor power
 * st_get_dw() - get remaining dwell time
 *
 * Calling me or md with NULL will enable or disable all motors
 * Setting a value of 0 will enable or disable all motors
 * Setting a value from 1 to MOTORS will enable or disable that motor only
 */

stat_t st_get_mt(nvObj_t *nv) { return(get_float(nv, st_cfg.motor_power_timeout)); }
stat_t st_set_mt(nvObj_t *nv) { return(set_float_range(nv, st_cfg.motor_power_timeout,
                                                           MOTOR_TIMEOUT_SECONDS_MIN,
                                                           MOTOR_TIMEOUT_SECONDS_MAX)); }

// Make sure this function is not part of initialization --> f00
// nv->value is seconds of timeout
stat_t st_set_me(nvObj_t *nv)
{
    for (uint8_t motor = MOTOR_1; motor < MOTORS; motor++) {
        Motors[motor]->enable(nv->value_int);   // nv->value is the timeout or 0 for default
    }
    return (STAT_OK);
}

// Make sure this function is not part of initialization --> f00
// nv-value is motor to disable, or 0 for all motors
stat_t st_set_md(nvObj_t *nv)
{
    if (nv->value_int < 0) {
        nv->valuetype = TYPE_NULL;
        return (STAT_INPUT_LESS_THAN_MIN_VALUE);
    }
    if (nv->value_int > MOTORS) {
        nv->valuetype = TYPE_NULL;
        return (STAT_INPUT_EXCEEDS_MAX_VALUE);
    }
    // de-energize all motors
    if ((uint8_t)nv->value_int == 0) {      // 0 means all motors
        for (uint8_t motor = MOTOR_1; motor < MOTORS; motor++) {
            Motors[motor]->disable();
        }
    } else {                            // otherwise it's just one motor
         Motors[(uint8_t)nv->value_int -1]->disable();
    }
    return (STAT_OK);
}

stat_t st_get_dw(nvObj_t *nv) 
{
    nv->value_int = st_run.dwell_ticks_downcount;
    nv->valuetype = TYPE_INTEGER;
    return (STAT_OK);
}

/***********************************************************************************
 * TEXT MODE SUPPORT
 * Functions to print variables from the cfgArray table
 ***********************************************************************************/

#ifdef __TEXT_MODE

#ifndef COMPILING_ALL_AT_ONCE
static const char msg_units0[] = " in";    // used by generic print functions
static const char msg_units1[] = " mm";
static const char msg_units2[] = " deg";
static const char *const msg_units[] = { msg_units0, msg_units1, msg_units2 };
#define DEGREE_INDEX 2
#endif // COMPILING_ALL_AT_ONCE

static const char fmt_me[] = "motors energized\n";
static const char fmt_md[] = "motors de-energized\n";
static const char fmt_mt[] = "[mt]  motor idle timeout%14.2f seconds\n";
static const char fmt_0ma[] = "[%s%s] m%s map to axis%15d [0=X,1=Y,2=Z...]\n";
static const char fmt_0sa[] = "[%s%s] m%s step angle%20.3f%s\n";
static const char fmt_0tr[] = "[%s%s] m%s travel per revolution%10.4f%s\n";
static const char fmt_0mi[] = "[%s%s] m%s microsteps%16d [1,2,4,8,16,32]\n";
static const char fmt_0su[] = "[%s%s] m%s steps per unit %17.5f steps per%s\n";
static const char fmt_0po[] = "[%s%s] m%s polarity%18d [0=normal,1=reverse]\n";
static const char fmt_0ep[] = "[%s%s] m%s enable polarity%11d [0=active HIGH,1=active LOW]\n";
static const char fmt_0sp[] = "[%s%s] m%s step polarity%13d [0=active HIGH,1=active LOW]\n";
static const char fmt_0pm[] = "[%s%s] m%s power management%10d [0=disabled,1=always on,2=in cycle,3=when moving]\n";
static const char fmt_0pl[] = "[%s%s] m%s motor power level%13.3f [0.000=minimum, 1.000=maximum]\n";
static const char fmt_pwr[] = "[%s%s] Motor %c power level:%12.3f\n";

void st_print_me(nvObj_t *nv) { text_print(nv, fmt_me);}    // TYPE_NULL - message only
void st_print_md(nvObj_t *nv) { text_print(nv, fmt_md);}    // TYPE_NULL - message only
void st_print_mt(nvObj_t *nv) { text_print(nv, fmt_mt);}    // TYPE_FLOAT

static void _print_motor_int(nvObj_t *nv, const char *format)
{
    sprintf(cs.out_buf, format, nv->group, nv->token, nv->group, (int)nv->value_int);
    xio_writeline(cs.out_buf);
}

static void _print_motor_flt(nvObj_t *nv, const char *format)
{
    sprintf(cs.out_buf, format, nv->group, nv->token, nv->group, nv->value_flt);
    xio_writeline(cs.out_buf);
}

static void _print_motor_flt_units(nvObj_t *nv, const char *format, uint8_t units)
{
    sprintf(cs.out_buf, format, nv->group, nv->token, nv->group, nv->value_flt, GET_TEXT_ITEM(msg_units, units));
    xio_writeline(cs.out_buf);
}

static void _print_motor_pwr(nvObj_t *nv, const char *format)
{
    sprintf(cs.out_buf, format, nv->group, nv->token, nv->token[0], nv->value_flt);
    xio_writeline(cs.out_buf);
}

void st_print_ma(nvObj_t *nv) { _print_motor_int(nv, fmt_0ma);}
void st_print_sa(nvObj_t *nv) { _print_motor_flt_units(nv, fmt_0sa, DEGREE_INDEX);}
void st_print_tr(nvObj_t *nv) { _print_motor_flt_units(nv, fmt_0tr, cm_get_units_mode(MODEL));}
void st_print_mi(nvObj_t *nv) { _print_motor_int(nv, fmt_0mi);}
void st_print_su(nvObj_t *nv) { _print_motor_flt_units(nv, fmt_0su, cm_get_units_mode(MODEL));}
void st_print_po(nvObj_t *nv) { _print_motor_int(nv, fmt_0po);}
void st_print_ep(nvObj_t *nv) { _print_motor_int(nv, fmt_0ep);}
void st_print_sp(nvObj_t *nv) { _print_motor_int(nv, fmt_0sp);}
void st_print_pm(nvObj_t *nv) { _print_motor_int(nv, fmt_0pm);}
void st_print_pl(nvObj_t *nv) { _print_motor_flt(nv, fmt_0pl);}
void st_print_pwr(nvObj_t *nv){ _print_motor_pwr(nv, fmt_pwr);}

#endif // __TEXT_MODE<|MERGE_RESOLUTION|>--- conflicted
+++ resolved
@@ -2,8 +2,8 @@
  * stepper.cpp - stepper motor controls
  * This file is part of the g2core project
  *
- * Copyright (c) 2010 - 2018 Alden S. Hart, Jr.
- * Copyright (c) 2013 - 2018 Robert Giseburt
+ * Copyright (c) 2010 - 2019 Alden S. Hart, Jr.
+ * Copyright (c) 2013 - 2019 Robert Giseburt
  *
  * This file ("the software") is free software: you can redistribute it and/or modify
  * it under the terms of the GNU General Public License, version 2 as published by the
@@ -40,12 +40,13 @@
 #include "controller.h"
 #include "xio.h"
 #include "kinematics.h"
+#include "gpio.h"
 
 /**** Debugging output with semihosting ****/
 
 #include "MotateDebug.h"
 
-/* Note: stepper_debug statements removed 1/16/17 in SHA eb0905ccae03c04f99e6f471cbe029002f0324c6. 
+/* Note: stepper_debug statements removed 1/16/17 in SHA eb0905ccae03c04f99e6f471cbe029002f0324c6.
  * See earlier commits to recover
  */
 
@@ -80,15 +81,15 @@
 }, nullptr};
 
 /* Note on the above:
-It's a lambda function creating a closure function. 
-The full implementation that uses it is small and may help: 
+It's a lambda function creating a closure function.
+The full implementation that uses it is small and may help:
 https://github.com/synthetos/Motate/blob/41e5b92a98de4b268d1804bf6eadf3333298fc75/MotateProject/motate/Atmel_sam_common/SamTimers.h#L1147-L1218
 It's just like a function, and is used as a function pointer.
 
-But the closure part means that whatever variables that were in scope where the 
-[&](parameters){code} is will be captured by the compiler as references in the generated 
-function and used wherever the function gets called. In this particular use, there isn't 
-anything that wouldn't be available anywhere in that file, but they're not being called 
+But the closure part means that whatever variables that were in scope where the
+[&](parameters){code} is will be captured by the compiler as references in the generated
+function and used wherever the function gets called. In this particular use, there isn't
+anything that wouldn't be available anywhere in that file, but they're not being called
 from that file. They're being called by the systick interrupt which is over in SamTmers.cpp
 So this saves a bunch of work exposing bits that the systick would need to call and encapsulates it.
 And there's almost no runtime overhead. Just a check for a valid function pointer and then a call of it.
@@ -169,7 +170,7 @@
     for (uint8_t motor=0; motor<MOTORS; motor++) {
         st_pre.mot[motor].prev_direction = STEP_INITIAL_DIRECTION;
         st_pre.mot[motor].direction = STEP_INITIAL_DIRECTION;
-        st_run.mot[motor].substep_accumulator = -DDA_SUBSTEPS;
+        st_run.mot[motor].substep_accumulator = 0;      // will become max negative during per-motor setup;
         st_pre.mot[motor].corrected_steps = 0;          // diagnostic only - no action effect
     }
     mp_set_steps_to_runtime_position();                 // reset encoder to agree with the above
@@ -310,7 +311,6 @@
     // process DDAs for each motor
     if  ((st_run.mot[MOTOR_1].substep_accumulator += st_run.mot[MOTOR_1].substep_increment) > 0) {
         motor_1.stepStart();        // turn step bit on
-<<<<<<< HEAD
         st_run.mot[MOTOR_1].substep_accumulator -= DDA_SUBSTEPS; //st_run.dda_ticks_X_substeps;
         INCREMENT_ENCODER(MOTOR_1);
     }
@@ -328,63 +328,30 @@
         INCREMENT_ENCODER(MOTOR_3);
     }
     st_run.mot[MOTOR_3].substep_increment += st_run.mot[MOTOR_3].substep_increment_increment;
-=======
-        st_run.mot[MOTOR_1].substep_accumulator -= st_run.dda_ticks_X_substeps;
-        INCREMENT_ENCODER(MOTOR_1);
-    }
-    if ((st_run.mot[MOTOR_2].substep_accumulator += st_run.mot[MOTOR_2].substep_increment) > 0) {
-        motor_2.stepStart();        // turn step bit on
-        st_run.mot[MOTOR_2].substep_accumulator -= st_run.dda_ticks_X_substeps;
-        INCREMENT_ENCODER(MOTOR_2);
-    }
-#if MOTORS > 2
-    if ((st_run.mot[MOTOR_3].substep_accumulator += st_run.mot[MOTOR_3].substep_increment) > 0) {
-        motor_3.stepStart();        // turn step bit on
-        st_run.mot[MOTOR_3].substep_accumulator -= st_run.dda_ticks_X_substeps;
-        INCREMENT_ENCODER(MOTOR_3);
-    }
->>>>>>> 9fd1dae6
 #endif
 #if MOTORS > 3
     if ((st_run.mot[MOTOR_4].substep_accumulator += st_run.mot[MOTOR_4].substep_increment) > 0) {
         motor_4.stepStart();        // turn step bit on
-<<<<<<< HEAD
         st_run.mot[MOTOR_4].substep_accumulator -= DDA_SUBSTEPS; //st_run.dda_ticks_X_substeps;
         INCREMENT_ENCODER(MOTOR_4);
     }
     st_run.mot[MOTOR_4].substep_increment += st_run.mot[MOTOR_4].substep_increment_increment;
-=======
-        st_run.mot[MOTOR_4].substep_accumulator -= st_run.dda_ticks_X_substeps;
-        INCREMENT_ENCODER(MOTOR_4);
-    }
->>>>>>> 9fd1dae6
 #endif
 #if MOTORS > 4
     if ((st_run.mot[MOTOR_5].substep_accumulator += st_run.mot[MOTOR_5].substep_increment) > 0) {
         motor_5.stepStart();        // turn step bit on
-<<<<<<< HEAD
         st_run.mot[MOTOR_5].substep_accumulator -= DDA_SUBSTEPS; //st_run.dda_ticks_X_substeps;
         INCREMENT_ENCODER(MOTOR_5);
         st_run.mot[MOTOR_5].substep_increment += st_run.mot[MOTOR_5].substep_increment_increment;
-=======
-        st_run.mot[MOTOR_5].substep_accumulator -= st_run.dda_ticks_X_substeps;
-        INCREMENT_ENCODER(MOTOR_5);
->>>>>>> 9fd1dae6
     }
 #endif
 #if MOTORS > 5
     if ((st_run.mot[MOTOR_6].substep_accumulator += st_run.mot[MOTOR_6].substep_increment) > 0) {
         motor_6.stepStart();        // turn step bit on
-<<<<<<< HEAD
         st_run.mot[MOTOR_6].substep_accumulator -= DDA_SUBSTEPS; //st_run.dda_ticks_X_substeps;
         INCREMENT_ENCODER(MOTOR_6);
     }
     st_run.mot[MOTOR_6].substep_increment += st_run.mot[MOTOR_6].substep_increment_increment;
-=======
-        st_run.mot[MOTOR_6].substep_accumulator -= st_run.dda_ticks_X_substeps;
-        INCREMENT_ENCODER(MOTOR_6);
-    }
->>>>>>> 9fd1dae6
 #endif
 
     // Process end of segment.
@@ -403,10 +370,7 @@
 
 void st_request_exec_move()
 {
-    if (st_pre.buffer_state == PREP_BUFFER_OWNED_BY_EXEC) { // bother interrupting
-        exec_timer.setInterruptPending();
-        return;
-    }
+    exec_timer.setInterruptPending();
 }
 
 namespace Motate {    // Define timer inside Motate namespace
@@ -493,16 +457,8 @@
         return;                     // exit if the runtime is busy
     }
 
-<<<<<<< HEAD
-	// ...start motor power timeouts
-	//	for (uint8_t motor = MOTOR_1; motor < MOTORS; motor++) {
-	//		Motors[motor]->motionStopped();
-	//  }
-	// loop unrolled version
-=======
     // If there are no moves to load start motor power timeouts
     if (st_pre.buffer_state != PREP_BUFFER_OWNED_BY_LOADER) {
->>>>>>> 9fd1dae6
         motor_1.motionStopped();    // ...start motor power timeouts
         motor_2.motionStopped();
 #if (MOTORS > 2)
@@ -525,14 +481,7 @@
 
         //**** setup the new segment ****
 
-<<<<<<< HEAD
         // st_run.dda_ticks_downcount is setup right before turning on the interrupt, since we don't turn it off
-=======
-        debug_trap_if_true((st_run.dda_ticks_downcount != 0), "_load_move() downcount is not zero");
-        st_run.dda_ticks_downcount = st_pre.dda_ticks;
-        st_run.dda_ticks_X_substeps = st_pre.dda_ticks_X_substeps;
-
->>>>>>> 9fd1dae6
         // INLINED VERSION: 4.3us
         //**** MOTOR_1 LOAD ****
 
@@ -657,9 +606,11 @@
     // handle dwells and commands
     } else if (st_pre.block_type == BLOCK_TYPE_DWELL) {
         st_run.dwell_ticks_downcount = st_pre.dwell_ticks;
-        SysTickTimer.registerEvent(&dwell_systick_event); // We now use SysTick events to handle dwells
-
-    // handle synchronous commands
+
+        // We now use SysTick events to handle dwells
+        SysTickTimer.registerEvent(&dwell_systick_event);
+
+        // handle synchronous commands
     } else if (st_pre.block_type == BLOCK_TYPE_COMMAND) {
         mp_runtime_command(st_pre.bf);
 
@@ -709,13 +660,8 @@
     // - dda_ticks is the integer number of DDA clock ticks needed to play out the segment
     // - ticks_X_substeps is the maximum depth of the DDA accumulator (as a negative number)
 
-<<<<<<< HEAD
     //st_pre.dda_period = _f_to_period(FREQUENCY_DDA);                // FYI: this is a constant
     st_pre.dda_ticks = (int32_t)(segment_time * 60 * FREQUENCY_DDA);// NB: converts minutes to seconds
-=======
-    st_pre.dda_ticks = (int32_t)(segment_time * 60 * FREQUENCY_DDA);  // NB: converts minutes to seconds
-    st_pre.dda_ticks_X_substeps = st_pre.dda_ticks * DDA_SUBSTEPS;
->>>>>>> 9fd1dae6
 
     // setup motor parameters
     // this is explained later
@@ -742,24 +688,9 @@
             st_pre.mot[motor].step_sign = -1;
         }
 
-<<<<<<< HEAD
-=======
-        // Detect segment time changes and setup the accumulator correction factor and flag.
-        // Putting this here computes the correct factor even if the motor was dormant for some number
-        // of previous moves. Correction is computed based on the last segment time actually used.
-
-        if (fabs(segment_time - st_pre.mot[motor].prev_segment_time) > 0.0000001) { // highly tuned FP != compare
-            if (fp_NOT_ZERO(st_pre.mot[motor].prev_segment_time)) {                 // special case to skip first move
-                st_pre.mot[motor].accumulator_correction_flag = true;
-                st_pre.mot[motor].accumulator_correction = segment_time / st_pre.mot[motor].prev_segment_time;
-            }
-            st_pre.mot[motor].prev_segment_time = segment_time;
-        }
->>>>>>> 9fd1dae6
 
         // 'Nudge' correction strategy. Inject a single, scaled correction value then hold off
         // NOTE: This clause can be commented out to test for numerical accuracy and accumulating errors
-
         if ((--st_pre.mot[motor].correction_holdoff < 0) &&
             (std::abs(following_error[motor]) > STEP_CORRECTION_THRESHOLD)) {
 
@@ -821,6 +752,7 @@
     }
     st_pre.block_type = BLOCK_TYPE_ALINE;
     st_pre.buffer_state = PREP_BUFFER_OWNED_BY_LOADER;    // signal that prep buffer is ready
+
     return (STAT_OK);
 }
 
@@ -896,7 +828,6 @@
     }
     st_pre.block_type = BLOCK_TYPE_ALINE;
     st_pre.buffer_state = PREP_BUFFER_OWNED_BY_LOADER;    // signal that prep buffer is ready
-    stepper_debug("👍🏻");
     return (STAT_OK);
 }
 /*
@@ -939,33 +870,21 @@
  * Only usable while exec isn't running, e.g. in feedhold or stopped states.
  * Otherwise it is skipped.
  */
-<<<<<<< HEAD
-void st_request_out_of_band_dwell(float milliseconds)
-{
-    st_prep_dwell(milliseconds);
-    st_pre.buffer_state = PREP_BUFFER_OWNED_BY_LOADER;    // signal that prep buffer is ready
-    st_request_load_move();
-=======
-
-void st_prep_out_of_band_dwell(float microseconds)
+
+void st_prep_out_of_band_dwell(float milliseconds)
 {
     if (!st_runtime_isbusy()) {
-        st_prep_dwell(microseconds);
+        st_prep_dwell(milliseconds);
         st_pre.buffer_state = PREP_BUFFER_OWNED_BY_LOADER;    // signal that prep buffer is ready
         st_request_load_move();
-    }    
->>>>>>> 9fd1dae6
+    }
 }
 
 /*
  * _set_hw_microsteps() - set microsteps in hardware
  */
-<<<<<<< HEAD
-static void _set_hw_microsteps(const uint8_t motor, const uint16_t microsteps)
-=======
 
 static void _set_hw_microsteps(const uint8_t motor, const uint8_t microsteps)
->>>>>>> 9fd1dae6
 {
     if (motor >= MOTORS) { return; }
 
@@ -995,16 +914,14 @@
 static float _set_motor_steps_per_unit(nvObj_t *nv)
 {
     uint8_t m = _motor(nv->index);
-    st_cfg.mot[m].units_per_step = (st_cfg.mot[m].travel_rev * st_cfg.mot[m].step_angle) / 
+    st_cfg.mot[m].units_per_step = (st_cfg.mot[m].travel_rev * st_cfg.mot[m].step_angle) /
                                    (360 * st_cfg.mot[m].microsteps);
 
     st_cfg.mot[m].steps_per_unit = 1/st_cfg.mot[m].units_per_step;
-<<<<<<< HEAD
 
     kn_config_changed();
-=======
+
     return (st_cfg.mot[m].steps_per_unit);
->>>>>>> 9fd1dae6
 }
 
 /* PER-MOTOR FUNCTIONS
@@ -1017,7 +934,7 @@
  * st_set_tr() - set travel per motor revolution
  * st_get_mi() - get motor microsteps
  * st_set_mi() - set motor microsteps
- * 
+ *
  * st_set_pm() - set motor power mode
  * st_get_pm() - get motor power mode
  * st_set_pl() - set motor power level
@@ -1032,26 +949,11 @@
  *
  *  This function retrieves an internal axis number and remaps it to an external axis number
  */
-stat_t st_get_ma(nvObj_t *nv) 
-{
-<<<<<<< HEAD
-    if (nv->value < 0) {
-        nv->valuetype = TYPE_NULL;
-        return (STAT_INPUT_LESS_THAN_MIN_VALUE);
-    }
-    if (nv->value >= AXES) {
-        nv->valuetype = TYPE_NULL;
-        return (STAT_INPUT_EXCEEDS_MAX_VALUE);
-    }
-    set_ui8(nv);
-
-    kn_config_changed();
-
-=======
+stat_t st_get_ma(nvObj_t *nv)
+{
     uint8_t remap_axis[9] = { 0,1,2,6,7,8,3,4,5 };
-    ritorno(get_integer(nv, st_cfg.mot[_motor(nv->index)].motor_map)); 
+    ritorno(get_integer(nv, st_cfg.mot[_motor(nv->index)].motor_map));
     nv->value_int = remap_axis[nv->value_int];
->>>>>>> 9fd1dae6
     return(STAT_OK);
 }
 
@@ -1065,7 +967,7 @@
  *  This function accepts an external axis number and remaps it to an external axis number,
  *  writes the internal axis number and returns the external number in the JSON response.
  */
-stat_t st_set_ma(nvObj_t *nv) 
+stat_t st_set_ma(nvObj_t *nv)
 {
     if (nv->value_int < 0) {
         nv->valuetype = TYPE_NULL;
@@ -1078,7 +980,7 @@
     uint8_t external_axis = nv->value_int;
     uint8_t remap_axis[9] = { 0,1,2,6,7,8,3,4,5 };
     nv->value_int = remap_axis[nv->value_int];
-    ritorno(set_integer(nv, st_cfg.mot[_motor(nv->index)].motor_map, 0, AXES)); 
+    ritorno(set_integer(nv, st_cfg.mot[_motor(nv->index)].motor_map, 0, AXES));
     nv->value_int = external_axis;
     return(STAT_OK);
 }
@@ -1110,31 +1012,21 @@
         return (STAT_INPUT_LESS_THAN_MIN_VALUE);
     }
 
-<<<<<<< HEAD
-    uint16_t mi = nv->value;
-    if ((mi != 1) && (mi != 2) && (mi != 4) && (mi != 8) && (mi != 16) && (mi != 32)) {
-        nv_add_conditional_message((const char *)"*** WARNING *** Setting non-standard microstep value");
-    }
-    set_int(nv);                        // set it anyway, even if it's unsupported
-    _set_motor_steps_per_unit(nv);
-    _set_hw_microsteps(_get_motor(nv->index), nv->value);
-=======
     uint8_t mi = (uint8_t)nv->value_int;
     if ((mi != 1) && (mi != 2) && (mi != 4) && (mi != 8) && (mi != 16) && (mi != 32)) {
         nv_add_conditional_message((const char *)"*** WARNING *** Setting non-standard microstep value");
     }
     // set it anyway, even if it's unsupported
-    ritorno(set_integer(nv, st_cfg.mot[_motor(nv->index)].microsteps, 1, 255));
+    ritorno(set_uint32(nv, st_cfg.mot[_motor(nv->index)].microsteps, 1, 255));
     _set_motor_steps_per_unit(nv);
     _set_hw_microsteps(_motor(nv->index), nv->value_int);
->>>>>>> 9fd1dae6
     return (STAT_OK);
 }
 
 // motor steps per unit (direct)
-stat_t st_get_su(nvObj_t *nv) 
-{ 
-    return(get_float(nv, st_cfg.mot[_motor(nv->index)].steps_per_unit)); 
+stat_t st_get_su(nvObj_t *nv)
+{
+    return(get_float(nv, st_cfg.mot[_motor(nv->index)].steps_per_unit));
 }
 
 stat_t st_set_su(nvObj_t *nv)
@@ -1151,44 +1043,21 @@
         if (cm_get_axis_type(nv) == AXIS_TYPE_LINEAR) {
             nv->value_flt *= INCHES_PER_MM;
         }
-<<<<<<< HEAD
-    }
-    set_flt(nv);
-=======
-    }    
+    }
     uint8_t m = _motor(nv->index);
     st_cfg.mot[m].steps_per_unit = nv->value_flt;
->>>>>>> 9fd1dae6
     st_cfg.mot[m].units_per_step = 1.0/st_cfg.mot[m].steps_per_unit;
 
     // Scale TR so all the other values make sense
     // You could scale any one of the other values, but TR makes the most sense
-    st_cfg.mot[m].travel_rev = (360.0 * st_cfg.mot[m].microsteps) / 
+    st_cfg.mot[m].travel_rev = (360.0 * st_cfg.mot[m].microsteps) /
                                (st_cfg.mot[m].steps_per_unit * st_cfg.mot[m].step_angle);
     return(STAT_OK);
 }
 
-<<<<<<< HEAD
-stat_t st_set_pm(nvObj_t *nv)            // set motor power mode
-{
-    if (nv->value < 0) {
-        nv->valuetype = TYPE_NULL;
-        return (STAT_INPUT_LESS_THAN_MIN_VALUE);
-    }
-    if (nv->value >= MOTOR_POWER_MODE_MAX_VALUE) {
-        nv->valuetype = TYPE_NULL;
-        return (STAT_INPUT_EXCEEDS_MAX_VALUE);
-    }
-    uint8_t motor = _get_motor(nv->index);
-    if (motor > MOTORS) {
-        nv->valuetype = TYPE_NULL;
-        return STAT_INPUT_VALUE_RANGE_ERROR;
-    };
-=======
 // polarity
 stat_t st_get_po(nvObj_t *nv) { return(get_integer(nv, st_cfg.mot[_motor(nv->index)].polarity)); }
 stat_t st_set_po(nvObj_t *nv) { return(set_integer(nv, st_cfg.mot[_motor(nv->index)].polarity, 0, 1)); }
->>>>>>> 9fd1dae6
 
 // power management mode
 stat_t st_get_pm(nvObj_t *nv)
@@ -1200,21 +1069,10 @@
 
 stat_t st_set_pm(nvObj_t *nv)
 {
-<<<<<<< HEAD
-    uint8_t motor = _get_motor(nv->index);
-    if (motor > MOTORS) {
-        nv->valuetype = TYPE_NULL;
-        return STAT_INPUT_VALUE_RANGE_ERROR;
-    };
-
-    nv->value = (float)Motors[motor]->getPowerMode();
-    nv->valuetype = TYPE_INT;
-=======
     // Test the value without setting it, then setPowerMode() now
     // to both set and take effect immediately.
     ritorno(set_integer(nv, (uint8_t &)cs.null, 0, MOTOR_POWER_MODE_MAX_VALUE ));
     Motors[_motor(nv->index)]->setPowerMode((stPowerMode)nv->value_int);
->>>>>>> 9fd1dae6
     return (STAT_OK);
 }
 
@@ -1229,29 +1087,11 @@
 stat_t st_get_pl(nvObj_t *nv) { return(get_float(nv, st_cfg.mot[_motor(nv->index)].power_level)); }
 stat_t st_set_pl(nvObj_t *nv)
 {
-<<<<<<< HEAD
-    if (nv->value < (float)0.0) {
-        nv->valuetype = TYPE_NULL;
-        return (STAT_INPUT_LESS_THAN_MIN_VALUE);
-    }
-    if (nv->value > (float)1.0) {
-        nv->valuetype = TYPE_NULL;
-        return (STAT_INPUT_EXCEEDS_MAX_VALUE);
-    }
-    set_flt(nv);    // set power_setting value in the motor config struct (st)
-
-    uint8_t motor = _get_motor(nv->index);
-    st_cfg.mot[motor].power_level = nv->value;
-    st_run.mot[motor].power_level_dynamic = (st_cfg.mot[motor].power_level);
-    Motors[motor]->setPowerLevel(st_cfg.mot[motor].power_level);
-
-=======
     uint8_t m = _motor(nv->index);
     ritorno(set_float_range(nv, st_cfg.mot[m].power_level, 0.0, 1.0));
-    st_cfg.mot[m].power_level_scaled = (nv->value_flt * POWER_LEVEL_SCALE_FACTOR);
-    st_run.mot[m].power_level_dynamic = (st_cfg.mot[m].power_level_scaled);
-    Motors[m]->setPowerLevel(st_cfg.mot[m].power_level_scaled);
->>>>>>> 9fd1dae6
+    st_cfg.mot[m].power_level = nv->value_flt;
+    st_run.mot[m].power_level_dynamic = st_cfg.mot[m].power_level;
+    Motors[m]->setPowerLevel(st_cfg.mot[m].power_level);
     return(STAT_OK);
 }
 
@@ -1282,7 +1122,7 @@
     uint8_t motor = _motor(nv->index);
     if (motor > MOTORS) { return STAT_INPUT_VALUE_RANGE_ERROR; };
 
-    Motors[motor]->setEnablePolarity((ioMode)nv->value_int);
+    Motors[motor]->setEnablePolarity((ioPolarity)nv->value_int);
     return (STAT_OK);
 }
 
@@ -1307,7 +1147,7 @@
     uint8_t motor = _motor(nv->index);
     if (motor > MOTORS) { return STAT_INPUT_VALUE_RANGE_ERROR; };
 
-    Motors[motor]->setStepPolarity((ioMode)nv->value_int);
+    Motors[motor]->setStepPolarity((ioPolarity)nv->value_int);
     return (STAT_OK);
 }
 
@@ -1376,7 +1216,7 @@
     return (STAT_OK);
 }
 
-stat_t st_get_dw(nvObj_t *nv) 
+stat_t st_get_dw(nvObj_t *nv)
 {
     nv->value_int = st_run.dwell_ticks_downcount;
     nv->valuetype = TYPE_INTEGER;
@@ -1390,13 +1230,11 @@
 
 #ifdef __TEXT_MODE
 
-#ifndef COMPILING_ALL_AT_ONCE
 static const char msg_units0[] = " in";    // used by generic print functions
 static const char msg_units1[] = " mm";
 static const char msg_units2[] = " deg";
 static const char *const msg_units[] = { msg_units0, msg_units1, msg_units2 };
 #define DEGREE_INDEX 2
-#endif // COMPILING_ALL_AT_ONCE
 
 static const char fmt_me[] = "motors energized\n";
 static const char fmt_md[] = "motors de-energized\n";
