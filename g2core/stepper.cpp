/*
 * stepper.cpp - stepper motor controls
 * This file is part of the g2core project
 *
 * Copyright (c) 2010 - 2016 Alden S. Hart, Jr.
 * Copyright (c) 2013 - 2016 Robert Giseburt
 *
 * This file ("the software") is free software: you can redistribute it and/or modify
 * it under the terms of the GNU General Public License, version 2 as published by the
 * Free Software Foundation. You should have received a copy of the GNU General Public
 * License, version 2 along with the software.  If not, see <http://www.gnu.org/licenses/>.
 *
 * As a special exception, you may use this file as part of a software library without
 * restriction. Specifically, if other files instantiate templates or use macros or
 * inline functions from this file, or you compile this file and link it with  other
 * files to produce an executable, this file does not by itself cause the resulting
 * executable to be covered by the GNU General Public License. This exception does not
 * however invalidate any other reasons why the executable file might be covered by the
 * GNU General Public License.
 *
 * THE SOFTWARE IS DISTRIBUTED IN THE HOPE THAT IT WILL BE USEFUL, BUT WITHOUT ANY
 * WARRANTY OF ANY KIND, EXPRESS OR IMPLIED, INCLUDING BUT NOT LIMITED TO THE WARRANTIES
 * OF MERCHANTABILITY, FITNESS FOR A PARTICULAR PURPOSE AND NONINFRINGEMENT. IN NO EVENT
 * SHALL THE AUTHORS OR COPYRIGHT HOLDERS BE LIABLE FOR ANY CLAIM, DAMAGES OR OTHER
 * LIABILITY, WHETHER IN AN ACTION OF CONTRACT, TORT OR OTHERWISE, ARISING FROM, OUT OF
 * OR IN CONNECTION WITH THE SOFTWARE OR THE USE OR OTHER DEALINGS IN THE SOFTWARE.
 */
/*  This module provides the low-level stepper drivers and some related functions.
 *  See stepper.h for a detailed explanation of this module.
 */

#include "g2core.h"
#include "config.h"
#include "stepper.h"
#include "encoder.h"
#include "planner.h"
#include "hardware.h"
#include "text_parser.h"
#include "util.h"
#include "controller.h"
#include "xio.h"

/**** Debugging output with semihosting ****/

#include "MotateDebug.h"

// Unless debugging, this should always read "#if 0 && ..."
// DON'T COMMIT with anything else!
#if 0 && (IN_DEBUGGER == 1)
template<int32_t len>
void stepper_debug(const char (&str)[len]) { Motate::debug.write(str); };
#else
template<int32_t len>
void stepper_debug(const char (&str)[len]) { ; };
#endif

/**** Allocate structures ****/

stConfig_t st_cfg;
stPrepSingleton_t st_pre;
static stRunSingleton_t st_run;

/**** Static functions ****/

static void _load_move(void);

// handy macro
//#define _f_to_period(f) (uint16_t)((float)F_CPU / (float)f)

/**** Setup motate ****/

using namespace Motate;
extern OutputPin<kDebug1_PinNumber> debug_pin1;
extern OutputPin<kDebug2_PinNumber> debug_pin2;
extern OutputPin<kDebug3_PinNumber> debug_pin3;
//extern OutputPin<kDebug4_PinNumber> debug_pin4;

dda_timer_type dda_timer     {kTimerUpToMatch, FREQUENCY_DDA};      // stepper pulse generation
load_timer_type load_timer;         // triggers load of next stepper segment
exec_timer_type exec_timer;         // triggers calculation of next+1 stepper segment
fwd_plan_timer_type fwd_plan_timer; // triggers planning of next block

// SystickEvent for handling dweels (must be registered before it is active)
Motate::SysTickEvent dwell_systick_event {[&] {
    if (--st_run.dwell_ticks_downcount == 0) {
        SysTickTimer.unregisterEvent(&dwell_systick_event);
        _load_move();       // load the next move at the current interrupt level
    }
}, nullptr};


/************************************************************************************
 **** CODE **************************************************************************
 ************************************************************************************/
/*
 * stepper_init() - initialize stepper motor subsystem
 * stepper_reset() - reset stepper motor subsystem
 *
 *  Notes:
 *    - This init requires sys_init() to be run beforehand
 *    - microsteps are setup during config_init()
 *    - motor polarity is setup during config_init()
 *    - high level interrupts must be enabled in main() once all inits are complete
 */
/*  NOTE: This is the bare code that the Motate timer calls replace.
 *  NB: requires: #include <component_tc.h>
 *
 *  REG_TC1_WPMR = 0x54494D00;              // enable write to registers
 *  TC_Configure(TC_BLOCK_DDA, TC_CHANNEL_DDA, TC_CMR_DDA);
 *  REG_RC_DDA = TC_RC_DDA;                 // set frequency
 *  REG_IER_DDA = TC_IER_DDA;               // enable interrupts
 *  NVIC_EnableIRQ(TC_IRQn_DDA);
 *  pmc_enable_periph_clk(TC_ID_DDA);
 *  TC_Start(TC_BLOCK_DDA, TC_CHANNEL_DDA);
 */
void stepper_init()
{
    memset(&st_run, 0, sizeof(st_run));            // clear all values, pointers and status
    memset(&st_pre, 0, sizeof(st_pre));            // clear all values, pointers and status
    stepper_init_assertions();

    // setup DDA timer
    // Longer duty cycles stretch ON pulses but 75% is about the upper limit and about
    // optimal for 200 KHz DDA clock before the time in the OFF cycle is too short.
    // If you need more pulse width you need to drop the DDA clock rate
    dda_timer.setInterrupts(kInterruptOnOverflow | kInterruptPriorityHighest);

    // setup software interrupt load timer
    load_timer.setInterrupts(kInterruptOnSoftwareTrigger | kInterruptPriorityHigh);

    // setup software interrupt exec timer & initial condition
    exec_timer.setInterrupts(kInterruptOnSoftwareTrigger | kInterruptPriorityMedium);
    st_pre.buffer_state = PREP_BUFFER_OWNED_BY_EXEC;

    // setup software interrupt forward plan timer & initial condition
    fwd_plan_timer.setInterrupts(kInterruptOnSoftwareTrigger | kInterruptPriorityLow);

    // setup motor power levels and apply power level to stepper drivers
    for (uint8_t motor=0; motor<MOTORS; motor++) {
        Motors[motor]->setPowerLevel(st_cfg.mot[motor].power_level_scaled);
        st_run.mot[motor].power_level_dynamic = st_cfg.mot[motor].power_level_scaled;
    }
    board_stepper_init();
    stepper_reset();                            // reset steppers to known state
}

/*
 * stepper_reset() - reset stepper internals
 *
 * Used to initialize stepper and also to halt movement
 */

void stepper_reset()
{
    dda_timer.stop();                                   // stop all movement
    st_run.dda_ticks_downcount = 0;                     // signal the runtime is not busy
    st_run.dwell_ticks_downcount = 0;
    st_pre.buffer_state = PREP_BUFFER_OWNED_BY_EXEC;    // set to EXEC or it won't restart

    for (uint8_t motor=0; motor<MOTORS; motor++) {
        st_pre.mot[motor].prev_direction = STEP_INITIAL_DIRECTION;
        st_pre.mot[motor].direction = STEP_INITIAL_DIRECTION;
        st_run.mot[motor].substep_accumulator = 0;      // will become max negative during per-motor setup;
        st_pre.mot[motor].corrected_steps = 0;          // diagnostic only - no action effect
    }
    mp_set_steps_to_runtime_position();                 // reset encoder to agree with the above
}

/*
 * stepper_init_assertions() - test assertions, return error code if violation exists
 * stepper_test_assertions() - test assertions, return error code if violation exists
 */

void stepper_init_assertions()
{
    st_run.magic_end = MAGICNUM;
    st_run.magic_start = MAGICNUM;
    st_pre.magic_end = MAGICNUM;
    st_pre.magic_start = MAGICNUM;
}

stat_t stepper_test_assertions()
{
    if ((BAD_MAGIC(st_run.magic_start)) || (BAD_MAGIC(st_run.magic_end)) ||
        (BAD_MAGIC(st_pre.magic_start)) || (BAD_MAGIC(st_pre.magic_end))) {
        return(cm_panic(STAT_STEPPER_ASSERTION_FAILURE, "stepper_test_assertions()"));
    }
    return (STAT_OK);
}

/*
 * st_runtime_isbusy() - return TRUE if runtime is busy:
 *
 *  Busy conditions:
 *  - motors are running
 *  - dwell is running
 */

bool st_runtime_isbusy()
{
    return (st_run.dda_ticks_downcount || st_run.dwell_ticks_downcount);    // returns false if down count is zero
}

/*
 * st_clc() - clear counters
 */

stat_t st_clc(nvObj_t *nv)    // clear diagnostic counters, reset stepper prep
{
    stepper_reset();
    return(STAT_OK);
}

/*
 * st_motor_power_callback() - callback to manage motor power sequencing
 *
 *  Handles motor power-down timing, low-power idle, and adaptive motor power
 */
stat_t st_motor_power_callback()     // called by controller
{
    if (!mp_is_phat_city_time()) {   // don't process this if you are time constrained in the planner
        return (STAT_NOOP);
    }

    bool have_actually_stopped = false;
    if ((!st_runtime_isbusy()) && (st_pre.buffer_state != PREP_BUFFER_OWNED_BY_LOADER)) {    // if there are no moves to load...
        have_actually_stopped = true;
    }

    // manage power for each motor individually
    for (uint8_t motor = MOTOR_1; motor < MOTORS; motor++) {
        Motors[motor]->periodicCheck(have_actually_stopped);
    }
    return (STAT_OK);
}

/******************************
 * Interrupt Service Routines *
 ******************************/

/***** Stepper Interrupt Service Routine ************************************************
 * ISR - DDA timer interrupt routine - service ticks from DDA timer
 */

/*
 *  The DDA timer interrupt does this:
 *    - fire on overflow
 *    - clear interrupt condition
 *    - clear all step pins - this clears those the were set during the previous interrupt
 *    - if downcount == 0 and stop the timer and exit
 *    - run the DDA for each channel
 *    - decrement the downcount - if it reaches zero load the next segment
 *
 *  Note that the motor_N.step.isNull() tests are compile-time tests, not run-time tests.
 *  If motor_N is not defined that if{} clause (i.e. that motor) drops out of the complied code.
 */

namespace Motate {            // Must define timer interrupts inside the Motate namespace
template<>
void dda_timer_type::interrupt()
{
    dda_timer.getInterruptCause();  // clear interrupt condition

    // clear all steps from the previous interrupt
	// for (uint8_t motor=0; motor<MOTORS; motor++) {
	//	  Motors[motor]->stepEnd();
	// }
	// loop unrolled version (it's actually faster)
    motor_1.stepEnd();
    motor_2.stepEnd();
#if MOTORS > 2
    motor_3.stepEnd();
#endif
#if MOTORS > 3
    motor_4.stepEnd();
#endif
#if MOTORS > 4
    motor_5.stepEnd();
#endif
#if MOTORS > 5
    motor_6.stepEnd();
#endif

    // process last DDA tick after end of segment
    if (st_run.dda_ticks_downcount == 0) {
        dda_timer.stop(); // turn it off or it will keep stepping out the last segment
        return;
    }

//  The following code would work, but it's faster on the M3 to loop unroll it. Perhaps not on the M7
//    for (uint8_t motor=0; motor<MOTORS; motor++) {
//        if  ((st_run.mot[motor].substep_accumulator += st_run.mot[motor].substep_increment) > 0) {
//            Motors[motor]->stepStart();        // turn step bit on
//            st_run.mot[motor].substep_accumulator -= st_run.dda_ticks_X_substeps;
//            INCREMENT_ENCODER(motor);
//        }
//    }

    // process DDAs for each motor
        if  ((st_run.mot[MOTOR_1].substep_accumulator += st_run.mot[MOTOR_1].substep_increment) > 0) {
            motor_1.stepStart();        // turn step bit on
            st_run.mot[MOTOR_1].substep_accumulator -= st_run.dda_ticks_X_substeps;
            INCREMENT_ENCODER(MOTOR_1);
        }
        if ((st_run.mot[MOTOR_2].substep_accumulator += st_run.mot[MOTOR_2].substep_increment) > 0) {
            motor_2.stepStart();        // turn step bit on
            st_run.mot[MOTOR_2].substep_accumulator -= st_run.dda_ticks_X_substeps;
            INCREMENT_ENCODER(MOTOR_2);
        }
#if MOTORS > 2
        if ((st_run.mot[MOTOR_3].substep_accumulator += st_run.mot[MOTOR_3].substep_increment) > 0) {
            motor_3.stepStart();        // turn step bit on
            st_run.mot[MOTOR_3].substep_accumulator -= st_run.dda_ticks_X_substeps;
            INCREMENT_ENCODER(MOTOR_3);
        }
#endif
#if MOTORS > 3
        if ((st_run.mot[MOTOR_4].substep_accumulator += st_run.mot[MOTOR_4].substep_increment) > 0) {
            motor_4.stepStart();        // turn step bit on
            st_run.mot[MOTOR_4].substep_accumulator -= st_run.dda_ticks_X_substeps;
            INCREMENT_ENCODER(MOTOR_4);
        }
#endif
#if MOTORS > 4
        if ((st_run.mot[MOTOR_5].substep_accumulator += st_run.mot[MOTOR_5].substep_increment) > 0) {
            motor_5.stepStart();        // turn step bit on
            st_run.mot[MOTOR_5].substep_accumulator -= st_run.dda_ticks_X_substeps;
            INCREMENT_ENCODER(MOTOR_5);
        }
#endif
#if MOTORS > 5
        if ((st_run.mot[MOTOR_6].substep_accumulator += st_run.mot[MOTOR_6].substep_increment) > 0) {
            motor_6.stepStart();        // turn step bit on
            st_run.mot[MOTOR_6].substep_accumulator -= st_run.dda_ticks_X_substeps;
            INCREMENT_ENCODER(MOTOR_6);
        }
#endif

    // Process end of segment. 
    // One more interrupt will occur to turn of any pulses set in this pass.
    if (--st_run.dda_ticks_downcount == 0) {
        _load_move();       // load the next move at the current interrupt level
    }
} // MOTATE_TIMER_INTERRUPT
} // namespace Motate

/****************************************************************************************
 * Exec sequencing code   - computes and prepares next load segment
 * st_request_exec_move() - SW interrupt to request to execute a move
 * exec_timer interrupt   - interrupt handler for calling exec function
 */

void st_request_exec_move()
{
    stepper_debug("e");
    if (st_pre.buffer_state == PREP_BUFFER_OWNED_BY_EXEC) { // bother interrupting
        exec_timer.setInterruptPending();
        return;
    }
    stepper_debug("!\n");
}

namespace Motate {    // Define timer inside Motate namespace
    template<>
    void exec_timer_type::interrupt()
    {
        exec_timer.getInterruptCause();                    // clears the interrupt condition
        if (st_pre.buffer_state == PREP_BUFFER_OWNED_BY_EXEC) {
            stepper_debug("E>");
            if (mp_exec_move() != STAT_NOOP) {
                stepper_debug("E+\n");
                st_pre.buffer_state = PREP_BUFFER_OWNED_BY_LOADER; // flip it back
                st_request_load_move();
                return;
            }
            stepper_debug("E-\n");
        }
    }
} // namespace Motate

void st_request_forward_plan()
{
    stepper_debug("p");
    fwd_plan_timer.setInterruptPending();
}

namespace Motate {    // Define timer inside Motate namespace
    template<>
    void fwd_plan_timer_type::interrupt()
    {
        fwd_plan_timer.getInterruptCause();     // clears the interrupt condition
        stepper_debug("P>");
        if (mp_forward_plan() != STAT_NOOP) {   // We now have a move to exec.
            stepper_debug("P+\n");
            st_request_exec_move();
            return;
        }
        stepper_debug("P-\n");
    }
} // namespace Motate

/****************************************************************************************
 * Loader sequencing code
 * st_request_load_move() - fires a software interrupt (timer) to request to load a move
 * load_move interrupt    - interrupt handler for running the loader
 *
 *  _load_move() can only be called be called from an ISR at the same or higher level as
 *  the DDA or dwell ISR. A software interrupt has been provided to allow a non-ISR to
 *  request a load (see st_request_load_move())
 */

void st_request_load_move()
{
    if (st_runtime_isbusy()) {                                      // don't request a load if the runtime is busy
        return;
    }
    stepper_debug("l");
    if (st_pre.buffer_state == PREP_BUFFER_OWNED_BY_LOADER) {       // bother interrupting
        stepper_debug("_");
        load_timer.setInterruptPending();
    }
}

namespace Motate {    // Define timer inside Motate namespace
    template<>
    void load_timer_type::interrupt()
    {
        load_timer.getInterruptCause();                             // read SR to clear interrupt condition
        stepper_debug("L>");
        _load_move();
        stepper_debug("L+\n");
    }
} // namespace Motate

/****************************************************************************************
 * _load_move() - Dequeue move and load into stepper runtime structure
 *
 *  This routine can only be called be called from an ISR at the same or
 *  higher level as the DDA or dwell ISR. A software interrupt has been
 *  provided to allow a non-ISR to request a load (st_request_load_move())
 *
 *  In aline() code:
 *   - All axes must set steps and compensate for out-of-range pulse phasing.
 *   - If axis has 0 steps the direction setting can be omitted
 *   - If axis has 0 steps the motor power must be set accord to the power mode
 */

static void _load_move()
{
    // Be aware that dda_ticks_downcount must equal zero for the loader to run.
    // So the initial load must also have this set to zero as part of initialization
    if (st_runtime_isbusy()) {
        return;                                                 // exit if the runtime is busy
    }

    // If there are no moves to load start motor power timeouts
    if (st_pre.buffer_state != PREP_BUFFER_OWNED_BY_LOADER) {
    //	for (uint8_t motor = MOTOR_1; motor < MOTORS; motor++) {
    //		Motors[motor]->motionStopped();
    //  }

        // loop unrolled version
        motor_1.motionStopped();    // ...start motor power timeouts
        motor_2.motionStopped();
#if (MOTORS > 2)
        motor_3.motionStopped();
#endif
#if (MOTORS > 3)
        motor_4.motionStopped();
#endif
#if (MOTORS > 4)
        motor_5.motionStopped();
#endif
#if (MOTORS > 5)
        motor_6.motionStopped();
#endif
        stepper_debug("•");
        return;
    } // if (st_pre.buffer_state != PREP_BUFFER_OWNED_BY_LOADER)

    stepper_debug("^");

    // handle aline loads first (most common case)  NB: there are no more lines, only alines
    if (st_pre.block_type == BLOCK_TYPE_ALINE) {

        //**** setup the new segment ****

        st_run.dda_ticks_downcount = st_pre.dda_ticks;
        st_run.dda_ticks_X_substeps = st_pre.dda_ticks_X_substeps;

        // INLINED VERSION: 4.3us
        //**** MOTOR_1 LOAD ****

        // These sections are somewhat optimized for execution speed. The whole load operation
        // is supposed to take < 5 uSec (Arm M3 core). Be careful if you mess with this.

        // the following if() statement sets the runtime substep increment value or zeroes it
        if ((st_run.mot[MOTOR_1].substep_increment = st_pre.mot[MOTOR_1].substep_increment) != 0) {

            // NB: If motor has 0 steps the following is all skipped. This ensures that state comparisons
            //     always operate on the last segment actually run by this motor, regardless of how many
            //     segments it may have been inactive in between.

            // Apply accumulator correction if the time base has changed since previous segment
            if (st_pre.mot[MOTOR_1].accumulator_correction_flag == true) {
                st_pre.mot[MOTOR_1].accumulator_correction_flag = false;
                st_run.mot[MOTOR_1].substep_accumulator *= st_pre.mot[MOTOR_1].accumulator_correction;
            }

            // Detect direction change and if so:
            //    Set the direction bit in hardware.
            //    Compensate for direction change by flipping substep accumulator value about its midpoint.

            if (st_pre.mot[MOTOR_1].direction != st_pre.mot[MOTOR_1].prev_direction) {
                st_pre.mot[MOTOR_1].prev_direction = st_pre.mot[MOTOR_1].direction;
                st_run.mot[MOTOR_1].substep_accumulator = -(st_run.dda_ticks_X_substeps + st_run.mot[MOTOR_1].substep_accumulator);
                motor_1.setDirection(st_pre.mot[MOTOR_1].direction);
            }

            // Enable the stepper and start/update motor power management
            motor_1.enable();
            SET_ENCODER_STEP_SIGN(MOTOR_1, st_pre.mot[MOTOR_1].step_sign);

        } else {  // Motor has 0 steps; might need to energize motor for power mode processing
            motor_1.motionStopped();
        }
        // accumulate counted steps to the step position and zero out counted steps for the segment currently being loaded
        ACCUMULATE_ENCODER(MOTOR_1);

#if (MOTORS >= 2)
        if ((st_run.mot[MOTOR_2].substep_increment = st_pre.mot[MOTOR_2].substep_increment) != 0) {
            if (st_pre.mot[MOTOR_2].accumulator_correction_flag == true) {
                st_pre.mot[MOTOR_2].accumulator_correction_flag = false;
                st_run.mot[MOTOR_2].substep_accumulator *= st_pre.mot[MOTOR_2].accumulator_correction;
            }
            if (st_pre.mot[MOTOR_2].direction != st_pre.mot[MOTOR_2].prev_direction) {
                st_pre.mot[MOTOR_2].prev_direction = st_pre.mot[MOTOR_2].direction;
                st_run.mot[MOTOR_2].substep_accumulator = -(st_run.dda_ticks_X_substeps + st_run.mot[MOTOR_2].substep_accumulator);
                motor_2.setDirection(st_pre.mot[MOTOR_2].direction);
            }
            motor_2.enable();
            SET_ENCODER_STEP_SIGN(MOTOR_2, st_pre.mot[MOTOR_2].step_sign);
        } else {
            motor_2.motionStopped();
        }
        ACCUMULATE_ENCODER(MOTOR_2);
#endif
#if (MOTORS >= 3)
        if ((st_run.mot[MOTOR_3].substep_increment = st_pre.mot[MOTOR_3].substep_increment) != 0) {
            if (st_pre.mot[MOTOR_3].accumulator_correction_flag == true) {
                st_pre.mot[MOTOR_3].accumulator_correction_flag = false;
                st_run.mot[MOTOR_3].substep_accumulator *= st_pre.mot[MOTOR_3].accumulator_correction;
            }
            if (st_pre.mot[MOTOR_3].direction != st_pre.mot[MOTOR_3].prev_direction) {
                st_pre.mot[MOTOR_3].prev_direction = st_pre.mot[MOTOR_3].direction;
                st_run.mot[MOTOR_3].substep_accumulator = -(st_run.dda_ticks_X_substeps + st_run.mot[MOTOR_3].substep_accumulator);
                motor_3.setDirection(st_pre.mot[MOTOR_3].direction);
            }
            motor_3.enable();
            SET_ENCODER_STEP_SIGN(MOTOR_3, st_pre.mot[MOTOR_3].step_sign);
        } else {
            motor_3.motionStopped();
        }
        ACCUMULATE_ENCODER(MOTOR_3);
#endif
#if (MOTORS >= 4)
        if ((st_run.mot[MOTOR_4].substep_increment = st_pre.mot[MOTOR_4].substep_increment) != 0) {
            if (st_pre.mot[MOTOR_4].accumulator_correction_flag == true) {
                st_pre.mot[MOTOR_4].accumulator_correction_flag = false;
                st_run.mot[MOTOR_4].substep_accumulator *= st_pre.mot[MOTOR_4].accumulator_correction;
            }
            if (st_pre.mot[MOTOR_4].direction != st_pre.mot[MOTOR_4].prev_direction) {
                st_pre.mot[MOTOR_4].prev_direction = st_pre.mot[MOTOR_4].direction;
                st_run.mot[MOTOR_4].substep_accumulator = -(st_run.dda_ticks_X_substeps + st_run.mot[MOTOR_4].substep_accumulator);
                motor_4.setDirection(st_pre.mot[MOTOR_4].direction);
            }
            motor_4.enable();
            SET_ENCODER_STEP_SIGN(MOTOR_4, st_pre.mot[MOTOR_4].step_sign);
        } else {
            motor_4.motionStopped();
        }
        ACCUMULATE_ENCODER(MOTOR_4);
#endif
#if (MOTORS >= 5)
        if ((st_run.mot[MOTOR_5].substep_increment = st_pre.mot[MOTOR_5].substep_increment) != 0) {
            if (st_pre.mot[MOTOR_5].accumulator_correction_flag == true) {
                st_pre.mot[MOTOR_5].accumulator_correction_flag = false;
                st_run.mot[MOTOR_5].substep_accumulator *= st_pre.mot[MOTOR_5].accumulator_correction;
            }
            if (st_pre.mot[MOTOR_5].direction != st_pre.mot[MOTOR_5].prev_direction) {
                st_pre.mot[MOTOR_5].prev_direction = st_pre.mot[MOTOR_5].direction;
                st_run.mot[MOTOR_5].substep_accumulator = -(st_run.dda_ticks_X_substeps + st_run.mot[MOTOR_5].substep_accumulator);
                motor_5.setDirection(st_pre.mot[MOTOR_5].direction);
            }
            motor_5.enable();
            SET_ENCODER_STEP_SIGN(MOTOR_5, st_pre.mot[MOTOR_5].step_sign);
        } else {
            motor_5.motionStopped();
        }
        ACCUMULATE_ENCODER(MOTOR_5);
#endif
#if (MOTORS >= 6)
        if ((st_run.mot[MOTOR_6].substep_increment = st_pre.mot[MOTOR_6].substep_increment) != 0) {
            if (st_pre.mot[MOTOR_6].accumulator_correction_flag == true) {
                st_pre.mot[MOTOR_6].accumulator_correction_flag = false;
                st_run.mot[MOTOR_6].substep_accumulator *= st_pre.mot[MOTOR_6].accumulator_correction;
            }
            if (st_pre.mot[MOTOR_6].direction != st_pre.mot[MOTOR_6].prev_direction) {
                st_pre.mot[MOTOR_6].prev_direction = st_pre.mot[MOTOR_6].direction;
                st_run.mot[MOTOR_6].substep_accumulator = -(st_run.dda_ticks_X_substeps + st_run.mot[MOTOR_6].substep_accumulator);
                motor_6.setDirection(st_pre.mot[MOTOR_6].direction);
            }
            motor_6.enable();
            SET_ENCODER_STEP_SIGN(MOTOR_6, st_pre.mot[MOTOR_6].step_sign);
        } else {
            motor_6.motionStopped();
        }
        ACCUMULATE_ENCODER(MOTOR_6);
#endif

        //**** do this last ****

        dda_timer.start();                              // start the DDA timer if not already running

    // handle dwells and commands
    } else if (st_pre.block_type == BLOCK_TYPE_DWELL) {
        st_run.dwell_ticks_downcount = st_pre.dwell_ticks;

        // We now use SysTick events to handle dwells
        SysTickTimer.registerEvent(&dwell_systick_event);

        // handle synchronous commands
    } else if (st_pre.block_type == BLOCK_TYPE_COMMAND) {
        mp_runtime_command(st_pre.bf);
<<<<<<< HEAD

    } // else null - WARNING - We cannot printf from here!! Causes crashes.
    else {
        _debug_trap("_load_move called when it's not needed?");
    }
=======
        
    } // else null - which is okay in many cases
>>>>>>> 3999533a

    // all other cases drop to here (e.g. Null moves after Mcodes skip to here)
    st_pre.block_type = BLOCK_TYPE_NULL;
    st_pre.buffer_state = PREP_BUFFER_OWNED_BY_EXEC;    // we are done with the prep buffer - flip the flag back
    st_request_exec_move();                             // exec and prep next move
}

/***********************************************************************************
 * st_prep_line() - Prepare the next move for the loader
 *
 *  This function does the math on the next pulse segment and gets it ready for
 *  the loader. It deals with all the DDA optimizations and timer setups so that
 *  loading can be performed as rapidly as possible. It works in joint space
 *  (motors) and it works in steps, not length units. All args are provided as
 *  floats and converted to their appropriate integer types for the loader.
 *
 * Args:
 *    - travel_steps[] are signed relative motion in steps for each motor. Steps are
 *      floats that typically have fractional values (fractional steps). The sign
 *      indicates direction. Motors that are not in the move should be 0 steps on input.
 *
 *    - following_error[] is a vector of measured errors to the step count. Used for correction.
 *
 *    - segment_time - how many minutes the segment should run. If timing is not
 *      100% accurate this will affect the move velocity, but not the distance traveled.
 *
 * NOTE:  Many of the expressions are sensitive to casting and execution order to avoid long-term
 *        accuracy errors due to floating point round off. One earlier failed attempt was:
 *          dda_ticks_X_substeps = (int32_t)((microseconds/1000000) * f_dda * dda_substeps);
 */

stat_t st_prep_line(float travel_steps[], float following_error[], float segment_time)
{
    stepper_debug("😶");
    // trap assertion failures and other conditions that would prevent queuing the line
    if (st_pre.buffer_state != PREP_BUFFER_OWNED_BY_EXEC) {     // never supposed to happen
        return (cm_panic(STAT_INTERNAL_ERROR, "st_prep_line() prep sync error"));
    } else if (isinf(segment_time)) {                           // never supposed to happen
        return (cm_panic(STAT_PREP_LINE_MOVE_TIME_IS_INFINITE, "st_prep_line()"));
    } else if (isnan(segment_time)) {                           // never supposed to happen
        return (cm_panic(STAT_PREP_LINE_MOVE_TIME_IS_NAN, "st_prep_line()"));
    } else if (segment_time < EPSILON) {
        return (STAT_MINIMUM_TIME_MOVE);
    }
    // setup segment parameters
    // - dda_ticks is the integer number of DDA clock ticks needed to play out the segment
    // - ticks_X_substeps is the maximum depth of the DDA accumulator (as a negative number)

    //st_pre.dda_period = _f_to_period(FREQUENCY_DDA);                // FYI: this is a constant
    st_pre.dda_ticks = (int32_t)(segment_time * 60 * FREQUENCY_DDA);// NB: converts minutes to seconds
    st_pre.dda_ticks_X_substeps = st_pre.dda_ticks * DDA_SUBSTEPS;

    // setup motor parameters

    float correction_steps;
    for (uint8_t motor=0; motor<MOTORS; motor++) {          // remind us that this is motors, not axes

        // Skip this motor if there are no new steps. Leave all other values intact.
        if (fp_ZERO(travel_steps[motor])) {
            st_pre.mot[motor].substep_increment = 0;        // substep increment also acts as a motor flag
            continue;
        }

        // Setup the direction, compensating for polarity.
        // Set the step_sign which is used by the stepper ISR to accumulate step position

        if (travel_steps[motor] >= 0) {                    // positive direction
            st_pre.mot[motor].direction = DIRECTION_CW ^ st_cfg.mot[motor].polarity;
            st_pre.mot[motor].step_sign = 1;
        } else {
            st_pre.mot[motor].direction = DIRECTION_CCW ^ st_cfg.mot[motor].polarity;
            st_pre.mot[motor].step_sign = -1;
        }

        // Detect segment time changes and setup the accumulator correction factor and flag.
        // Putting this here computes the correct factor even if the motor was dormant for some
        // number of previous moves. Correction is computed based on the last segment time actually used.

        if (fabs(segment_time - st_pre.mot[motor].prev_segment_time) > 0.0000001) { // highly tuned FP != compare
            if (fp_NOT_ZERO(st_pre.mot[motor].prev_segment_time)) {                    // special case to skip first move
                st_pre.mot[motor].accumulator_correction_flag = true;
                st_pre.mot[motor].accumulator_correction = segment_time / st_pre.mot[motor].prev_segment_time;
            }
            st_pre.mot[motor].prev_segment_time = segment_time;
        }

        // 'Nudge' correction strategy. Inject a single, scaled correction value then hold off
        // NOTE: This clause can be commented out to test for numerical accuracy and accumulating errors
        if ((--st_pre.mot[motor].correction_holdoff < 0) &&
            (fabs(following_error[motor]) > STEP_CORRECTION_THRESHOLD)) {

            st_pre.mot[motor].correction_holdoff = STEP_CORRECTION_HOLDOFF;
            correction_steps = following_error[motor] * STEP_CORRECTION_FACTOR;

            if (correction_steps > 0) {
                correction_steps = min3(correction_steps, fabs(travel_steps[motor]), STEP_CORRECTION_MAX);
            } else {
                correction_steps = max3(correction_steps, -fabs(travel_steps[motor]), -STEP_CORRECTION_MAX);
            }
            st_pre.mot[motor].corrected_steps += correction_steps;
            travel_steps[motor] -= correction_steps;
        }

        // Compute substeb increment. The accumulator must be *exactly* the incoming
        // fractional steps times the substep multiplier or positional drift will occur.
        // Rounding is performed to eliminate a negative bias in the uint32 conversion
        // that results in long-term negative drift. (fabs/round order doesn't matter)

        st_pre.mot[motor].substep_increment = round(fabs(travel_steps[motor] * DDA_SUBSTEPS));
    }
    st_pre.block_type = BLOCK_TYPE_ALINE;
    st_pre.buffer_state = PREP_BUFFER_OWNED_BY_LOADER;    // signal that prep buffer is ready
    stepper_debug("👍🏻");
    return (STAT_OK);
}

/*
 * st_prep_null() - Keeps the loader happy. Otherwise performs no action
 */

void st_prep_null()
{
    st_pre.block_type = BLOCK_TYPE_NULL;
    st_pre.buffer_state = PREP_BUFFER_OWNED_BY_EXEC;    // signal that prep buffer is empty
}

/*
 * st_prep_command() - Stage command to execution
 */

void st_prep_command(void *bf)
{
    st_pre.block_type = BLOCK_TYPE_COMMAND;
    st_pre.bf = (mpBuf_t *)bf;
    st_pre.buffer_state = PREP_BUFFER_OWNED_BY_LOADER;    // signal that prep buffer is ready
}

/*
 * st_prep_dwell()      - Add a dwell to the move buffer
 */

void st_prep_dwell(float microseconds)
{
    st_pre.block_type = BLOCK_TYPE_DWELL;
    // we need dwell_ticks to be at least 1
    st_pre.dwell_ticks = std::max((uint32_t)((microseconds/1000000) * FREQUENCY_DWELL), 1UL);
    st_pre.buffer_state = PREP_BUFFER_OWNED_BY_LOADER;    // signal that prep buffer is ready
}

/*
 * st_request_out_of_band_dwell()
 * (only usable while exec isn't running, e.g. in feedhold or stopped states...)
 * add a dwell to the loader without going through the planner buffers
 */
void st_request_out_of_band_dwell(float microseconds)
{
    st_prep_dwell(microseconds);
    st_pre.buffer_state = PREP_BUFFER_OWNED_BY_LOADER;    // signal that prep buffer is ready
    st_request_load_move();
}

/*
 * _set_hw_microsteps() - set microsteps in hardware
 */
static void _set_hw_microsteps(const uint8_t motor, const uint8_t microsteps)
{
    if (motor >= MOTORS) {return;}

    Motors[motor]->setMicrosteps(microsteps);
    }


/***********************************************************************************
 * CONFIGURATION AND INTERFACE FUNCTIONS
 * Functions to get and set variables from the cfgArray table
 ***********************************************************************************/

/* HELPERS
 * _get_motor() - helper to return motor number as an index or -1 if na
 */

static int8_t _get_motor(const index_t index)
{
    char *ptr;
    char motors[] = {"123456"};
    char tmp[GROUP_LEN+1];

    strcpy(tmp, cfgArray[index].group);
    if ((ptr = strchr(motors, tmp[0])) == NULL) {
        return (-1);
    }
    return (ptr - motors);
}

/*
 * _set_motor_steps_per_unit() - what it says
 * This function will need to be rethought if microstep morphing is implemented
 */

static void _set_motor_steps_per_unit(nvObj_t *nv)
{
    uint8_t m = _get_motor(nv->index);
    st_cfg.mot[m].units_per_step = (st_cfg.mot[m].travel_rev * st_cfg.mot[m].step_angle) / (360 * st_cfg.mot[m].microsteps);
    st_cfg.mot[m].steps_per_unit = 1/st_cfg.mot[m].units_per_step;
}

/* PER-MOTOR FUNCTIONS
 * st_set_sa() - set motor step angle
 * st_set_tr() - set travel per motor revolution
 * st_set_mi() - set motor microsteps
 * st_set_pm() - set motor power mode
 * st_get_pm() - get motor power mode
 * st_set_pl() - set motor power level
 */

stat_t st_set_sa(nvObj_t *nv)            // motor step angle
{
    set_flt(nv);
    _set_motor_steps_per_unit(nv);
    return(STAT_OK);
}

stat_t st_set_tr(nvObj_t *nv)            // motor travel per revolution
{
    set_flu(nv);
    _set_motor_steps_per_unit(nv);
    return(STAT_OK);
}

stat_t st_set_mi(nvObj_t *nv)            // motor microsteps
{
    uint8_t mi = (uint8_t)nv->value;

    if ((mi != 1) && (mi != 2) && (mi != 4) && (mi != 8) && (mi != 16) && (mi != 32)) {
        nv_add_conditional_message((const char *)"*** WARNING *** Setting non-standard microstep value");
    }
    set_ui8(nv);                        // set it anyway, even if it's unsupported
    _set_motor_steps_per_unit(nv);
    _set_hw_microsteps(_get_motor(nv->index), (uint8_t)nv->value);
    return (STAT_OK);
}

stat_t st_set_su(nvObj_t *nv)			// motor steps per unit (direct)
{
    uint8_t m = _get_motor(nv->index);
    // Do the unit conversion here (rather than using set_flu) because it's a reciprocal value
    if ((m <= 3) && (cm_get_units_mode(MODEL) == INCHES)) {
        nv->value *= INCHES_PER_MM;
    }

    if(nv->value <= 0) {
        // Don't set a zero or negative value - just calculate based on sa,tr,mi
        // This way, if we set the STEPS_PER_UNIT to default to 0, it is unused and we get the computed value
        _set_motor_steps_per_unit(nv);
        return(STAT_OK);
    }
    
    set_flt(nv);
    st_cfg.mot[m].units_per_step = 1.0/st_cfg.mot[m].steps_per_unit;
    // Scale TR so all the other values make sense
    // You could scale any one of the other values, but TR makes the most sense
    st_cfg.mot[m].travel_rev = (360.0*st_cfg.mot[m].microsteps)/(st_cfg.mot[m].steps_per_unit*st_cfg.mot[m].step_angle);

    return(STAT_OK);
}

stat_t st_set_pm(nvObj_t *nv)            // set motor power mode
{
    if (nv->value >= MOTOR_POWER_MODE_MAX_VALUE) { return (STAT_INPUT_EXCEEDS_MAX_VALUE); }

    uint8_t motor = _get_motor(nv->index);
    if (motor > MOTORS) { return STAT_INPUT_VALUE_RANGE_ERROR; };

    Motors[motor]->setPowerMode((stPowerMode)nv->value);
    // We do this *here* in order for this to take effect immediately.
    // setPowerMode() sets the value and also executes it.
    return (STAT_OK);
}

stat_t st_get_pm(nvObj_t *nv)            // get motor power mode
{
    if (nv->value >= MOTOR_POWER_MODE_MAX_VALUE) { return (STAT_INPUT_EXCEEDS_MAX_VALUE); }

    uint8_t motor = _get_motor(nv->index);
    if (motor > MOTORS) { return STAT_INPUT_VALUE_RANGE_ERROR; };

    nv->value = (float)Motors[motor]->getPowerMode();
    nv->valuetype = TYPE_INT;
    return (STAT_OK);
}

/*
 * st_set_pl() - set motor power level
 *
 *  Input value may vary from 0.000 to 1.000 The setting is scaled to allowable PWM range.
 *  This function sets both the scaled and dynamic power levels, and applies the
 *  scaled value to the vref.
 */
stat_t st_set_pl(nvObj_t *nv)    // motor power level
{
    if ((nv->value < (float)0.0) || (nv->value > (float)1.0)) {
        return (STAT_INPUT_VALUE_RANGE_ERROR);
    }
    set_flt(nv);    // set power_setting value in the motor config struct (st)

    uint8_t motor = _get_motor(nv->index);
    st_cfg.mot[motor].power_level_scaled = (nv->value * POWER_LEVEL_SCALE_FACTOR);
    st_run.mot[motor].power_level_dynamic = (st_cfg.mot[motor].power_level_scaled);
    Motors[motor]->setPowerLevel(st_cfg.mot[motor].power_level_scaled);

    return(STAT_OK);
}

/*
 * st_get_pwr()	- get current motor power
 *
 *  Returns the current power level of the motor given it's enable/disable state
 *  Returns 0.0 if motor is de-energized or disabled
 *  Can be extended to report idle setback by changing getCurrentPowerLevel()
 */
stat_t st_get_pwr(nvObj_t *nv)
{
    // this is kind of a hack to extract the motor number from the table
    uint8_t motor = (cfgArray[nv->index].token[3] & 0x0F) - 1;
    if (motor > MOTORS) { return STAT_INPUT_VALUE_RANGE_ERROR; };

    nv->value = Motors[motor]->getCurrentPowerLevel(motor);
	nv->valuetype = TYPE_FLOAT;
    nv->precision = cfgArray[nv->index].precision;
	return (STAT_OK);
}

/* GLOBAL FUNCTIONS (SYSTEM LEVEL)
 *
 * st_set_mt() - set motor timeout in seconds
 * st_set_md() - disable motor power
 * st_set_me() - enable motor power
 *
 * Calling me or md with NULL will enable or disable all motors
 * Setting a value of 0 will enable or disable all motors
 * Setting a value from 1 to MOTORS will enable or disable that motor only
 */

stat_t st_set_mt(nvObj_t *nv)
{
    st_cfg.motor_power_timeout = min(MOTOR_TIMEOUT_SECONDS_MAX, max(nv->value, MOTOR_TIMEOUT_SECONDS_MIN));
    return (STAT_OK);
}

stat_t st_set_me(nvObj_t *nv)    // Make sure this function is not part of initialization --> f00
{
    for (uint8_t motor = MOTOR_1; motor < MOTORS; motor++) {
        Motors[motor]->enable(nv->value);   // nv->value is the timeout or 0 for default
    }
    return (STAT_OK);
}

stat_t st_set_md(nvObj_t *nv)    // Make sure this function is not part of initialization --> f00
{
    // de-energize all motors
    if ((uint8_t)nv->value == 0) {      // 0 means all motors
        for (uint8_t motor = MOTOR_1; motor < MOTORS; motor++) {
            Motors[motor]->disable();
        }
    } else {                            // otherwise it's just one motor
         Motors[(uint8_t)nv->value -1]->disable();
    }
    return (STAT_OK);
}

/***********************************************************************************
 * TEXT MODE SUPPORT
 * Functions to print variables from the cfgArray table
 ***********************************************************************************/

#ifdef __TEXT_MODE

static const char msg_units0[] = " in";    // used by generic print functions
static const char msg_units1[] = " mm";
static const char msg_units2[] = " deg";
static const char *const msg_units[] = { msg_units0, msg_units1, msg_units2 };
#define DEGREE_INDEX 2

static const char fmt_me[] = "motors energized\n";
static const char fmt_md[] = "motors de-energized\n";
static const char fmt_mt[] = "[mt]  motor idle timeout%14.2f seconds\n";
static const char fmt_0ma[] = "[%s%s] m%s map to axis%15d [0=X,1=Y,2=Z...]\n";
static const char fmt_0sa[] = "[%s%s] m%s step angle%20.3f%s\n";
static const char fmt_0tr[] = "[%s%s] m%s travel per revolution%10.4f%s\n";
static const char fmt_0mi[] = "[%s%s] m%s microsteps%16d [1,2,4,8,16,32]\n";
static const char fmt_0su[] = "[%s%s] m%s steps per unit %17.5f steps per%s\n";
static const char fmt_0po[] = "[%s%s] m%s polarity%18d [0=normal,1=reverse]\n";
static const char fmt_0pm[] = "[%s%s] m%s power management%10d [0=disabled,1=always on,2=in cycle,3=when moving]\n";
static const char fmt_0pl[] = "[%s%s] m%s motor power level%13.3f [0.000=minimum, 1.000=maximum]\n";
static const char fmt_pwr[] = "[%s%s] Motor %c power level:%12.3f\n";

void st_print_me(nvObj_t *nv) { text_print(nv, fmt_me);}    // TYPE_NULL - message only
void st_print_md(nvObj_t *nv) { text_print(nv, fmt_md);}    // TYPE_NULL - message only
void st_print_mt(nvObj_t *nv) { text_print(nv, fmt_mt);}    // TYPE_FLOAT

static void _print_motor_int(nvObj_t *nv, const char *format)
{
    sprintf(cs.out_buf, format, nv->group, nv->token, nv->group, (int)nv->value);
    xio_writeline(cs.out_buf);
}

static void _print_motor_flt(nvObj_t *nv, const char *format)
{
    sprintf(cs.out_buf, format, nv->group, nv->token, nv->group, nv->value);
    xio_writeline(cs.out_buf);
}

static void _print_motor_flt_units(nvObj_t *nv, const char *format, uint8_t units)
{
    sprintf(cs.out_buf, format, nv->group, nv->token, nv->group, nv->value, GET_TEXT_ITEM(msg_units, units));
    xio_writeline(cs.out_buf);
}

static void _print_motor_pwr(nvObj_t *nv, const char *format)
{
    sprintf(cs.out_buf, format, nv->group, nv->token, nv->token[0], nv->value);
    xio_writeline(cs.out_buf);
}

void st_print_ma(nvObj_t *nv) { _print_motor_int(nv, fmt_0ma);}
void st_print_sa(nvObj_t *nv) { _print_motor_flt_units(nv, fmt_0sa, DEGREE_INDEX);}
void st_print_tr(nvObj_t *nv) { _print_motor_flt_units(nv, fmt_0tr, cm_get_units_mode(MODEL));}
void st_print_mi(nvObj_t *nv) { _print_motor_int(nv, fmt_0mi);}
void st_print_su(nvObj_t *nv) { _print_motor_flt_units(nv, fmt_0su, cm_get_units_mode(MODEL));}
void st_print_po(nvObj_t *nv) { _print_motor_int(nv, fmt_0po);}
void st_print_pm(nvObj_t *nv) { _print_motor_int(nv, fmt_0pm);}
void st_print_pl(nvObj_t *nv) { _print_motor_flt(nv, fmt_0pl);}
void st_print_pwr(nvObj_t *nv){ _print_motor_pwr(nv, fmt_pwr);}

#endif // __TEXT_MODE<|MERGE_RESOLUTION|>--- conflicted
+++ resolved
@@ -632,16 +632,8 @@
         // handle synchronous commands
     } else if (st_pre.block_type == BLOCK_TYPE_COMMAND) {
         mp_runtime_command(st_pre.bf);
-<<<<<<< HEAD
-
-    } // else null - WARNING - We cannot printf from here!! Causes crashes.
-    else {
-        _debug_trap("_load_move called when it's not needed?");
-    }
-=======
         
     } // else null - which is okay in many cases
->>>>>>> 3999533a
 
     // all other cases drop to here (e.g. Null moves after Mcodes skip to here)
     st_pre.block_type = BLOCK_TYPE_NULL;
