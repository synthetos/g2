--- conflicted
+++ resolved
@@ -837,14 +837,10 @@
 }
 
 /* PER-MOTOR FUNCTIONS
-<<<<<<< HEAD
  *
  * st_get_ma() - get motor axis mapping
  * st_set_ma() - set motor axis mapping
  * st_get_sa() - get motor step angle
-=======
- * st_set_ma() - map motor to axis
->>>>>>> adcd0af6
  * st_set_sa() - set motor step angle
  * st_get_tr() - get travel per motor revolution
  * st_set_tr() - set travel per motor revolution
@@ -856,7 +852,6 @@
  * st_set_pl() - set motor power level
  */
 
-<<<<<<< HEAD
 // motor axis mapping
 stat_t st_get_ma(nvObj_t *nv) { return(get_int(nv, st_cfg.mot[_motor(nv->index)].motor_map)); }
 stat_t st_set_ma(nvObj_t *nv) { return(set_int(nv, st_cfg.mot[_motor(nv->index)].motor_map, 0, AXES)); }
@@ -866,33 +861,6 @@
 stat_t st_set_sa(nvObj_t *nv)
 {
     ritorno(set_float_range(nv, st_cfg.mot[_motor(nv->index)].step_angle, 0.001, 360));
-=======
-stat_t st_set_ma(nvObj_t *nv)            // map motor to axis
-{
-    if (nv->value < 0) {
-        nv->valuetype = TYPE_NULL;
-        return (STAT_INPUT_LESS_THAN_MIN_VALUE);
-    }
-    if (nv->value >= AXES) {
-        nv->valuetype = TYPE_NULL;
-        return (STAT_INPUT_EXCEEDS_MAX_VALUE);
-    }
-    set_ui8(nv);
-    return(STAT_OK);
-}
-
-stat_t st_set_sa(nvObj_t *nv)            // motor step angle
-{
-    if (nv->value <= 0) {
-        nv->valuetype = TYPE_NULL;
-        return (STAT_INPUT_LESS_THAN_MIN_VALUE);
-    }
-    if (nv->value >= 360) {
-        nv->valuetype = TYPE_NULL;
-        return (STAT_INPUT_EXCEEDS_MAX_VALUE);
-    }
-    set_flt(nv);
->>>>>>> adcd0af6
     _set_motor_steps_per_unit(nv);
     return(STAT_OK);
 }
@@ -901,15 +869,7 @@
 stat_t st_get_tr(nvObj_t *nv) { return(get_float(nv, st_cfg.mot[_motor(nv->index)].travel_rev)); }
 stat_t st_set_tr(nvObj_t *nv)
 {
-<<<<<<< HEAD
     ritorno(set_float_range(nv, st_cfg.mot[_motor(nv->index)].travel_rev, 0.0001, 1000000));
-=======
-    if (nv->value <= 0) {
-        nv->valuetype = TYPE_NULL;
-        return (STAT_INPUT_LESS_THAN_MIN_VALUE);
-    }
-    set_flu(nv);
->>>>>>> adcd0af6
     _set_motor_steps_per_unit(nv);
     return(STAT_OK);
 }
@@ -934,7 +894,6 @@
     return (STAT_OK);
 }
 
-<<<<<<< HEAD
 // motor steps per unit (direct)
 stat_t st_get_su(nvObj_t *nv) 
 { 
@@ -947,25 +906,6 @@
     // This way, if STEPS_PER_UNIT is set to 0 it is unused and we get the computed value
     if(nv->value <= 0) {
         nv->value = _set_motor_steps_per_unit(nv);
-=======
-stat_t st_get_su(nvObj_t *nv)			// motor steps per unit (direct)
-{
-    uint8_t m = _get_motor(nv->index);
-    nv->value = st_cfg.mot[m].steps_per_unit;
-	nv->valuetype = TYPE_FLOAT;
-    nv->precision = cfgArray[nv->index].precision;
-    return(STAT_OK);
-}
-
-stat_t st_set_su(nvObj_t *nv)			// motor steps per unit (direct)
-{
-    // Don't set a zero or negative value - just calculate based on sa, tr, and mi
-    // This way, if STEPS_PER_UNIT is set to 0 it is unused and we get the computed value
-    uint8_t m = _get_motor(nv->index);
-    if(nv->value <= 0) {
-        nv->value = st_cfg.mot[m].steps_per_unit;
-        _set_motor_steps_per_unit(nv);
->>>>>>> adcd0af6
         return(STAT_OK);
     }
 
@@ -974,19 +914,13 @@
         if (cm_get_axis_type(nv->index) == AXIS_TYPE_LINEAR) {
             nv->value *= INCHES_PER_MM;
         }
-<<<<<<< HEAD
     }    
     uint8_t m = _motor(nv->index);
     st_cfg.mot[m].steps_per_unit = nv->value;
-=======
-    } 
-    set_flt(nv);
->>>>>>> adcd0af6
     st_cfg.mot[m].units_per_step = 1.0/st_cfg.mot[m].steps_per_unit;
 
     // Scale TR so all the other values make sense
     // You could scale any one of the other values, but TR makes the most sense
-<<<<<<< HEAD
     st_cfg.mot[m].travel_rev = (360.0 * st_cfg.mot[m].microsteps) / 
                                (st_cfg.mot[m].steps_per_unit * st_cfg.mot[m].step_angle);
     return(STAT_OK);
@@ -1001,51 +935,15 @@
 {
     nv->value = (float)Motors[_motor(nv->index)]->getPowerMode();
     nv->valuetype = TYPE_INT;
-=======
-    st_cfg.mot[m].travel_rev = (360.0*st_cfg.mot[m].microsteps)/(st_cfg.mot[m].steps_per_unit*st_cfg.mot[m].step_angle);
-    return(STAT_OK);
-}
-
-stat_t st_set_pm(nvObj_t *nv)            // set motor power mode
-{
-    if (nv->value < 0) {
-        nv->valuetype = TYPE_NULL;
-        return (STAT_INPUT_LESS_THAN_MIN_VALUE);
-    }
-    if (nv->value >= MOTOR_POWER_MODE_MAX_VALUE) { 
-        nv->valuetype = TYPE_NULL;
-        return (STAT_INPUT_EXCEEDS_MAX_VALUE); 
-    }
-    uint8_t motor = _get_motor(nv->index);
-    if (motor > MOTORS) {
-        nv->valuetype = TYPE_NULL;
-        return STAT_INPUT_VALUE_RANGE_ERROR; 
-    };
-
-    // We do this *here* in order for this to take effect immediately.
-    // setPowerMode() sets the value and also executes it.
-    Motors[motor]->setPowerMode((stPowerMode)nv->value);
->>>>>>> adcd0af6
     return (STAT_OK);
 }
 
 stat_t st_set_pm(nvObj_t *nv)
 {
-<<<<<<< HEAD
     // Test the value without setting it, then setPowerMode() now
     // to both set and take effect immediately.
     ritorno(set_int(nv, (uint8_t &)cs.null, 0, MOTOR_POWER_MODE_MAX_VALUE ));
     Motors[_motor(nv->index)]->setPowerMode((stPowerMode)nv->value);
-=======
-    uint8_t motor = _get_motor(nv->index);
-    if (motor > MOTORS) {
-        nv->valuetype = TYPE_NULL;
-        return STAT_INPUT_VALUE_RANGE_ERROR; 
-    };
-
-    nv->value = (float)Motors[motor]->getPowerMode();
-    nv->valuetype = TYPE_INT;
->>>>>>> adcd0af6
     return (STAT_OK);
 }
 
@@ -1060,29 +958,11 @@
 stat_t st_get_pl(nvObj_t *nv) { return(get_float(nv, st_cfg.mot[_motor(nv->index)].power_level)); }
 stat_t st_set_pl(nvObj_t *nv)
 {
-<<<<<<< HEAD
     uint8_t m = _motor(nv->index);
     ritorno(set_float_range(nv, st_cfg.mot[m].power_level, 0.0, 1.0));
     st_cfg.mot[m].power_level_scaled = (nv->value * POWER_LEVEL_SCALE_FACTOR);
     st_run.mot[m].power_level_dynamic = (st_cfg.mot[m].power_level_scaled);
     Motors[m]->setPowerLevel(st_cfg.mot[m].power_level_scaled);
-=======
-    if (nv->value < (float)0.0) {
-        nv->valuetype = TYPE_NULL;
-        return (STAT_INPUT_LESS_THAN_MIN_VALUE); 
-    }
-    if (nv->value > (float)1.0) {
-        nv->valuetype = TYPE_NULL;
-        return (STAT_INPUT_EXCEEDS_MAX_VALUE);
-    }
-    set_flt(nv);    // set power_setting value in the motor config struct (st)
-
-    uint8_t motor = _get_motor(nv->index);
-    st_cfg.mot[motor].power_level_scaled = (nv->value * POWER_LEVEL_SCALE_FACTOR);
-    st_run.mot[motor].power_level_dynamic = (st_cfg.mot[motor].power_level_scaled);
-    Motors[motor]->setPowerLevel(st_cfg.mot[motor].power_level_scaled);
-
->>>>>>> adcd0af6
     return(STAT_OK);
 }
 
@@ -1107,13 +987,9 @@
 
 /* GLOBAL FUNCTIONS (SYSTEM LEVEL)
  *
-<<<<<<< HEAD
  * st_get_mt() - get motor timeout in seconds
  * st_set_mt() - set motor timeout in seconds
  * st_set_md() - disable motor power
-=======
- * st_set_mt() - set global motor timeout in seconds
->>>>>>> adcd0af6
  * st_set_me() - enable motor power
  * st_set_md() - disable motor power
  *
@@ -1122,26 +998,10 @@
  * Setting a value from 1 to MOTORS will enable or disable that motor only
  */
 
-<<<<<<< HEAD
 stat_t st_get_mt(nvObj_t *nv) { return(get_float(nv, st_cfg.motor_power_timeout)); }
 stat_t st_set_mt(nvObj_t *nv) { return(set_float_range(nv, st_cfg.motor_power_timeout,
                                                            MOTOR_TIMEOUT_SECONDS_MIN,
                                                            MOTOR_TIMEOUT_SECONDS_MAX)); }
-=======
-stat_t st_set_mt(nvObj_t *nv)
-{
-    if (nv->value < MOTOR_TIMEOUT_SECONDS_MIN) {
-        nv->valuetype = TYPE_NULL;
-        return (STAT_INPUT_LESS_THAN_MIN_VALUE);
-    }
-    if (nv->value > MOTOR_TIMEOUT_SECONDS_MAX) {
-        nv->valuetype = TYPE_NULL;
-        return (STAT_INPUT_EXCEEDS_MAX_VALUE);
-    }
-    st_cfg.motor_power_timeout = nv->value;
-    return (STAT_OK);
-}
->>>>>>> adcd0af6
 
 // Make sure this function is not part of initialization --> f00
 // nv->value is seconds of timeout
