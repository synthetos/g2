/*
 * planner.cpp - Cartesian trajectory planning and motion execution
 * This file is part of the g2core project
 *
 * Copyright (c) 2010 - 2017 Alden S. Hart, Jr.
 * Copyright (c) 2012 - 2017 Rob Giseburt
 *
 * This file ("the software") is free software: you can redistribute it and/or modify
 * it under the terms of the GNU General Public License, version 2 as published by the
 * Free Software Foundation. You should have received a copy of the GNU General Public
 * License, version 2 along with the software.  If not, see <http://www.gnu.org/licenses/>.
 *
 * As a special exception, you may use this file as part of a software library without
 * restriction. Specifically, if other files instantiate templates or use macros or
 * inline functions from this file, or you compile this file and link it with  other
 * files to produce an executable, this file does not by itself cause the resulting
 * executable to be covered by the GNU General Public License. This exception does not
 * however invalidate any other reasons why the executable file might be covered by the
 * GNU General Public License.
 *
 * THE SOFTWARE IS DISTRIBUTED IN THE HOPE THAT IT WILL BE USEFUL, BUT WITHOUT ANY
 * WARRANTY OF ANY KIND, EXPRESS OR IMPLIED, INCLUDING BUT NOT LIMITED TO THE WARRANTIES
 * OF MERCHANTABILITY, FITNESS FOR A PARTICULAR PURPOSE AND NONINFRINGEMENT. IN NO EVENT
 * SHALL THE AUTHORS OR COPYRIGHT HOLDERS BE LIABLE FOR ANY CLAIM, DAMAGES OR OTHER
 * LIABILITY, WHETHER IN AN ACTION OF CONTRACT, TORT OR OTHERWISE, ARISING FROM, OUT OF
 * OR IN CONNECTION WITH THE SOFTWARE OR THE USE OR OTHER DEALINGS IN THE SOFTWARE.
 */
/* --- Planner Notes ----
 *
 *  The planner works below the canonical machine and above the motor mapping and stepper
 *  execution layers. A rudimentary multitasking capability is implemented for long-running
 *  commands such as lines, arcs, and dwells. These functions are coded as non-blocking
 *  continuations - which are simple state machines that are re-entered multiple times
 *  until a particular operation is complete. These functions have 2 parts - the initial call,
 *  which sets up the local context (closure), and callbacks (continuations) that are called
 *  from the main loop (in controller.c). These tasks only support a single instantiation
 *  and are therefore also not re-entrant - as they rely on singletons for closure.
 *
 *  One important concept is isolation of state at the three layers of the data model -
 *  the Gcode model (gm), motion planner model (bf queue & mm), and motion runtime model (mr).
 *  These are designated as "model", "planner" and "runtime" in function names.
 *
 *  The Gcode model is owned by the canonical machine and should only be accessed by cm_xxxx()
 *  functions. Data from the Gcode model is transferred to the motion planner by the mp_xxxx()
 *  functions called by the canonical machine.
 *
 *  The planner should only use data in the planner model. When a move (buffer) is ready for
 *  execution the relevant data from the planner is transferred to the runtime model,
 *  which should also be isolated.
 *
 *  Models at different levels should never use data from other levels as the data may have
 *  changed or be out-of-sync and lead to unpredictable results.
 */
#include "g2core.h"
#include "config.h"
#include "canonical_machine.h"
#include "plan_arc.h"
#include "planner.h"
#include "kinematics.h"
#include "stepper.h"
#include "encoder.h"
#include "report.h"
#include "util.h"
#include "json_parser.h"
#include "xio.h"

// Allocate planner structures

mpPlanner_t *mp;                            // currently active planner (global variable)
mpPlanner_t mp1;                            // primary planning context
mpPlanner_t mp2;                            // secondary planning context

mpPlannerRuntime_t *mr;                     // context for planner block runtime
mpPlannerRuntime_t mr1;                     // primary planner runtime context
mpPlannerRuntime_t mr2;                     // secondary planner runtime context

mpBuf_t mp1_queue[PLANNER_QUEUE_SIZE];      // storage allocation for primary planner queue buffers
mpBuf_t mp2_queue[SECONDARY_QUEUE_SIZE];    // storage allocation for secondary planner queue buffers

// Execution routines (NB: These are called from the LO interrupt)
static stat_t _exec_dwell(mpBuf_t *bf);
static stat_t _exec_command(mpBuf_t *bf);
static stat_t _exec_json_wait(mpBuf_t *bf);

// DIAGNOSTICS
//static void _planner_time_accounting();
static void _audit_buffers();

/****************************************************************************************
 * JSON planner objects
 */

#define JSON_COMMAND_BUFFER_SIZE 3

struct json_command_buffer_t {
    char buf[RX_BUFFER_SIZE];
    json_command_buffer_t *pv;
    json_command_buffer_t *nx;
};

struct _json_commands_t {
    json_command_buffer_t _json_bf[JSON_COMMAND_BUFFER_SIZE]; // storage of all buffers
    json_command_buffer_t *_json_r;   // pointer to the next "run" buffer
    json_command_buffer_t *_json_w;   // pointer tot he next "write" buffer

    int8_t available;

    // Constructor (initializer)
    // Note, reset routines handle zeroing out all of the above
    _json_commands_t() {
        json_command_buffer_t *js_pv = &_json_bf[JSON_COMMAND_BUFFER_SIZE - 1];
        for (uint8_t i=0; i < JSON_COMMAND_BUFFER_SIZE; i++) {
            _json_bf[i].nx = &_json_bf[((i+1 == JSON_COMMAND_BUFFER_SIZE) ? 0 : i+1)];
            _json_bf[i].pv = js_pv;
            js_pv = &_json_bf[i];
        }
        _json_r = &_json_bf[0];
        _json_w = _json_r;
        available = JSON_COMMAND_BUFFER_SIZE;
    };

    // Write a json command to the buffer, using up one slot
    void write_buffer(char * new_json) {
        strcpy(_json_w->buf, new_json);
        available--;
        _json_w = _json_w->nx;
    };

    // Read a buffer out, but do NOT free it (so it can be used directly)
    char *read_buffer() {
        return _json_r->buf;
    };

    // Free the last read buffer.
    void free_buffer() {
        _json_r = _json_r->nx;
        available++;
    }
};
_json_commands_t jc;

/****************************************************************************************
 * planner_init() - initialize MP, MR and planner queue buffers
 * planner_reset() - selective reset MP and MR structures
 * planner_assert() - test planner assertions, PANIC if violation exists
 */

// initialize a planner queue
void _init_planner_queue(mpPlanner_t *_mp, mpBuf_t *queue, uint8_t size)
{
    mpBuf_t *pv, *nx;
    uint8_t i, nx_i;
    mpPlannerQueue_t *q = &(_mp->q);

    memset(q, 0, sizeof(mpPlannerQueue_t)); // clear values, pointers and status
    q->magic_start = MAGICNUM;
    q->magic_end = MAGICNUM;

    memset(queue, 0, sizeof(mpBuf_t)*size); // clear all buffers in queue
    q->bf = queue;                          // link the buffer pool first
    q->w = queue;                           // init all buffer pointers
    q->r = queue;
    q->queue_size = size;
    q->buffers_available = size;
    
    pv = &q->bf[size-1];
    for (i=0; i < size; i++) {
        q->bf[i].buffer_number = i;         // number is for diagnostics only (otherwise not used)
        nx_i = ((i<size-1) ? (i+1) : 0);    // buffer increment & wrap
        nx = &q->bf[nx_i];
        q->bf[i].nx = nx;                   // setup circular list pointers
        q->bf[i].pv = pv;
        pv = &q->bf[i];
    }
    q->bf[size-1].nx = queue;
}

void planner_init(mpPlanner_t *_mp, mpPlannerRuntime_t *_mr, mpBuf_t *queue, uint8_t queue_size)
{
    // init planner master structure
    memset(_mp, 0, sizeof(mpPlanner_t));    // clear all values, pointers and status    
    _mp->magic_start = MAGICNUM;            // set boundary condition assertions
    _mp->magic_end = MAGICNUM;
    _mp->mfo_factor = 1.00;
   
    // init planner queues
    _mp->q.bf = queue;                      // assign puffer pool to queue manager structure
    _init_planner_queue(_mp, queue, queue_size);
 
    // init runtime structs
    _mp->mr = _mr;
    memset(_mr, 0, sizeof(mpPlannerRuntime_t)); // clear all values, pointers and status
    _mr->magic_start = MAGICNUM;            // mr assertions 
    _mr->magic_end = MAGICNUM;
 
    _mr->block[0].nx = &_mr->block[1];      // Handle the two "stub blocks" in the runtime structure
    _mr->block[1].nx = &_mr->block[0];
    _mr->r = &_mr->block[0];
    _mr->p = &_mr->block[1];
}

void planner_reset(mpPlanner_t *_mp)        // reset planner queue, cease MR activity, but leave positions alone
{
    // selectively reset mpPlanner and mpPlannerRuntime w/o actually wiping them
    _mp->reset();
    _mp->mr->reset();
    _init_planner_queue(_mp, _mp->q.bf, _mp->q.queue_size); // reset planner buffers
}

stat_t planner_assert(const mpPlanner_t *_mp)
{
    if ((BAD_MAGIC(_mp->magic_start))     || (BAD_MAGIC(_mp->magic_end)) ||
        (BAD_MAGIC(_mp->mr->magic_start)) || (BAD_MAGIC(_mp->mr->magic_end))) {
        return (cm_panic(STAT_PLANNER_ASSERTION_FAILURE, "planner_assert()"));
    }
    for (uint8_t i=0; i < _mp->q.queue_size; i++) {
        if ((_mp->q.bf[i].nx == nullptr) || (_mp->q.bf[i].pv == nullptr)) {
            return (cm_panic(STAT_PLANNER_ASSERTION_FAILURE, "planner buffer is corrupted"));
        }
    }
    return (STAT_OK);
}

/****************************************************************************************
 * mp_halt_runtime() - stop runtime movement immediately
 */
void mp_halt_runtime()
{
    stepper_reset();                // stop the steppers and dwells
    planner_reset(mp);              // reset the active planner
}

/****************************************************************************************
 * mp_set_planner_position() - set planner position for a single axis
 * mp_set_runtime_position() - set runtime position for a single axis
 * mp_set_steps_to_runtime_position() - set encoder counts to the runtime position
 *
 *  Since steps are in motor space you have to run the position vector through inverse
 *  kinematics to get the right numbers. This means that in a non-Cartesian robot 
 *  changing any position can result in changes to multiple step values. So this operation 
 *  is provided as a single function and always uses the new position vector as an input.
 *
 *  Keeping track of position is complicated by the fact that moves exist in several 
 *  reference frames. The scheme to keep this straight is:
 *
 *     - mp->position - start and end position for planning
 *     - mr->position - current position of runtime segment
 *     - mr->target   - target position of runtime segment
 *
 *  The runtime keeps a lot more data, such as waypoints, step vectors, etc.
 *  See struct mpMoveRuntimeSingleton for details.
 *
 *  Note that position is set immediately when called and may not be not an accurate 
 *  representation of the tool position. The motors are still processing the action 
 *  and the real tool position is still close to the starting point.
 */

void mp_set_planner_position(uint8_t axis, const float position) { mp->position[axis] = position; }
void mp_set_runtime_position(uint8_t axis, const float position) { mr->position[axis] = position; }

void mp_set_steps_to_runtime_position()
{
    float step_position[MOTORS];
    kn_inverse_kinematics(mr->position, step_position);     // convert lengths to steps in floating point
    for (uint8_t motor = MOTOR_1; motor < MOTORS; motor++) {
        mr->target_steps[motor] = step_position[motor];
        mr->position_steps[motor] = step_position[motor];
        mr->commanded_steps[motor] = step_position[motor];
        en_set_encoder_steps(motor, step_position[motor]);  // write steps to encoder register
        mr->encoder_steps[motor] = en_read_encoder(motor);

        // These must be zero:
        mr->following_error[motor] = 0;
        st_pre.mot[motor].corrected_steps = 0;
    }
}

/****************************************************************************************
 * mp_queue_command() - queue a synchronous Mcode, program control, or other command
 * _exec_command()    - callback to execute command
 *
 *  How this works:
 *    - The command is called by the Gcode interpreter (cm_<command>, e.g. an M code)
 *    - cm_ function calls mp_queue_command which puts it in the planning queue (bf buffer).
 *      This involves setting some parameters and registering a callback to the
 *      execution function in the canonical machine.
 *    - the planning queue gets to the function and calls _exec_command()
 *    - ...which puts a pointer to the bf buffer in the prep struct (st_pre)
 *    - When the runtime gets to the end of the current activity (sending steps, counting a dwell)
 *      if executes mp_runtime_command...
 *    - ...which uses the callback function in the bf and the saved parameters in the vectors
 *    - To finish up mp_runtime_command() needs to free the bf buffer
 *
 *  Doing it this way instead of synchronizing on an empty queue simplifies the
 *  handling of feedholds, feed overrides, buffer flushes, and thread blocking,
 *  and makes keeping the queue full much easier - therefore avoiding Q starvation
 */

void mp_queue_command(void(*cm_exec)(float *, bool *), float *value, bool *flag)
{
    mpBuf_t *bf;

    // Never supposed to fail as buffer availability was checked upstream in the controller
    if ((bf = mp_get_write_buffer()) == NULL) {
        cm_panic(STAT_FAILED_GET_PLANNER_BUFFER, "mp_queue_command()");
        return;
    }
    bf->block_type = BLOCK_TYPE_COMMAND;
    bf->bf_func = _exec_command;      // callback to planner queue exec function
    bf->cm_func = cm_exec;            // callback to canonical machine exec function

    for (uint8_t axis = AXIS_X; axis < AXES; axis++) {
        bf->unit[axis] = value[axis];               // use the unit vector to store command values
        bf->axis_flags[axis] = flag[axis];
    }
    mp_commit_write_buffer(BLOCK_TYPE_COMMAND);     // must be final operation before exit
}

static stat_t _exec_command(mpBuf_t *bf)
{
    st_prep_command(bf);
    return (STAT_OK);
}

stat_t mp_runtime_command(mpBuf_t *bf)
{
    bf->cm_func(bf->unit, bf->axis_flags);          // 2 vectors used by callbacks
    if (mp_free_run_buffer()) {
        cm_cycle_end();                             // free buffer & perform cycle_end if planner is empty
    }
    return (STAT_OK);
}

/****************************************************************************************
 * mp_json_command()    - queue a json command
 * _exec_json_command() - execute json string (from exec system)
 */

static void _exec_json_command(float *value, bool *flag)
{
    char *json_string = jc.read_buffer();
    json_parse_for_exec(json_string, true); // process it
    jc.free_buffer();
}

<<<<<<< HEAD
stat_t mp_json_command(char *json_string)
{
    // Never supposed to fail, since we stopped parsing when we were full
    jc.write_buffer(json_string);
    mp_queue_command(_exec_json_command, nullptr, nullptr);
    return (STAT_OK);
=======
/*************************************************************************
 * mp_json_command_immediate()    - execute a json command with response suppressed
 */

stat_t mp_json_command_immediate(char *json_string)
{
    return json_parser(json_string);
>>>>>>> 39c39866
}

/****************************************************************************************
 * mp_json_wait()    - queue a json wait command
 * _exec_json_wait() - execute json wait string
 */

stat_t mp_json_wait(char *json_string)
{
    // Never supposed to fail, since we stopped parsing when we were full
    jc.write_buffer(json_string);

    mpBuf_t *bf;

    // Never supposed to fail as buffer availability was checked upstream in the controller
    if ((bf = mp_get_write_buffer()) == NULL) {
        cm_panic(STAT_FAILED_GET_PLANNER_BUFFER, "mp_json_wait()");
        return STAT_ERROR;
    }
    bf->block_type = BLOCK_TYPE_COMMAND;
    bf->bf_func = _exec_json_wait;      // callback to planner queue exec function
    mp_commit_write_buffer(BLOCK_TYPE_COMMAND);            // must be final operation before exit
    return (STAT_OK);
}

static stat_t _exec_json_wait(mpBuf_t *bf)
{
    char *json_string = jc.read_buffer();

    // process it
    json_parse_for_exec(json_string, false); // do NOT execute

    nvObj_t *nv = nv_exec;
    while ((nv != NULL) && (nv->valuetype != TYPE_EMPTY)) {
        // For now we ignore non-BOOL
        if (nv->valuetype == TYPE_BOOLEAN) {
//            bool old_value = !fp_ZERO(nv->value); // force it to bool
            bool old_value = (bool)nv->value_int;         // force it to bool

            nv_get_nvObj(nv);
//            bool new_value = !fp_ZERO(nv->value);
            bool new_value = (bool)nv->value_int;
            if (old_value != new_value) {
                st_prep_dwell((uint32_t)(0.1 * 1000000.0));// 1ms converted to uSec
                return STAT_OK;
            }
        }
        nv = nv->nx;
    }
    jc.free_buffer();

    if (mp_free_run_buffer()) {
        cm_cycle_end();                                    // free buffer & perform cycle_end if planner is empty
    }
    return (STAT_OK);
}

/****************************************************************************************
 * mp_dwell()    - queue a dwell
 * _exec_dwell() - dwell execution
 *
 * Dwells are performed by passing a dwell move to the stepper drivers.
 * When the stepper driver sees a dwell it times the dwell on a separate
 * timer than the stepper pulse timer.
 */

stat_t mp_dwell(float seconds)
{
    mpBuf_t *bf;

    if ((bf = mp_get_write_buffer()) == NULL) {     // get write buffer or fail
        return(cm_panic(STAT_FAILED_GET_PLANNER_BUFFER, "mp_dwell()")); // not ever supposed to fail
    }
    bf->bf_func = _exec_dwell;                      // register callback to dwell start
    bf->block_time = seconds;                       // in seconds, not minutes
    bf->block_state = BLOCK_INITIAL_ACTION;
    mp_commit_write_buffer(BLOCK_TYPE_DWELL);       // must be final operation before exit
    return (STAT_OK);
}

static stat_t _exec_dwell(mpBuf_t *bf)
{
    st_prep_dwell((uint32_t)(bf->block_time * 1000000.0));// convert seconds to uSec
    if (mp_free_run_buffer()) {
        cm_cycle_end();                 // free buffer & perform cycle_end if planner is empty
    }
    return (STAT_OK);
}

/****************************************************************************************
 * mp_request_out_of_band_dwell() - request a dwell outside of the planner queue
 *
 *  This command is used to request that a dwell be run outside of the planner. 
 *  The dwell will only be queued if the time is non-zero, and will only be executed
 *  if the runtime has been stopped. This function is typically called from an exec 
 *  such as _exec_spindle_control(). The dwell move is executed from mp_exec_move(). 
 *  This is useful for queuing a dwell after a spindle change. 
 */

void mp_request_out_of_band_dwell(float seconds)
{
    if (fp_NOT_ZERO(seconds)) {
        mr->out_of_band_dwell_flag = true;
        mr->out_of_band_dwell_seconds = seconds;
    }
}

/****************************************************************************************
 * Planner helpers
 *
 * mp_get_planner_buffers()  - return # of available planner buffers
 * mp_planner_is_full()      - true if planner has no room for a new block
 * mp_has_runnable_buffer()  - true if next buffer is runnable, indicating motion has not stopped.
 * mp_is_it_phat_city_time() - test if there is time for non-essential processes
 */

uint8_t mp_get_planner_buffers(const mpPlanner_t *_mp)  // which planner are you interested in?
{
    return (_mp->q.buffers_available);
}

bool mp_planner_is_full(const mpPlanner_t *_mp)         // which planner are you interested in?
{
    // We also need to ensure we have room for another JSON command
    return ((_mp->q.buffers_available < PLANNER_BUFFER_HEADROOM) || (jc.available == 0));
}

bool mp_has_runnable_buffer(const mpPlanner_t *_mp)     // which planner are you interested in?)
{
    return (_mp->q.r->buffer_state);    // anything other than MP_BUFFER_EMPTY returns true
}

bool mp_is_phat_city_time()
{
    if(cm->hold_state == FEEDHOLD_HOLD) {
        return true;
    }
    return ((mp->plannable_time <= 0.0) || (PHAT_CITY_TIME < mp->plannable_time));
}

/****************************************************************************************
 * mp_planner_callback()
 *
 *  mp_planner_callback()'s job is to invoke backward planning intelligently.
 *  The flow of control and division of responsibilities for planning is:
 *
 *  - mp_aline() receives new Gcode moves and initializes the local variables
 *    for the new buffer.
 *
 *  - mp_planner_callback() is called regularly from the main loop.
 *    It's job is to determine whether or not to call mp_plan_block_list(),
 *    which will back-plan as many blocks as are ready for processing.
 *
 *    mp_planner_callback() also manages planner state - whether the planner
 *    is IDLE, in STARTUP or in one of the running states.
 *
 *  - _plan_block() is the backward planning function for a single buffer.
 *
 *  - Just-in-time forward planning is performed by mp_plan_move() in the 
 *    plan_exec.cpp runtime executive
 *
 *  Some Items to note:
 *
 *  - At the start of a job the planner should fill up with unplanned blocks before
 *    motion starts. This eliminates an initial move that plans to zero and ensures
 *    the planner gets a "head start" on managing the time in the planner queue.
 *
 *  - It's important to distinguish between the case where the new block is actually
 *    a startup condition and where it's the first block after a stop or a stall.
 *    The planner wants to perform a STARTUP in the first case, but start planning
 *    immediately in the latter cases.
 *
 *  - Feedholds require replanning to occur
 */

stat_t mp_planner_callback()
{
    // Test if the planner has transitioned to an IDLE state
    if ((mp_get_planner_buffers(mp) == mp->q.queue_size) &&     // detect and set IDLE state
        (cm->motion_state == MOTION_STOP) && (cm->hold_state == FEEDHOLD_OFF)) {
        mp->planner_state = PLANNER_IDLE;
        return (STAT_OK);
    }

    bool _timed_out = mp->block_timeout.isPast();
    if (_timed_out) {
        mp->block_timeout.clear();                   // timer is set on commit_write_buffer()
    }

    if (!mp->request_planning && !_timed_out) {      // Exit if no request or timeout
        return (STAT_OK);
    }

    // Process a planner request or timeout
    if (mp->planner_state == PLANNER_IDLE) {
        mp->p = mp_get_r();                         // initialize planner pointer to run buffer
        mp->planner_state = PLANNER_STARTUP;
    }
    if (mp->planner_state == PLANNER_STARTUP) {
        if (!mp_planner_is_full(mp) && !_timed_out) {
            return (STAT_OK);                       // remain in STARTUP
        }
        mp->planner_state = PLANNER_PRIMING;
    }
    mp_plan_block_list();
    return (STAT_OK);
}

/*
 *  mp_replan_queue() - reset the blocks in the planner queue and request a planner run
 *
 *  We don't actually need to invalidate back-planning. Only forward planning.
 *
 */

void mp_replan_queue(mpBuf_t *bf)
{
    do {
        if (bf->buffer_state >= MP_BUFFER_FULLY_PLANNED) {  // revert from FULLY PLANNED state
            bf->buffer_state = MP_BUFFER_BACK_PLANNED;
        } else {                                            // If it's not "planned" then it's either backplanned or earlier.
            break;                                          // We don't need to adjust it.           
        }
    } while ((bf = mp_get_next_buffer(bf)) != mp_get_r());

    mp->request_planning = true;
}

/*
 *  mp_start_feed_override() - gradually adjust existing and new buffers to target override percentage
 *  mp_end_feed_override() - gradually adjust existing and new buffers to no override percentage
 *
 *  Variables:
 *    - 'mfo_factor' is the override scaling factor normalized to 1.0 = 100%
 *      Values < 1.0 are speed decreases, > 1.0 are increases. Upper and lower limits are checked.
 *
 *    - 'ramp_time' is approximate, as the ramp dynamically changes move execution times
 *      The ramp will attempt to meet the time specified but it will not be exact.
 */
/*  Function:
 *  The override takes effect as close to real-time as possible. Practically, this means about 20 or
 *  so behind the current running move. How it works:
 *
 *    - If the planner is idle just apply the override factor and be done with it. That's easy.
 *    - Otherwise look for the "break point" at 20 ms
 */

void mp_start_feed_override(const float ramp_time, const float override_factor)
{
    cm->mfo_state = MFO_REQUESTED;

    if (mp->planner_state == PLANNER_IDLE) {
        mp->mfo_factor = override_factor;             // that was easy
        return;
    }

    // Assume that the min and max values for override_factor have been validated upstream
    // SUVAT: V = U+AT ==> A = (V-U)/T
    mp->ramp_target = override_factor;
    mp->ramp_dvdt = (override_factor - mp->c->override_factor) / ramp_time;
    mp->mfo_active = true;

    if (fp_NOT_ZERO(mp->ramp_dvdt)) {    // do these things only if you actually have a ramp to run
        mp->p = mp->c;                    // re-position the planner pointer
        mp->ramp_active = true;
        mp->request_planning = true;
    }
}

void mp_end_feed_override(const float ramp_time)
{
    mp_start_feed_override (FEED_OVERRIDE_RAMP_TIME, 1.00);
}

void mp_start_traverse_override(const float ramp_time, const float override_factor)
{
    return;
}

void mp_end_traverse_override(const float ramp_time)
{
    return;
}

/*
 * mp_planner_time_accounting() - gather time in planner
 */

void mp_planner_time_accounting()
{
    mpBuf_t *bf = mp_get_r();                       // start with run buffer

    // check the run buffer to see if anything is running. Might not be
    if (bf->buffer_state != MP_BUFFER_RUNNING) {    // this is not an error condition
        return;
    }
    mp->plannable_time = 0; //UPDATE_BF_MS(bf);     // DIAGNOSTIC
    while ((bf = bf->nx) != mp_get_r()) {
        if (bf->buffer_state == MP_BUFFER_EMPTY || bf->plannable == true) {
            break;
        }
        mp->plannable_time += bf->block_time;
    }
    UPDATE_MP_DIAGNOSTICS                           // DIAGNOSTIC
}

/**** PLANNER BUFFER PRIMITIVES ************************************************************
 *
 *  Planner buffers are used to queue and operate on Gcode blocks. Each buffer contains
 *  one Gcode block which may be a move, an M code, or other command that must be
 *  executed synchronously with movement.
 *
 *  The planner queue (mb) is a circular queue of planner buffers (bf's). Each block has a
 *  pointer to the next block (nx), and one to the previous block (pv).
 *
 *  It's useful to get terms straight or it can get confusing.
 *
 *    - The "run" block is the block that is currently executing (i.e. in mr). Since
 *      it's a circular FIFO queue the running block is considered the "first block".
 *
 *    - The "write" block (aka "new" block) is the block that was just put on the queue.
 *      The new block is at the other end of the queue from the run block.
 *
 *    - Moving "forward" is advancing to the next block (nx), which is in the direction
 *      of the new block. Moving "backwards" backs up to the previous block (pv) in the
 *      direction of the running block. Since the queue is a doubly linked circular list
 *      the ends connect, and blocks "outside" of the running and new blocks may be empty.
 *
 *    - The "planning" block is the block currently pointed to by the planner. This
 *      starts out right next to the running block and advances towards the new block
 *      as planning executes. Planning executes predominantly in the forward direction.
 *
 *  New blocks are populated by (1) getting a write buffer, (2) populating the buffer,
 *  then (3) placing it in the queue (commit write buffer). If an exception occurs
 *  during step (2) you can unget the write buffer before queuing it, which returns
 *  it to the pool of available buffers. (NB: Unget is currently unused but left in.)
 *
 *  The RUN buffer may be retrieved once for simple commands, or multiple times for
 *  long-running commands such as moves that get called multiple times. The first
 *  retrieval (get run buffer) will return the new run buffer. Subsequent retrievals
 *  will return the same buffer until it's state changes to complete. When the command
 *  is complete the run buffer is returned to the pool by freeing it.
 *
 * Notes:
 *  The write buffer pointer only moves forward on mp_commit_write_buffer, and the
 *  run buffer pointer only moves forward on mp_free_run_buffer().
 *  Tests, gets and unget have no effect on the pointers.
 *
 * Functions Provided:
 *   _clear_buffer(bf)        Zero the contents of a buffer
 *
 *   mp_init_buffers()        Initialize and reset buffers in all planner queues
 *
 *   mp_get_prev_buffer(bf)   Return pointer to the previous buffer in the linked list
 *   mp_get_next_buffer(bf)   Return pointer to the next buffer in the linked list
 *
 *   mp_get_write_buffer()    Get pointer to next available write buffer
 *                            Return pointer or NULL if no buffer available.
 *
 *   mp_unget_write_buffer()  Free write buffer if you decide not to commit it.
 *
 *   mp_commit_write_buffer() Commit the write buffer to the queue.
 *                            Advance write pointer & changes buffer state.
 *
 *                            *** WARNING *** The calling routine must NOT use the write
 *                            buffer once it has been committed as it may be processed
 *                            and freed (cleared) before the commit function returns.
 *
 *   mp_get_run_buffer()      Get pointer to the next or current run buffer.
 *                            Return a new run buffer if prev buf was ENDed.
 *                            Return same buf if called again before ENDing.
 *                            Return NULL if no buffer available.
 *                            This behavior supports continuations (iteration).
 *
 *   mp_free_run_buffer()     Release the run buffer & return to buffer pool.
 *                            Return true if queue is empty, false otherwise.
 *                            This is useful for doing queue empty / end move functions.
 *
 * UNUSED BUT PROVIDED FOR REFERENCE:
 *   mp_copy_buffer(bf,bp)    Copy the contents of bp into bf - preserves links.
 */

// Also clears unlocked, so the buffer cannot be used
static inline void _clear_buffer(mpBuf_t *bf)
{
    bf->reset();    // Call a reset method on the buffer object.
}                   // We'll need something else for C - like bring the method code back into this function.

/*
 * These GET functions are defined here but we use the macros in planner.h instead
mpBuf_t * mp_get_prev_buffer(const mpBuf_t *bf) { return (bf->pv); }
mpBuf_t * mp_get_next_buffer(const mpBuf_t *bf) { return (bf->nx); }
 */

mpBuf_t * mp_get_w() { return (mp->q.w); }
mpBuf_t * mp_get_r() { return (mp->q.r); }

mpBuf_t * mp_get_write_buffer()     // get & clear a buffer
{

    mpPlannerQueue_t *q = &(mp->q);
       
    if (q->w->buffer_state == MP_BUFFER_EMPTY) {
        _clear_buffer(q->w);        // NB: this is redundant if the buffer was cleared mp_free_run_buffer()
        q->w->buffer_state = MP_BUFFER_INITIALIZING;
        q->buffers_available--;
        return (mp_get_w());
    }
    // The no buffer condition always causes a panic - invoked by the caller
    rpt_exception(STAT_FAILED_TO_GET_PLANNER_BUFFER, "mp_get_write_buffer()");
    return (NULL);
}

void mp_unget_write_buffer()        // mark buffer as empty and adjust free buffer count
{
    mpPlannerQueue_t *q = &(mp->q);

    if (q->w->buffer_state != MP_BUFFER_EMPTY) {  // safety. Can't unget an empty buffer
        q->w->buffer_state = MP_BUFFER_EMPTY;
        q->buffers_available++;
    }
}

/*** WARNING ***
* The function calling mp_commit_write_buffer() must NOT use the write buffer once it has
* been committed. Interrupts may use the buffer immediately, invalidating its contents.
*/

void mp_commit_write_buffer(const blockType block_type)
{
    mpPlannerQueue_t *q = &(mp->q);

    q->w->block_type = block_type;
    q->w->block_state = BLOCK_INITIAL_ACTION;

    if (block_type != BLOCK_TYPE_ALINE) {
        if ((mp->planner_state > PLANNER_STARTUP) && (cm->hold_state == FEEDHOLD_OFF)) {
            // NB: BEWARE! the requested exec may result in the planner buffer being
            // processed IMMEDIATELY and then freed - invalidating the contents
            st_request_forward_plan();      // request an exec if the runtime is not busy
        }
    }
    q->w->plannable = true;                 // enable block for planning
    mp->request_planning = true;
    q->w = q->w->nx;                        // advance write buffer pointer
    mp->block_timeout.set(BLOCK_TIMEOUT_MS);// reset the block timer
    qr_request_queue_report(+1);            // request QR and add to "added buffers" count
}

// Note: mp_get_run_buffer() is only called by mp_exec_move(), which is inside an interrupt
// EMPTY is the one case where nothing is returned. This is not an error
// Otherwise return the buffer. Let mp_exec_move() manage the state machine to sort out:
//  (1) is the the first time the run buffer has been retrieved?
//  (2) is the buffer in error - i.e. not yet ready for running?
mpBuf_t * mp_get_run_buffer()
{
    mpBuf_t *r = mp->q.r;

    if (r->buffer_state == MP_BUFFER_EMPTY) {
        return (NULL);
    }
    return (r);
}

// Note: mp_free_run_buffer() is only called from mp_exec_XXX, which are within an interrupt
// Clearing and advancing must be done atomically as other interrupts may be using the run buffer
bool mp_free_run_buffer()           // EMPTY current run buffer & advance to the next
{
    mpPlannerQueue_t *q = &(mp->q);    
    mpBuf_t *r_now = q->r;          // save this pointer is to avoid a race condition when clearing the buffer

    _audit_buffers();               // DIAGNOSTIC audit for buffer chain integrity (only runs in DEBUG mode)
    q->r = q->r->nx;                // advance to next run buffer first...
    _clear_buffer(r_now);           // ... then clear out the old buffer (& set MP_BUFFER_EMPTY)
//    r_now->buffer_state = MP_BUFFER_EMPTY; //... then mark the buffer empty while preserving content for debug inspection
    q->buffers_available++;
    qr_request_queue_report(-1);    // request a QR and add to the "removed buffers" count
    return (q->w == q->r);          // return true if the queue emptied
}

/* UNUSED FUNCTIONS - left in for completeness and for reference
void mp_copy_buffer(mpBuf_t *bf, const mpBuf_t *bp)
{
    // copy contents of bp to bf while preserving pointers in bp
    memcpy((void *)(&bf->bf_func), (&bp->bf_func), sizeof(mpBuf_t) - (sizeof(void *) * 2));
}
*/


/************************************************************************************
 *** DIAGNOSTICS ********************************************************************
 ************************************************************************************/

/************************************************************************************
 * mp_dump_planner
 * _planner_report()
 * _audit_buffers()
 */

//#define __DUMP_PLANNER
//#define __PLANNER_REPORT_ENABLED
//#define __AUDIT_BUFFERS

#ifdef __DUMP_PLANNER
void mp_dump_planner(mpBuf_t *bf_start)   // starting at bf
{
    mpBuf_t *bf = bf_start;

    printf ("Buf, Line, State, Hint, Planbl, Iter, Tmove, Tplan, Ovr, Thr, Len, Ve, Vc, Vx, Vemax, Vcset, Vcmax, Vxmax, Vjt\n");

    do {
        printf ("%d,",    (int)bf->buffer_number);
        printf ("%d,",    (int)bf->linenum);
        printf ("%d,",    (int)bf->buffer_state);
        printf ("%d,",    (int)bf->hint);
        printf ("%d,",    (int)bf->plannable);
        printf ("%d,",    (int)bf->iterations);

        printf ("%1.2f,", bf->block_time_ms);
        printf ("%1.2f,", bf->plannable_time_ms);
        printf ("%1.3f,", bf->override_factor);
        printf ("%1.3f,", bf->throttle);
        printf ("%1.5f,", bf->length);
        printf ("%1.0f,", bf->pv->exit_velocity);
        printf ("%1.0f,", bf->cruise_velocity);
        printf ("%1.0f,", bf->exit_velocity);
        printf ("%1.0f,", bf->pv->exit_vmax);
        printf ("%1.0f,", bf->cruise_vset);
        printf ("%1.0f,", bf->cruise_vmax);
        printf ("%1.0f,", bf->exit_vmax);
        printf ("%1.0f\n", bf->junction_vmax);

        bf = bf->nx;
    } while (bf != bf_start);
}
#endif // __DUMP_PLANNER

//#if 0 && defined(DEBUG)
//#warning DEBUG TRAPS ENABLED

/*
 * _audit_buffers() - diagnostic to determine if buffers are sane
 * _planner_report() - a detailed report for buffer audits
 */

#ifndef __AUDIT_BUFFERS

static void _audit_buffers()
{
    // empty stub
}
#else 

static void _planner_report(const char *msg)
{
    #ifdef __PLANNER_REPORT_ENABLED
    rpt_exception(STAT_PLANNER_ASSERTION_FAILURE, msg);

    for (uint8_t i=0; i<PLANNER_BUFFER_POOL_SIZE; i++) {
        printf("{\"er\":{\"stat\":%d, \"type\":%d, \"lock\":%d, \"plannable\":%d",
            mb.bf[i].buffer_state,
            mb.bf[i].block_type,
            mb.bf[i].locked,
            mb.bf[i].plannable);
            if (&mb.bf[i] == mb.r) {
            printf(", \"RUN\":t");}
            if (&mb.bf[i] == mb.w) {
            printf(", \"WRT\":t");}
        printf("}}\n");
    }
    #endif
}

static void _audit_buffers()
{
    __disable_irq();

    // Current buffer should be in the running state.
    if (mb.r->buffer_state != MP_BUFFER_RUNNING) {
        _planner_report("buffer audit1");
        __NOP();
        debug_trap("buffer audit1");
    }

    // Check that the next from the previous is correct.
    if (mb.r->pv->nx != mb.r || mb.r->nx->pv != mb.r){
        _planner_report("buffer audit2");
        debug_trap("buffer audit2");
    }

    // Now check every buffer, in order we would execute them.
    mpBuf_t *bf = mb.r->nx;
    while (bf != mb.r) {
        // Check that the next from the previous is correct.
        if (bf->pv->nx != bf || bf->nx->pv != bf){
            _planner_report("buffer audit3");
            debug_trap("buffer audit3");
        }

        // Order should be:
        //  - MP_BUFFER_RUNNING
        //  - MP_BUFFER_PLANNED (zero or more)
        //  - MP_BUFFER_NOT_PLANNED (zero or more)
        //  - MP_BUFFER_EMPTY (zero or more up until mb.r)
        //  - no more

        // After RUNNING, we can PREPPED, PLANNED, INITED, IN_PROCESS, or EMPTY
        if (bf->pv->buffer_state == MP_BUFFER_RUNNING &&
            bf->buffer_state != MP_BUFFER_PREPPED &&
            bf->buffer_state != MP_BUFFER_PLANNED &&
            bf->buffer_state != MP_BUFFER_INITIALIZING &&
            bf->buffer_state != MP_BUFFER_IN_PROCESS &&
            bf->buffer_state != MP_BUFFER_EMPTY) {
            // Exception: MP_BUFFER_INITIALIZING and MP_BUFFER_IN_PROCESS are allowed, but we may want to watch for it:
            if ((bf->buffer_state == MP_BUFFER_INITIALIZING) || (bf->buffer_state == MP_BUFFER_IN_PROCESS)) {
                __NOP();
            } else {
                _planner_report("buffer audit4");
                debug_trap("buffer audit4");
            }
        }

        // After PLANNED, we can see PREPPED, INITED, IN_PROCESS, or EMPTY
        if (bf->pv->buffer_state == MP_BUFFER_PLANNED &&
            bf->buffer_state != MP_BUFFER_PREPPED &&
            bf->buffer_state != MP_BUFFER_INITIALIZING &&
            bf->buffer_state != MP_BUFFER_IN_PROCESS &&
            bf->buffer_state != MP_BUFFER_EMPTY) {
            _planner_report("buffer audit5");
            debug_trap("buffer audit5");
        }

        // After PREPPED, we can see PREPPED, INITED, IN_PROCESS, or EMPTY
        if (bf->pv->buffer_state == MP_BUFFER_PREPPED &&
            bf->buffer_state != MP_BUFFER_PREPPED &&
            bf->buffer_state != MP_BUFFER_INITIALIZING &&
            bf->buffer_state != MP_BUFFER_IN_PROCESS &&
            bf->buffer_state != MP_BUFFER_EMPTY) {
            _planner_report("buffer audit6");
            debug_trap("buffer audit6");
        }

        // After EMPTY, we should only see EMPTY
        if (bf->pv->buffer_state == MP_BUFFER_EMPTY && bf->buffer_state != MP_BUFFER_EMPTY) {
            _planner_report("buffer audit7");
            debug_trap("buffer audit7");
        }
        // Now look at the next one.
        bf = bf->nx;
    }
    __enable_irq();
}

#endif // __AUDIT_BUFFERS

/****************************
 * END OF PLANNER FUNCTIONS *
 ****************************/

/***********************************************************************************
 * CONFIGURATION AND INTERFACE FUNCTIONS
 * Functions to get and set variables from the cfgArray table
 ***********************************************************************************/

/***********************************************************************************
 * TEXT MODE SUPPORT
 * Functions to print variables from the cfgArray table
 ***********************************************************************************/<|MERGE_RESOLUTION|>--- conflicted
+++ resolved
@@ -80,7 +80,6 @@
 // Execution routines (NB: These are called from the LO interrupt)
 static stat_t _exec_dwell(mpBuf_t *bf);
 static stat_t _exec_command(mpBuf_t *bf);
-static stat_t _exec_json_wait(mpBuf_t *bf);
 
 // DIAGNOSTICS
 //static void _planner_time_accounting();
@@ -332,8 +331,9 @@
 }
 
 /****************************************************************************************
+ * _exec_json_command() - execute json string (from exec system)
  * mp_json_command()    - queue a json command
- * _exec_json_command() - execute json string (from exec system)
+ * mp_json_command_immediate() - execute a json command with response suppressed
  */
 
 static void _exec_json_command(float *value, bool *flag)
@@ -343,46 +343,23 @@
     jc.free_buffer();
 }
 
-<<<<<<< HEAD
 stat_t mp_json_command(char *json_string)
 {
     // Never supposed to fail, since we stopped parsing when we were full
     jc.write_buffer(json_string);
     mp_queue_command(_exec_json_command, nullptr, nullptr);
     return (STAT_OK);
-=======
-/*************************************************************************
- * mp_json_command_immediate()    - execute a json command with response suppressed
- */
+}
 
 stat_t mp_json_command_immediate(char *json_string)
 {
     return json_parser(json_string);
->>>>>>> 39c39866
 }
 
 /****************************************************************************************
+ * _exec_json_wait() - execute json wait string
  * mp_json_wait()    - queue a json wait command
- * _exec_json_wait() - execute json wait string
- */
-
-stat_t mp_json_wait(char *json_string)
-{
-    // Never supposed to fail, since we stopped parsing when we were full
-    jc.write_buffer(json_string);
-
-    mpBuf_t *bf;
-
-    // Never supposed to fail as buffer availability was checked upstream in the controller
-    if ((bf = mp_get_write_buffer()) == NULL) {
-        cm_panic(STAT_FAILED_GET_PLANNER_BUFFER, "mp_json_wait()");
-        return STAT_ERROR;
-    }
-    bf->block_type = BLOCK_TYPE_COMMAND;
-    bf->bf_func = _exec_json_wait;      // callback to planner queue exec function
-    mp_commit_write_buffer(BLOCK_TYPE_COMMAND);            // must be final operation before exit
-    return (STAT_OK);
-}
+ */
 
 static stat_t _exec_json_wait(mpBuf_t *bf)
 {
@@ -415,6 +392,25 @@
     }
     return (STAT_OK);
 }
+
+stat_t mp_json_wait(char *json_string)
+{
+    // Never supposed to fail, since we stopped parsing when we were full
+    jc.write_buffer(json_string);
+
+    mpBuf_t *bf;
+
+    // Never supposed to fail as buffer availability was checked upstream in the controller
+    if ((bf = mp_get_write_buffer()) == NULL) {
+        cm_panic(STAT_FAILED_GET_PLANNER_BUFFER, "mp_json_wait()");
+        return STAT_ERROR;
+    }
+    bf->block_type = BLOCK_TYPE_COMMAND;
+    bf->bf_func = _exec_json_wait;      // callback to planner queue exec function
+    mp_commit_write_buffer(BLOCK_TYPE_COMMAND);            // must be final operation before exit
+    return (STAT_OK);
+}
+
 
 /****************************************************************************************
  * mp_dwell()    - queue a dwell
