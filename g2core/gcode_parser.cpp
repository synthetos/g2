--- conflicted
+++ resolved
@@ -1016,7 +1016,6 @@
         case NEXT_ACTION_STRAIGHT_PROBE_AWAY_ERR:{ status = cm_straight_probe(gv.target, gf.target, false, true); break;} // G38.4
         case NEXT_ACTION_STRAIGHT_PROBE_AWAY:    { status = cm_straight_probe(gv.target, gf.target, false, false); break;}// G38.5
 
-<<<<<<< HEAD
         case NEXT_ACTION_SET_G10_DATA:           { status = cm_set_g10_data(gv.P_word, gf.P_word,               // G10
                                                                             gv.L_word, gf.L_word,
                                                                             gv.target, gf.target); break;}
@@ -1025,17 +1024,6 @@
         case NEXT_ACTION_RESET_G92_OFFSETS:   { status = cm_reset_g92_offsets(); break;}                        // G92.1
         case NEXT_ACTION_SUSPEND_G92_OFFSETS: { status = cm_suspend_g92_offsets(); break;}                      // G92.2
         case NEXT_ACTION_RESUME_G92_OFFSETS:  { status = cm_resume_g92_offsets(); break;}                       // G92.3
-=======
-        case NEXT_ACTION_SET_G10_DATA:           { status = cm_set_g10_data(gv.P_word, gf.P_word, gv.L_word, gf.L_word, gv.target, gf.target); break;} // G10
-        case NEXT_ACTION_SET_ORIGIN_OFFSETS:     { status = cm_set_origin_offsets(gv.target, gf.target); break;}    // G92
-        case NEXT_ACTION_RESET_ORIGIN_OFFSETS:   { status = cm_reset_origin_offsets(); break;}                      // G92.1
-        case NEXT_ACTION_SUSPEND_ORIGIN_OFFSETS: { status = cm_suspend_origin_offsets(); break;}                    // G92.2
-        case NEXT_ACTION_RESUME_ORIGIN_OFFSETS:  { status = cm_resume_origin_offsets(); break;}                     // G92.3
-
-        case NEXT_ACTION_JSON_COMMAND_SYNC:       { status = cm_json_command(active_comment); break;}               // M100.0
-        case NEXT_ACTION_JSON_COMMAND_ASYNC:      { status = cm_json_command_immediate(active_comment); break;}     // M100.1
-        case NEXT_ACTION_JSON_WAIT:               { status = cm_json_wait(active_comment); break;}                  // M101
->>>>>>> af26ad89
 
         case NEXT_ACTION_JSON_COMMAND_SYNC:       { status = cm_json_command(active_comment); break;}               // M100.0
         case NEXT_ACTION_JSON_COMMAND_ASYNC:      { status = cm_json_command_immediate(active_comment); break;}     // M100.1
@@ -1044,15 +1032,9 @@
         case NEXT_ACTION_DEFAULT: {
             cm_set_absolute_override(MODEL, gv.absolute_override); // apply absolute override & display as absolute
             switch (gv.motion_mode) {
-<<<<<<< HEAD
                 case MOTION_MODE_CANCEL_MOTION_MODE: { cm->gm.motion_mode = gv.motion_mode; break;}                 // G80
                 case MOTION_MODE_STRAIGHT_TRAVERSE:  { status = cm_straight_traverse(gv.target, gf.target, PROFILE_NORMAL); break;} // G0
                 case MOTION_MODE_STRAIGHT_FEED:      { status = cm_straight_feed(gv.target, gf.target, PROFILE_NORMAL); break;}     // G1
-=======
-                case MOTION_MODE_CANCEL_MOTION_MODE: { cm.gm.motion_mode = gv.motion_mode; break;}                  // G80
-                case MOTION_MODE_STRAIGHT_TRAVERSE:  { status = cm_straight_traverse(gv.target, gf.target); break;} // G0
-                case MOTION_MODE_STRAIGHT_FEED:      { status = cm_straight_feed(gv.target, gf.target); break;}     // G1
->>>>>>> af26ad89
                 case MOTION_MODE_CW_ARC:                                                                            // G2
                 case MOTION_MODE_CCW_ARC: { status = cm_arc_feed(gv.target,     gf.target,                          // G3
                                                                  gv.arc_offset, gf.arc_offset,
