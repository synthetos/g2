/*
 * util.h - a random assortment of useful functions
 * This file is part of the g2core project
 *
 * Copyright (c) 2010 - 2017 Alden S. Hart, Jr.
 * Copyright (c) 2016 - 2017 Robert Giseburt
 *
 * This file ("the software") is free software: you can redistribute it and/or modify
 * it under the terms of the GNU General Public License, version 2 as published by the
 * Free Software Foundation. You should have received a copy of the GNU General Public
 * License, version 2 along with the software.  If not, see <http://www.gnu.org/licenses/>.
 *
 * As a special exception, you may use this file as part of a software library without
 * restriction. Specifically, if other files instantiate templates or use macros or
 * inline functions from this file, or you compile this file and link it with  other
 * files to produce an executable, this file does not by itself cause the resulting
 * executable to be covered by the GNU General Public License. This exception does not
 * however invalidate any other reasons why the executable file might be covered by the
 * GNU General Public License.
 *
 * THE SOFTWARE IS DISTRIBUTED IN THE HOPE THAT IT WILL BE USEFUL, BUT WITHOUT ANY
 * WARRANTY OF ANY KIND, EXPRESS OR IMPLIED, INCLUDING BUT NOT LIMITED TO THE WARRANTIES
 * OF MERCHANTABILITY, FITNESS FOR A PARTICULAR PURPOSE AND NONINFRINGEMENT. IN NO EVENT
 * SHALL THE AUTHORS OR COPYRIGHT HOLDERS BE LIABLE FOR ANY CLAIM, DAMAGES OR OTHER
 * LIABILITY, WHETHER IN AN ACTION OF CONTRACT, TORT OR OTHERWISE, ARISING FROM, OUT OF
 * OR IN CONNECTION WITH THE SOFTWARE OR THE USE OR OTHER DEALINGS IN THE SOFTWARE.
 */
/* util.c/.h contains a dog's breakfast of supporting functions that are not specific 
 *  to g2core: including:
 *  - math and min/max utilities and extensions
 *  - vector manipulation utilities
 *  - support for debugging routines
 */

#include "hardware.h" // for AXES

#ifndef UTIL_H_ONCE
#define UTIL_H_ONCE

#include <stdint.h>
//#include "sam.h"
#include "MotateTimers.h"
using Motate::delay;
using Motate::SysTickTimer;

#include <type_traits>
#include <algorithm> // min, max
#include <cmath> // isnan, isinf

/****** Global Scope Variables and Functions ******/
/*
#pragma GCC push_options        // DIAGNOSTIC +++++
#pragma GCC optimize ("O0")     // DIAGNOSTIC +++++
// insert function here
#pragma GCC reset_options       // DIAGNOSTIC +++++
*/

//*** vector utilities ***

extern float vector[AXES]; // vector of axes for passing to subroutines

#define clear_vector(a) (memset(a,0,sizeof(a)))
#define copy_vector(d,s) (memcpy(d,s,sizeof(d)))

float get_axis_vector_length(const float a[], const float b[]);
uint8_t vector_equal(const float a[], const float b[]);
float *set_vector(float x, float y, float z, float a, float b, float c);
float *set_vector_by_axis(float value, uint8_t axis);

//*** math utilities ***

float min3(float x1, float x2, float x3);
float min4(float x1, float x2, float x3, float x4);
float max3(float x1, float x2, float x3);
float max4(float x1, float x2, float x3, float x4);
//float std_dev(float a[], uint8_t n, float *mean);

//*** string utilities ***

uint8_t isnumber(char c);
char *escape_string(char *dst, char *src);
uint16_t compute_checksum(char const *string, const uint16_t length);
char floattoa(char *buffer, float in, int precision, int maxlen = 16);
char inttoa(char *str, int n);

//*** other utilities ***

uint32_t SysTickTimer_getValue(void);

//**** Math Support *****

// See http://www.cplusplus.com/doc/tutorial/namespaces/#using

using std::isnan;
using std::isinf;
using std::min;
using std::max;

template <typename T>
inline T square(const T x) { return (x)*(x); }        /* UNSAFE */

inline float abs(const float a) { return fabs(a); }

#ifndef avg
template <typename T>
inline T avg(const T a,const T b) {return (a+b)/2; }
#endif

#ifndef EPSILON
#define EPSILON     ((float)0.00001)    // allowable rounding error for floats
#define EPSILON4    ((float)0.0001)     // reduced precision epsilon
#define EPSILON3    ((float)0.001)      // reduced precision epsilon
#define EPSILON2    ((float)0.01)       // reduced precision epsilon
#endif

// These functions all require math.h to be included in each file that uses them
#ifndef fp_EQ
#define fp_EQ(a,b) (fabs(a-b) < EPSILON)
#endif
#ifndef fp_NE
#define fp_NE(a,b) (fabs(a-b) > EPSILON)
#endif
#ifndef fp_GE
#define fp_GE(a,b) (fabs(a-b) < EPSILON || a-b > EPSILON)
#endif
#ifndef fp_ZERO
#define fp_ZERO(a) (fabs(a) < EPSILON)
#endif
#ifndef fp_NOT_ZERO
#define fp_NOT_ZERO(a) (fabs(a) > EPSILON)
#endif
#ifndef fp_FALSE
#define fp_FALSE(a) (a < EPSILON)
#endif
#ifndef fp_TRUE
#define fp_TRUE(a) (a > EPSILON)
#endif

// Constants
#define MAX_LONG (2147483647)
#define MAX_ULONG (4294967295)
#define MAX_FP_INTEGER (8388608)  // maximum integer 32 bit FP will represent exactly (23 bits)
#define MM_PER_INCH (25.4)
#define INCHES_PER_MM (1/25.4)
#define MICROSECONDS_PER_MINUTE ((float)60000000)
#define MINUTES_PER_MICROSECOND ((float)1/MICROSECONDS_PER_MINUTE)
#define uSec(a) ((float)(a * MICROSECONDS_PER_MINUTE))

#define RADIAN (57.2957795)

#ifndef M_PI    // M_PI is pi usually defined in math.h, but not always (C++11)
#define M_PI (3.14159265358979323846264338327950288)
#endif

#ifndef M_SQRT2 // M_SQRT2 is radical2 as defined in math.h
#define M_SQRT2 (1.41421356237310)
#endif

#ifndef M_SQRT3
#define M_SQRT3 (1.73205080756888)
#endif

// Fraction part
constexpr float c_atof_frac_(char *&p_, float v_, float m_) {
    return ((*p_ >= '0') && (*p_ <= '9')) ? (v_ = ((v_) + ((*p_) - '0') * m_), c_atof_frac_(++p_, v_, m_ / 10.0)) : v_;
}

// Integer part
template <typename int_type>
constexpr float c_atof_int_(char *&p_, int_type v_) {
    return (*p_ == '.')
    ? (float)(v_) + c_atof_frac_(++p_, 0, 1.0 / 10.0)
    : (((*p_ >= '0') && (*p_ <= '9')) ? ((v_ = ((*p_) - '0') + (v_ * 10)), c_atof_int_(++p_, v_)) : v_);
}

// Start portion
constexpr float c_atof(char *&p_) { return (*p_ == '-') ? (c_atof_int_(++p_, 0) * -1.0) : ( (*p_ == '+') ? c_atof_int_(++p_, 0) : (c_atof_int_(p_, 0))); }

// It's assumed that the string buffer contains at lest count_ non-\0 chars
//constexpr int c_strreverse(char * const t, const int count_, char hold = 0) {
//    return count_>1 ? (hold=*t, *t=*(t+(count_-1)), *(t+(count_-1))=hold), c_strreverse(t+1, count_-2), count_ : count_;
//}

<<<<<<< HEAD
/*** Debug and DIAGNOSTICS  ***
 *
 *  This section collects debug and DIAGNOSTIC functions used by the project. 
 *
 *  The debug levels are set in the build line and may be one of:
 *    <omitted>  - debug is off, IN_DEBUGGER == 0 (See Makefile for the logic)
 *     DEBUG=0   - debug is off, IN_DEBUGGER == 0
 *     DEBUG=1   - debug is on,  IN_DEBUGGER == 0
 *     DEBUG=2   - debug is on,  IN_DEBUGGER == 1. Requires HW debugger to be connected
 *     DEBUG=3   - debug is on,  IN_DEBUGGER == 1. Requires HW debugger and Semihosting to be enabled and running in the debugger
 *   
 *  These settings are applied in the Makefile.
 *  In addition, MotateDebug.h contains the bulk of the Semihosting definitions
 *
 *  The *reason value is provided as it will be shown in the __asm__("BKPT") backtrace, 
 *  or on the __NOP() if a breakpoint is set
 *
 *  Try to use the functions provided below for debug statements to keep the code clean. If these 
 *  are insufficient you can bracket diagnostics like so to enable then for any non-zero debug level:
 *
 #if IN_DEBUGGER == 1
     if (block->exit_velocity > block->cruise_velocity)  {
         __asm__("BKPT");   // exit > cruise after calculate_block
     }
 #endif
 * 
 * ...or add a new debug functions to the ones below
 */

/*
 * debug_trap() - trap unconditionally
 * debug_trap_if_zero() - trap if floating point value is zero
 * debug_trap_if_true() - trap if condition is true
 *
 *  The 'reason' value will display in GDB (but maybe not in AS7), and can also be passed
 *  to a downstream logger if these are introduced into the function.
 *
 *  Note that it may be possible to print or generate exceptions in debug_trap(), but  
 *  it MIGHT interrupt other output, or might have been called deep in an ISR, 
 *  so we had better just _NOP() and hope for the best.
 */
#pragma GCC push_options
#pragma GCC optimize ("O0")

inline void debug_trap(const char *reason) {
#if IN_DEBUGGER == 1
    __NOP();
    __asm__("BKPT");
#endif
}

inline void debug_trap_if_zero(float value, const char *reason) {
#if IN_DEBUGGER == 1
    if (fp_ZERO(value)) {
        __NOP();
        __asm__("BKPT");
    }
#endif
}

inline void debug_trap_if_true(bool condition, const char *reason) {
#if IN_DEBUGGER == 1
    if (condition) {
        __NOP();
        __asm__("BKPT");
    }    
#endif
}

#pragma GCC reset_options

void LAGER(const char * msg);
void LAGER_cm(const char * msg);

=======
template <int32_t length>
void str_concat(char *&dest, const char (&data)[length]) {
    // length includes the \0
    strncpy(dest, data, length); dest += length-1;
};
>>>>>>> 39c39866

#endif    // End of include guard: UTIL_H_ONCE<|MERGE_RESOLUTION|>--- conflicted
+++ resolved
@@ -181,7 +181,6 @@
 //    return count_>1 ? (hold=*t, *t=*(t+(count_-1)), *(t+(count_-1))=hold), c_strreverse(t+1, count_-2), count_ : count_;
 //}
 
-<<<<<<< HEAD
 /*** Debug and DIAGNOSTICS  ***
  *
  *  This section collects debug and DIAGNOSTIC functions used by the project. 
@@ -256,12 +255,10 @@
 void LAGER(const char * msg);
 void LAGER_cm(const char * msg);
 
-=======
 template <int32_t length>
 void str_concat(char *&dest, const char (&data)[length]) {
     // length includes the \0
     strncpy(dest, data, length); dest += length-1;
 };
->>>>>>> 39c39866
 
 #endif    // End of include guard: UTIL_H_ONCE