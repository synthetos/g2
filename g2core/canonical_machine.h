/*
 * canonical_machine.h - rs274/ngc canonical machining functions
 * This file is part of the g2core project
 *
 * Copyright (c) 2010 - 2017 Alden S. Hart Jr.
 * Copyright (c) 2016 - 2017 Rob Giseburt
 *
 * This code is a loose implementation of Kramer, Proctor and Messina's
 * canonical machining functions as described in the NIST RS274/NGC v3
 */
/* This file ("the software") is free software: you can redistribute it and/or modify
 * it under the terms of the GNU General Public License, version 2 as published by the
 * Free Software Foundation. You should have received a copy of the GNU General Public
 * License, version 2 along with the software.  If not, see <http://www.gnu.org/licenses/>.
 *
 * As a special exception, you may use this file as part of a software library without
 * restriction. Specifically, if other files instantiate templates or use macros or
 * inline functions from this file, or you compile this file and link it with  other
 * files to produce an executable, this file does not by itself cause the resulting
 * executable to be covered by the GNU General Public License. This exception does not
 * however invalidate any other reasons why the executable file might be covered by the
 * GNU General Public License.
 *
 * THE SOFTWARE IS DISTRIBUTED IN THE HOPE THAT IT WILL BE USEFUL, BUT WITHOUT ANY
 * WARRANTY OF ANY KIND, EXPRESS OR IMPLIED, INCLUDING BUT NOT LIMITED TO THE WARRANTIES
 * OF MERCHANTABILITY, FITNESS FOR A PARTICULAR PURPOSE AND NONINFRINGEMENT. IN NO EVENT
 * SHALL THE AUTHORS OR COPYRIGHT HOLDERS BE LIABLE FOR ANY CLAIM, DAMAGES OR OTHER
 * LIABILITY, WHETHER IN AN ACTION OF CONTRACT, TORT OR OTHERWISE, ARISING FROM, OUT OF
 * OR IN CONNECTION WITH THE SOFTWARE OR THE USE OR OTHER DEALINGS IN THE SOFTWARE.
 */

#ifndef CANONICAL_MACHINE_H_ONCE
#define CANONICAL_MACHINE_H_ONCE

#include "config.h"
#include "hardware.h"                       // Note: hardware.h is specific to the hardware target selected
#include "gcode.h"

/* Defines, Macros, and Assorted Parameters */

#define MODEL   (GCodeState_t *)&cm->gm     // absolute pointer from canonical machine gm model
#define RUNTIME (GCodeState_t *)&mr->gm     // absolute pointer from runtime mm struct
#define ACTIVE_MODEL cm->am                 // active model pointer is maintained by cm_set_motion_state()

#define _to_millimeters(a)  ((cm->gm.units_mode == INCHES) ? ((float)a * (float)MM_PER_INCH) : (float)a)
#define _to_inches(a)       ((cm->gm.units_mode == INCHES) ? ((float)a * (float)(1/MM_PER_INCH)) : (float)a)

#define DISABLE_SOFT_LIMIT (999999)
#define JERK_INPUT_MIN (0.01)               // minimum allowable jerk setting in millions mm/min^3
#define JERK_INPUT_MAX (1000000)            // maximum allowable jerk setting in millions mm/min^3
#define PROBES_STORED 3                     // we store three probes for coordinate rotation computation
#define RADIUS_MIN (0.0001)                 // minimum value for ABC radius settings

/*****************************************************************************
 * MACHINE STATE MODEL
 *
 * The following main variables track canonical machine state and state transitions.
 *    - cm->machine_state  - overall state of machine and program execution
 *    - cm->cycle_state  - what cycle the machine is executing (or none)
 *    - cm->motion_state  - state of movement
 */
// *** Note: check config printout strings align with all the state variables

// ### LAYER 8 CRITICAL REGION ###
// ### DO NOT CHANGE THESE ENUMERATIONS WITHOUT COMMUNITY INPUT ###
typedef enum {                  // check alignment with messages in config.c / msg_stat strings
    COMBINED_INITIALIZING = 0,  // [0] machine is initializing          //iff macs == MACHINE_INITIALIZING
    COMBINED_READY,             // [1] machine is ready for use         //iff macs == MACHINE_READY
    COMBINED_ALARM,             // [2] machine in alarm state           //iff macs == MACHINE_ALARM
    COMBINED_PROGRAM_STOP,      // [3] program stop/no more blocks      //iff macs == MACHINE_PROGRAM_STOP
    COMBINED_PROGRAM_END,       // [4] program end                      //iff macs == MACHINE_PROGRAM_END
    COMBINED_RUN,               // [5] machine is running               //iff macs == MACHINE_CYCLE, cycs == CYCLE_OFF, mots != MOTION_HOLD
    COMBINED_HOLD,              // [6] machine is holding               //iff macs == MACHINE_CYCLE, cycs == CYCLE_OFF, mots == MOTION_HOLD
    COMBINED_PROBE,             // [7] probe cycle active               //iff macs == MACHINE_CYCLE, cycs == CYCLE_PROBE
    COMBINED_CYCLE,             // [8] reserved for canned cycles       < not used >
    COMBINED_HOMING,            // [9] homing cycle active              //iff macs == MACHINE_CYCLE, cycs = CYCLE_HOMING
    COMBINED_JOG,               // [10] jogging cycle active            //iff macs == MACHINE_CYCLE, cycs = CYCLE_JOG
    COMBINED_INTERLOCK,         // [11] machine in safety interlock hold//iff macs == MACHINE_INTERLOCK
    COMBINED_SHUTDOWN,          // [12] machine in shutdown state       //iff macs == MACHINE_SHUTDOWN
    COMBINED_PANIC              // [13] machine in panic state          //iff macs == MACHINE_PANIC
} cmCombinedState;
//### END CRITICAL REGION ###

typedef enum {
    MACHINE_INITIALIZING = 0,   // machine is initializing
    MACHINE_READY,              // machine is ready for use
    MACHINE_ALARM,              // machine in alarm state
    MACHINE_PROGRAM_STOP,       // no blocks to run; like PROGRAM_END but without the M2 to reset gcode state
    MACHINE_PROGRAM_END,        // program end (same as MACHINE_READY, really...)
    MACHINE_CYCLE,              // machine is running; blocks still to run, or steppers are busy
    MACHINE_INTERLOCK,          // machine in interlock state
    MACHINE_SHUTDOWN,           // machine in shutdown state
    MACHINE_PANIC               // machine in panic state
} cmMachineState;

typedef enum {
    CYCLE_OFF = 0,              // machine is idle
    CYCLE_MACHINING,            // in normal machining cycle
    CYCLE_HOMING,               // in homing cycle
    CYCLE_PROBE,                // in probe cycle
    CYCLE_JOG                   // in jogging cycle
} cmCycleState;

typedef enum {
    MOTION_STOP = 0,            // motion has stopped: set when the steppers reach the end of the planner queue
    MOTION_PLANNING,            // machine has planned an ALINE segment, but not yet started to execute them
    MOTION_RUN,                 // machine is in motion: set when the steppers execute an ALINE segment
    MOTION_HOLD                 // feedhold in progress: set whenever we leave FEEDHOLD_OFF, unset whenever we enter FEEDHOLD_OFF
} cmMotionState;

typedef enum {                  // feedhold state machine
    FEEDHOLD_P1_EXIT = -1,      // set when p1 feedhold is due to exit
    FEEDHOLD_OFF = 0,           // no feedhold in effect
    FEEDHOLD_REQUESTED,         // feedhold has been requested but not started yet
    FEEDHOLD_SYNC,              // start hold - sync to latest aline segment
    FEEDHOLD_DECEL_CONTINUE,    // in deceleration that will not end at zero
    FEEDHOLD_DECEL_TO_ZERO,     // in deceleration that will go to zero
    FEEDHOLD_DECEL_END,         // end the deceleration
    FEEDHOLD_STOPPING,          // waiting to complete deceleration once planner motion stops
    FEEDHOLD_ACTIONS_START,     // enter secondary planner and perform feedhold actions (once)
    FEEDHOLD_ACTIONS_WAIT,      // wait for feedhold actions to complete
    FEEDHOLD_HOLD,              // holding (steady state) Must be last state
    FEEDHOLD_P2_EXIT            // set when p2 feedhold is finishing
} cmFeedholdState;

typedef enum {                  // applies to cm->homing_state
    HOMING_NOT_HOMED = 0,       // machine is not homed (0=false)
    HOMING_HOMED = 1,           // machine is homed (1=true)
    HOMING_WAITING              // machine waiting to be homed
} cmHomingState;

typedef enum {                  // applies to cm->probe_state
    PROBE_FAILED = 0,           // probe reached endpoint without triggering
<<<<<<< HEAD
    PROBE_SUCCEEDED = 1,        // probe was triggered, cm->probe_results has position
    PROBE_WAITING               // probe is waiting to be started
=======
    PROBE_SUCCEEDED = 1,        // probe was triggered, cm.probe_results has position
    PROBE_WAITING = 2           // probe is waiting to be started or is running
>>>>>>> 3e1aca04
} cmProbeState;

typedef enum {
    SAFETY_INTERLOCK_ENGAGED = 0, // meaning the interlock input is CLOSED (low)
    SAFETY_INTERLOCK_DISENGAGED
} cmSafetyState;

typedef enum {                  // feed override state machine
    MFO_OFF = 0,
    MFO_REQUESTED,
    MFO_SYNC
} cmOverrideState;

typedef enum {                  // queue flush state machine
    FLUSH_OFF = 0,              // no queue flush in effect
    FLUSH_REQUESTED,            // flush has been requested but not started yet
    FLUSH_WAS_RUN               // transient state to note that a queue flush has been run 
} cmFlushState;

/*****************************************************************************
 * CANONICAL MACHINE STRUCTURES
 */

typedef struct cmAxis {

    // axis settings
    cmAxisMode axis_mode;                   // see cmAxisMode above
    float velocity_max;                     // max velocity in mm/min or deg/min
    float feedrate_max;                     // max velocity in mm/min or deg/min
    float travel_min;                       // min work envelope for soft limits
    float travel_max;                       // max work envelope for soft limits
    float jerk_max;                         // max jerk (Jm) in mm/min^3 divided by 1 million
    float jerk_high;                        // high speed deceleration jerk (Jh) in mm/min^3 divided by 1 million
    float radius;                           // radius in mm for rotary axis modes

    // derived
    float recip_velocity_max;
    float recip_feedrate_max;
    float max_junction_accel;               // high speed deceleration jerk (Jh) in mm/min^3 divided by 1 million

    // homing settings
    uint8_t homing_input;                   // set 1-N for homing input. 0 will disable homing
    uint8_t homing_dir;                     // 0=search to negative, 1=search to positive
    float search_velocity;                  // homing search velocity
    float latch_velocity;                   // homing latch velocity
    float latch_backoff;                    // backoff sufficient to clear a switch
    float zero_backoff;                     // backoff from switches for machine zero
} cfgAxis_t;

typedef struct cmArc {                      // planner and runtime variables for arc generation
    magic_t magic_start;
    uint8_t run_state;                      // runtime state machine sequence

    float position[AXES];                   // accumulating runtime position
    float offset[3];                        // arc IJK offsets

    float length;                           // length of line or helix in mm
    float radius;                           // Raw R value, or computed via offsets
    float theta;                            // starting angle of arc
    float angular_travel;                   // travel along the arc in radians
    float planar_travel;                    // travel in arc plane in mm
    float linear_travel;                    // travel along linear axis of arc in mm
    bool  full_circle;                      // True if full circle arcs specified
    float rotations;                        // number of full rotations to add (P value + sign)

    cmAxes plane_axis_0;                    // arc plane axis 0 - e.g. X for G17
    cmAxes plane_axis_1;                    // arc plane axis 1 - e.g. Y for G17
    cmAxes linear_axis;                     // linear axis (normal to plane)

    float   segments;                       // number of segments in arc or blend
    int32_t segment_count;                  // count of running segments
    float   segment_theta;                  // angular motion per segment
    float   segment_linear_travel;          // linear motion per segment
    float   center_0;                       // center of circle at plane axis 0 (e.g. X for G17)
    float   center_1;                       // center of circle at plane axis 1 (e.g. Y for G17)

    GCodeState_t gm;                        // Gcode state struct is passed for each arc segment.
    magic_t magic_end;
} cmArc_t;

typedef struct cmMachine {                  // struct to manage canonical machine globals and state
    magic_t magic_start;                    // magic number to test memory integrity

    /**** Config variables (PUBLIC) ****/

    // System group settings
    float junction_integration_time;        // how aggressively will the machine corner? 1.6 or so is about the upper limit
    float chordal_tolerance;                // arc chordal accuracy setting in mm
    float feedhold_z_lift;                  // mm to move Z axis on feedhold, or 0 to disable
    bool soft_limit_enable;                 // true to enable soft limit testing on Gcode inputs
    bool limit_enable;                      // true to enable limit switches (disabled is same as override)
    bool safety_interlock_enable;           // true to enable safety interlock system

    // Coordinate systems and offsets
    float offset[COORDS+1][AXES];           // persistent coordinate offsets: absolute (G53) + G54,G55,G56,G57,G58,G59
    float tl_offset[AXES];                  // current tool length offset

    // Axis settings
    cfgAxis_t a[AXES];

    // gcode power-on default settings - defaults are not the same as the gm state
    cmCoordSystem       default_coord_system;   // G10 active coordinate system default
    cmCanonicalPlane    default_select_plane;   // G17,G18,G19 reset default
    cmUnitsMode         default_units_mode;     // G20,G21 reset default
    cmPathControl       default_path_control;   // G61,G61.1,G64 reset default
    cmDistanceMode      default_distance_mode;  // G90,G91 reset default

  /**** Runtime variables (PRIVATE) ****/

    // Global state variables and flags

    cmMachineState machine_state;           // macs: machine/cycle/motion is the actual machine state
    cmCycleState cycle_state;               // cycs
    cmMotionState motion_state;             // momo
    cmFeedholdState hold_state;             // hold: feedhold state machine
    cmOverrideState mfo_state;              // feed override state machine
    cmFlushState flush_state;               // queue flush state machine

    uint8_t safety_interlock_disengaged;    // set non-zero to start interlock processing (value is input number)
    uint8_t safety_interlock_reengaged;     // set non-zero to end interlock processing (value is input number)
    cmSafetyState safety_interlock_state;   // safety interlock state
    uint32_t esc_boot_timer;                // timer for Electronic Speed Control (Spindle electronics) to boot

    uint8_t limit_requested;                // set non-zero to request limit switch processing (value is input number)
    uint8_t shutdown_requested;             // set non-zero to request shutdown in support of external estop (value is input number)
    bool deferred_write_flag;               // G10 data has changed (e.g. offsets) - flag to persist them
    bool hold_exit_requested;               // request exit from feedhold
    bool return_flags[AXES];                // flags for recording which axes moved - used in feedhold exit move

    cmHomingState homing_state;             // home: homing cycle sub-state machine
    uint8_t homed[AXES];                    // individual axis homing flags

    bool probe_report_enable;                 // 0=disabled, 1=enabled
    cmProbeState probe_state[PROBES_STORED];  // probing state machine (simple)
    float probe_results[PROBES_STORED][AXES]; // probing results

    float rotation_matrix[3][3];            // three-by-three rotation matrix. We ignore rotary axes.
    float rotation_z_offset;                // separately handle a z-offset to maintain consistent distance to bed

    float jogging_dest;                     // jogging destination as a relative move from current position

  /**** Model state structures ****/
    void *mp;                               // linked mpPlanner_t - use a void pointer to avoid circular header files
    cmArc_t arc;                            // arc parameters
    GCodeState_t *am;                       // active Gcode model is maintained by state management
    GCodeState_t  gm;                       // core gcode model state
    GCodeStateX_t gmx;                      // extended gcode model state

    magic_t magic_end;
} cmMachine_t;

typedef struct cmToolTable {                // struct to keep a global tool table
    float tt_offset[TOOLS+1][AXES];         // persistent tool table offsets
} cmToolTable_t;

/**** Externs - See canonical_machine.cpp for allocation ****/

extern cmMachine_t *cm;                     // pointer to active canonical machine
extern cmMachine_t cm1;                     // canonical machine primary machine
extern cmMachine_t cm2;                     // canonical machine secondary machine
extern cmToolTable_t tt;

/*****************************************************************************
 * FUNCTION PROTOTYPES
 * Serves as a table of contents for the rather large canonical machine source file.
 */

/*--- Internal functions and helpers ---*/

// Model state getters and setters
cmCombinedState cm_get_combined_state(cmMachine_t *_cm);
cmMachineState cm_get_machine_state(void);
cmCycleState cm_get_cycle_state(void);
cmMotionState cm_get_motion_state(void);
cmFeedholdState cm_get_hold_state(void);
cmHomingState cm_get_homing_state(void);
cmProbeState cm_get_probe_state(void);
uint8_t cm_get_jogging_state(void);

void cm_set_motion_state(const cmMotionState motion_state);

uint32_t cm_get_linenum(const GCodeState_t *gcode_state);
cmMotionMode cm_get_motion_mode(const GCodeState_t *gcode_state);
uint8_t cm_get_coord_system(const GCodeState_t *gcode_state);
uint8_t cm_get_units_mode(const GCodeState_t *gcode_state);
uint8_t cm_get_select_plane(const GCodeState_t *gcode_state);
uint8_t cm_get_path_control(const GCodeState_t *gcode_state);
uint8_t cm_get_distance_mode(const GCodeState_t *gcode_state);
uint8_t cm_get_arc_distance_mode(const GCodeState_t *gcode_state);
uint8_t cm_get_feed_rate_mode(const GCodeState_t *gcode_state);
uint8_t cm_get_tool(const GCodeState_t *gcode_state);
uint8_t  cm_get_block_delete_switch(void);
uint8_t cm_get_runtime_busy(void);
float cm_get_feed_rate(const GCodeState_t *gcode_state);

void cm_set_motion_mode(GCodeState_t *gcode_state, const uint8_t motion_mode);
void cm_set_tool_number(GCodeState_t *gcode_state, const uint8_t tool);
void cm_set_absolute_override(GCodeState_t *gcode_state, const uint8_t absolute_override);
void cm_set_model_linenum(const uint32_t linenum);

// Coordinate systems and offsets
float cm_get_active_coord_offset(const uint8_t axis, const bool absolute);
float cm_get_work_offset(const GCodeState_t *gcode_state, const uint8_t axis);
void cm_set_work_offsets(GCodeState_t *gcode_state);
float cm_get_absolute_position(const GCodeState_t *gcode_state, const uint8_t axis);
float cm_get_work_position(const GCodeState_t *gcode_state, const uint8_t axis);

// Critical helpers
void cm_update_model_position_from_runtime(void);
void cm_finalize_move(void);
stat_t cm_deferred_write_callback(void);
void cm_set_model_target(const float target[], const bool flag[]);
bool cm_get_soft_limits(void);
void cm_set_soft_limits(bool enable);

stat_t cm_test_soft_limits(const float target[]);

/*--- Canonical machining functions (loosely) defined by NIST [organized by NIST Gcode doc] ---*/

// Initialization and termination (4.3.2)
void canonical_machine_inits(void);
void canonical_machine_init(cmMachine_t *_cm, void *_mp);
void canonical_machine_reset_rotation(cmMachine_t *_cm);        // NOT in NIST
void canonical_machine_reset(cmMachine_t *_cm);
void canonical_machine_init_assertions(cmMachine_t *_cm);
stat_t canonical_machine_test_assertions(cmMachine_t *_cm);

// Representation (4.3.3)
stat_t cm_select_plane(const uint8_t plane);                                // G17, G18, G19
stat_t cm_set_units_mode(const uint8_t mode);                               // G20, G21
stat_t cm_set_distance_mode(const uint8_t mode);                            // G90, G91
stat_t cm_set_arc_distance_mode(const uint8_t mode);                        // G90.1, G91.1
stat_t cm_set_tl_offset(const uint8_t H_word, const bool H_flag,            // G43, G43.2
                        const bool apply_additional);
stat_t cm_cancel_tl_offset(void);                                           // G49
stat_t cm_set_g10_data(const uint8_t P_word, const bool P_flag,             // G10
                       const uint8_t L_word, const bool L_flag,
                       const float offset[], const bool flag[]);

void cm_set_position_by_axis(const uint8_t axis, const float position);     // set position to abs pos - single axis
void cm_reset_position_to_absolute_position(cmMachine_t *_cm);              // set position to abs pos - all axes
stat_t cm_set_absolute_origin(const float origin[], bool flag[]);           // G28.3
void cm_set_axis_origin(uint8_t axis, const float position);                // G28.3 planner callback

stat_t cm_set_coord_system(const uint8_t coord_system);                     // G54 - G59
stat_t cm_set_origin_offsets(const float offset[], const bool flag[]);      // G92
stat_t cm_reset_origin_offsets(void);                                       // G92.1
stat_t cm_suspend_origin_offsets(void);                                     // G92.2
stat_t cm_resume_origin_offsets(void);                                      // G92.3

// Free Space Motion (4.3.4)
stat_t cm_straight_traverse(const float target[], const bool flags[]);      // G0
stat_t cm_set_g28_position(void);                                           // G28.1
stat_t cm_goto_g28_position(const float target[], const bool flags[]);      // G28
stat_t cm_set_g30_position(void);                                           // G30.1
stat_t cm_goto_g30_position(const float target[], const bool flags[]);      // G30

// Machining Attributes (4.3.5)
stat_t cm_set_feed_rate(const float feed_rate);                             // F parameter
stat_t cm_set_feed_rate_mode(const uint8_t mode);                           // G93, G94, (G95 unimplemented)
stat_t cm_set_path_control(GCodeState_t *gcode_state, const uint8_t mode);  // G61, G61.1, G64

// Machining Functions (4.3.6)
stat_t cm_straight_feed(const float target[], const bool flags[]);          // G1
stat_t cm_dwell(const float seconds);                                       // G4, P parameter

stat_t cm_arc_feed(const float target[], const bool target_f[],             // G2/G3 - target endpoint
                   const float offset[], const bool offset_f[],             // IJK offsets
                   const float radius, const bool radius_f,                 // radius if radius mode
                   const float P_word, const bool P_word_f,                 // parameter
                   const bool modal_g1_f,                                   // modal group flag for motion group
                   const cmMotionMode motion_mode);                         // defined motion mode

// Spindle Functions (4.3.7)
// see spindle.h for spindle functions - which would go right here

// Tool Functions (4.3.8)
stat_t cm_select_tool(const uint8_t tool);                      // T parameter
stat_t cm_change_tool(const uint8_t tool);                      // M6

// Miscellaneous Functions (4.3.9)
// see coolant.h for coolant functions - which would go right here

void cm_message(const char *message);                           // msg to console (e.g. Gcode comments)

void cm_reset_overrides(void);
stat_t cm_m48_enable(uint8_t enable);                           // M48, M49
stat_t cm_fro_control(const float P_word, const bool P_flag);   // M50
stat_t cm_tro_control(const float P_word, const bool P_flag);   // M50.1
// See spindle.cpp for cm_spo_control()                         // M51        

// Program Functions (4.3.10)
void cm_cycle_start(void);                                      // (no Gcode)
void cm_cycle_end(void);                                        // (no Gcode)
void cm_canned_cycle_end(void);                                 // end of canned cycle
void cm_program_stop(void);                                     // M0
void cm_optional_program_stop(void);                            // M1
void cm_program_end(void);                                      // M2

stat_t cm_json_command(char *json_string);                      // M100
stat_t cm_json_wait(char *json_string);                         // M102

/**** Cycles and External FIles ****/

// Feedhold and related functions (cycle_feedhold.cpp)
void cm_request_feedhold(void);
void cm_request_end_hold(void);
void cm_request_queue_flush(void);
stat_t cm_feedhold_sequencing_callback(void);                   // process feedhold, cycle start and queue flush requests

bool cm_has_hold(void);                                         // has hold in primary planner
void cm_start_hold(void);                                       // starts hold in primary planner
void cm_queue_flush(cmMachine_t *_cm);                          // queue flush in either planner

// Homing cycles (cycle_homing.cpp)
stat_t cm_homing_cycle_start(const float axes[], const bool flags[]);        // G28.2
stat_t cm_homing_cycle_start_no_set(const float axes[], const bool flags[]); // G28.4
stat_t cm_homing_cycle_callback(void);                          // G28.2/.4 main loop callback

<<<<<<< HEAD
// Probe cycles (cycle_probing.cpp)
stat_t cm_straight_probe(float target[],
                         bool flags[],
                         bool failure_is_fatal,
                         bool moving_toward_switch);            // G38.x
=======
// Probe cycles
stat_t cm_straight_probe(float target[], bool flags[],          // G38.x
                         bool trip_sense, bool alarm_flag);
>>>>>>> 3e1aca04
stat_t cm_probing_cycle_callback(void);                         // G38.x main loop callback
stat_t cm_get_prbr(nvObj_t *nv);                                // enable/disable probe report
stat_t cm_set_prbr(nvObj_t *nv);

// Jogging cycle (cycle_jogging.cpp)
stat_t cm_jogging_cycle_callback(void);                         // jogging cycle main loop
stat_t cm_jogging_cycle_start(uint8_t axis);                    // {"jogx":-100.3}
float cm_get_jogging_dest(void);                                // get jogging destination

// Alarm management (alarm.cpp)
stat_t cm_alrm(nvObj_t *nv);                                    // trigger alarm from command input
stat_t cm_shutd(nvObj_t *nv);                                   // trigger shutdown from command input
stat_t cm_pnic(nvObj_t *nv);                                    // trigger panic from command input
stat_t cm_clr(nvObj_t *nv);                                     // clear alarm and shutdown from command input
void cm_clear(void);                                            // raw clear command
void cm_parse_clear(const char *s);                             // parse gcode for M30 or M2 clear condition
stat_t cm_is_alarmed(void);                                     // return non-zero status if alarm, shutdown or panic
void cm_halt_all(void);                                         // halt motion, spindle and coolant
void cm_halt_motion(void);                                      // halt motion (immediate stop) but not spindle & other IO
stat_t cm_alarm(const stat_t status, const char *msg);          // enter alarm state - preserve Gcode state
stat_t cm_shutdown(const stat_t status, const char *msg);       // enter shutdown state - dump all state
stat_t cm_panic(const stat_t status, const char *msg);          // enter panic state - needs RESET

/**** cfgArray interface functions ****/

char cm_get_axis_char(const int8_t axis);
cmAxisType cm_get_axis_type(const nvObj_t *nv);

stat_t cm_get_mline(nvObj_t *nv);       // get model line number
stat_t cm_get_line(nvObj_t *nv);        // get active (model or runtime) line number
stat_t cm_get_stat(nvObj_t *nv);        // get combined machine state as value and string
stat_t cm_get_stat2(nvObj_t *nv);       // get combined machine state as value and string
stat_t cm_get_macs(nvObj_t *nv);        // get raw machine state as value and string
stat_t cm_get_cycs(nvObj_t *nv);        // get raw cycle state
stat_t cm_get_mots(nvObj_t *nv);        // get raw motion state
stat_t cm_get_hold(nvObj_t *nv);        // get raw hold state

stat_t cm_get_home(nvObj_t *nv);        // get machine homing state
stat_t cm_set_home(nvObj_t *nv);        // set machine homing state
stat_t cm_get_hom(nvObj_t *nv);         // get homing state for axis
stat_t cm_get_prob(nvObj_t *nv);        // get probe state
stat_t cm_get_prb (nvObj_t *nv);        // get probe result for axis
stat_t cm_run_jog(nvObj_t *nv);         // start jogging cycle

stat_t cm_get_unit(nvObj_t *nv);        // get unit mode
stat_t cm_get_coor(nvObj_t *nv);        // get coordinate system in effect
stat_t cm_get_momo(nvObj_t *nv);        // get motion mode
stat_t cm_get_plan(nvObj_t *nv);        // get active plane
stat_t cm_get_path(nvObj_t *nv);        // get patch control mode
stat_t cm_get_dist(nvObj_t *nv);        // get distance mode
stat_t cm_get_admo(nvObj_t *nv);        // get arc offset mode
stat_t cm_get_frmo(nvObj_t *nv);        // get feedrate mode
stat_t cm_get_toolv(nvObj_t *nv);       // get tool (value)
stat_t cm_get_pwr(nvObj_t *nv);         // get motor power enable state

stat_t cm_get_vel(nvObj_t *nv);         // get runtime velocity
stat_t cm_get_feed(nvObj_t *nv);        // get feed rate, converted to units
stat_t cm_get_pos(nvObj_t *nv);         // get runtime work position
stat_t cm_get_mpo(nvObj_t *nv);         // get runtime machine position
stat_t cm_get_ofs(nvObj_t *nv);         // get runtime work offset
stat_t cm_get_coord(nvObj_t *nv);       // get coordinate offset
stat_t cm_set_coord(nvObj_t *nv);       // set coordinate offset

stat_t cm_get_g92(nvObj_t *nv);         // get g92 offset
stat_t cm_get_g28(nvObj_t *nv);         // get g28 offset
stat_t cm_get_g30(nvObj_t *nv);         // get g30 offset

stat_t cm_run_qf(nvObj_t *nv);          // run queue flush
stat_t cm_run_home(nvObj_t *nv);        // start homing cycle

//stat_t cm_dam(nvObj_t *nv);             // dump active model (debugging command)

stat_t cm_get_tof(nvObj_t *nv);         // get tool offset
stat_t cm_set_tof(nvObj_t *nv);         // set tool offset
stat_t cm_get_tt(nvObj_t *nv);          // get tool table value
stat_t cm_set_tt(nvObj_t *nv);          // set tool table value

stat_t cm_get_am(nvObj_t *nv);          // get axis mode
stat_t cm_set_am(nvObj_t *nv);          // set axis mode
stat_t cm_get_tn(nvObj_t *nv);          // get travel minimum
stat_t cm_set_tn(nvObj_t *nv);          // set travel minimum
stat_t cm_get_tm(nvObj_t *nv);          // get travel maximum
stat_t cm_set_tm(nvObj_t *nv);          // set travel maximum
stat_t cm_get_ra(nvObj_t *nv);          // get radius
stat_t cm_set_ra(nvObj_t *nv);          // set radius

float cm_get_axis_jerk(const uint8_t axis);
void cm_set_axis_jerk(const uint8_t axis, const float jerk);

stat_t cm_get_vm(nvObj_t *nv);          // get velocity max
stat_t cm_set_vm(nvObj_t *nv);          // set velocity max and reciprocal
stat_t cm_get_fr(nvObj_t *nv);          // get feedrate max
stat_t cm_set_fr(nvObj_t *nv);          // set feedrate max and reciprocal
stat_t cm_get_jm(nvObj_t *nv);          // get jerk max with 1,000,000 correction
stat_t cm_set_jm(nvObj_t *nv);          // set jerk max with 1,000,000 correction
stat_t cm_get_jh(nvObj_t *nv);          // get jerk high with 1,000,000 correction
stat_t cm_set_jh(nvObj_t *nv);          // set jerk high with 1,000,000 correction

stat_t cm_get_hi(nvObj_t *nv);          // get homing input
stat_t cm_set_hi(nvObj_t *nv);          // set homing input
stat_t cm_get_hd(nvObj_t *nv);          // get homing direction
stat_t cm_set_hd(nvObj_t *nv);          // set homing direction
stat_t cm_get_sv(nvObj_t *nv);          // get homing search velocity
stat_t cm_set_sv(nvObj_t *nv);          // set homing search velocity
stat_t cm_get_lv(nvObj_t *nv);          // get homing latch velocity
stat_t cm_set_lv(nvObj_t *nv);          // set homing latch velocity
stat_t cm_get_lb(nvObj_t *nv);          // get homing latch backoff
stat_t cm_set_lb(nvObj_t *nv);          // set homing latch backoff
stat_t cm_get_zb(nvObj_t *nv);          // get homing zero backoff
stat_t cm_set_zb(nvObj_t *nv);          // set homing zero backoff

stat_t cm_get_jt(nvObj_t *nv);          // get junction integration time constant
stat_t cm_set_jt(nvObj_t *nv);          // set junction integration time constant
stat_t cm_get_ct(nvObj_t *nv);          // get chordal tolerance
stat_t cm_set_ct(nvObj_t *nv);          // set chordal tolerance
stat_t cm_get_zl(nvObj_t *nv);          // get feedhold Z lift
stat_t cm_set_zl(nvObj_t *nv);          // set feedhold Z lift
stat_t cm_get_sl(nvObj_t *nv);          // get soft limit enable
stat_t cm_set_sl(nvObj_t *nv);          // set soft limit enable
stat_t cm_get_lim(nvObj_t *nv);         // get hard limit enable
stat_t cm_set_lim(nvObj_t *nv);         // set hard limit enable
stat_t cm_get_saf(nvObj_t *nv);         // get safety interlock enable
stat_t cm_set_saf(nvObj_t *nv);         // set safety interlock enable

stat_t cm_get_m48(nvObj_t *nv);         // get M48 value (enable/disable overrides)
stat_t cm_set_m48(nvObj_t *nv);         // set M48 value (enable/disable overrides)
stat_t cm_get_froe(nvObj_t *nv);        // get feedrate override enable
stat_t cm_set_froe(nvObj_t *nv);        // set feedrate override enable
stat_t cm_get_fro(nvObj_t *nv);         // get feedrate override factor
stat_t cm_set_fro(nvObj_t *nv);         // set feedrate override factor

stat_t cm_get_troe(nvObj_t *nv);        // get traverse override enable
stat_t cm_set_troe(nvObj_t *nv);        // set traverse override enable
stat_t cm_get_tro(nvObj_t *nv);         // get traverse override factor
stat_t cm_set_tro(nvObj_t *nv);         // set traverse override factor

stat_t cm_set_tram(nvObj_t *nv);        // attempt setting the rotation matrix
stat_t cm_get_tram(nvObj_t *nv);        // return if the rotation matrix is non-identity

stat_t cm_get_gpl(nvObj_t *nv);         // get gcode default plane
stat_t cm_set_gpl(nvObj_t *nv);         // set gcode default plane
stat_t cm_get_gun(nvObj_t *nv);         // get gcode default units mode
stat_t cm_set_gun(nvObj_t *nv);         // set gcode default units mode
stat_t cm_get_gco(nvObj_t *nv);         // get gcode default coordinate system
stat_t cm_set_gco(nvObj_t *nv);         // set gcode default coordinate system
stat_t cm_get_gpa(nvObj_t *nv);         // get gcode default path control mode
stat_t cm_set_gpa(nvObj_t *nv);         // set gcode default path control mode
stat_t cm_get_gdi(nvObj_t *nv);         // get gcode default distance mode
stat_t cm_set_gdi(nvObj_t *nv);         // set gcode default distance mode

/*--- text_mode support functions ---*/

#ifdef __TEXT_MODE

  void cm_print_vel(nvObj_t *nv);       // model state reporting
  void cm_print_feed(nvObj_t *nv);
  void cm_print_line(nvObj_t *nv);
  void cm_print_stat(nvObj_t *nv);
  void cm_print_macs(nvObj_t *nv);
  void cm_print_cycs(nvObj_t *nv);
  void cm_print_mots(nvObj_t *nv);
  void cm_print_hold(nvObj_t *nv);
  void cm_print_home(nvObj_t *nv);
  void cm_print_hom(nvObj_t *nv);
  void cm_print_unit(nvObj_t *nv);
  void cm_print_coor(nvObj_t *nv);
  void cm_print_momo(nvObj_t *nv);
  void cm_print_plan(nvObj_t *nv);
  void cm_print_path(nvObj_t *nv);
  void cm_print_dist(nvObj_t *nv);
  void cm_print_admo(nvObj_t *nv);
  void cm_print_frmo(nvObj_t *nv);
  void cm_print_tool(nvObj_t *nv);
  void cm_print_g92e(nvObj_t *nv);

  void cm_print_gpl(nvObj_t *nv);    // Gcode defaults
  void cm_print_gun(nvObj_t *nv);
  void cm_print_gco(nvObj_t *nv);
  void cm_print_gpa(nvObj_t *nv);
  void cm_print_gdi(nvObj_t *nv);

  void cm_print_lin(nvObj_t *nv);    // generic print for linear values
  void cm_print_pos(nvObj_t *nv);    // print runtime work position in prevailing units
  void cm_print_mpo(nvObj_t *nv);    // print runtime work position always in MM uints
  void cm_print_ofs(nvObj_t *nv);    // print runtime work offset always in MM uints

  void cm_print_jt(nvObj_t *nv);    // global CM settings
  void cm_print_ct(nvObj_t *nv);
  void cm_print_zl(nvObj_t *nv);
  void cm_print_sl(nvObj_t *nv);
  void cm_print_lim(nvObj_t *nv);
  void cm_print_saf(nvObj_t *nv);

  void cm_print_m48(nvObj_t *nv);
  void cm_print_froe(nvObj_t *nv);
  void cm_print_fro(nvObj_t *nv);
  void cm_print_troe(nvObj_t *nv);
  void cm_print_tro(nvObj_t *nv);

    void cm_print_tram(nvObj_t *nv);    // print if the axis has been rotated

  void cm_print_am(nvObj_t *nv);    // axis print functions
  void cm_print_fr(nvObj_t *nv);
  void cm_print_vm(nvObj_t *nv);
  void cm_print_tm(nvObj_t *nv);
  void cm_print_tn(nvObj_t *nv);
  void cm_print_jm(nvObj_t *nv);
  void cm_print_jh(nvObj_t *nv);
  void cm_print_ra(nvObj_t *nv);

  void cm_print_hi(nvObj_t *nv);
  void cm_print_hd(nvObj_t *nv);
  void cm_print_sv(nvObj_t *nv);
  void cm_print_lv(nvObj_t *nv);
  void cm_print_lb(nvObj_t *nv);
  void cm_print_zb(nvObj_t *nv);
  void cm_print_cofs(nvObj_t *nv);
  void cm_print_cpos(nvObj_t *nv);
  
#else // __TEXT_MODE

    #define cm_print_vel tx_print_stub      // model state reporting
    #define cm_print_feed tx_print_stub
    #define cm_print_line tx_print_stub
    #define cm_print_stat tx_print_stub
    #define cm_print_macs tx_print_stub
    #define cm_print_cycs tx_print_stub
    #define cm_print_mots tx_print_stub
    #define cm_print_hold tx_print_stub
    #define cm_print_home tx_print_stub
    #define cm_print_hom tx_print_stub
    #define cm_print_unit tx_print_stub
    #define cm_print_coor tx_print_stub
    #define cm_print_momo tx_print_stub
    #define cm_print_plan tx_print_stub
    #define cm_print_path tx_print_stub
    #define cm_print_dist tx_print_stub
    #define cm_print_admo tx_print_stub
    #define cm_print_frmo tx_print_stub
    #define cm_print_tool tx_print_stub
    #define cm_print_g92e tx_print_stub

    #define cm_print_gpl tx_print_stub      // Gcode defaults
    #define cm_print_gun tx_print_stub
    #define cm_print_gco tx_print_stub
    #define cm_print_gpa tx_print_stub
    #define cm_print_gdi tx_print_stub

    #define cm_print_lin tx_print_stub      // generic print for linear values
    #define cm_print_pos tx_print_stub      // print runtime work position in prevailing units
    #define cm_print_mpo tx_print_stub      // print runtime work position always in MM units
    #define cm_print_ofs tx_print_stub      // print runtime work offset always in MM units

    #define cm_print_jt tx_print_stub       // global CM settings
    #define cm_print_ct tx_print_stub
    #define cm_print_zl tx_print_stub
    #define cm_print_sl tx_print_stub
    #define cm_print_lim tx_print_stub
    #define cm_print_saf tx_print_stub

    #define cm_print_m48 tx_print_stub
    #define cm_print_froe tx_print_stub
    #define cm_print_fro tx_print_stub
    #define cm_print_troe tx_print_stub
    #define cm_print_tro tx_print_stub
    #define cm_print_tram tx_print_stub

    #define cm_print_am tx_print_stub    // axis print functions
    #define cm_print_fr tx_print_stub
    #define cm_print_vm tx_print_stub
    #define cm_print_tm tx_print_stub
    #define cm_print_tn tx_print_stub
    #define cm_print_jm tx_print_stub
    #define cm_print_jh tx_print_stub
    #define cm_print_ra tx_print_stub

    #define cm_print_hi tx_print_stub
    #define cm_print_hd tx_print_stub
    #define cm_print_sv tx_print_stub
    #define cm_print_lv tx_print_stub
    #define cm_print_lb tx_print_stub
    #define cm_print_zb tx_print_stub
    #define cm_print_cofs tx_print_stub
    #define cm_print_cpos tx_print_stub

    #define cm_print_pdt txt_print_stub

#endif // __TEXT_MODE

#endif // End of include guard: CANONICAL_MACHINE_H_ONCE<|MERGE_RESOLUTION|>--- conflicted
+++ resolved
@@ -131,13 +131,8 @@
 
 typedef enum {                  // applies to cm->probe_state
     PROBE_FAILED = 0,           // probe reached endpoint without triggering
-<<<<<<< HEAD
-    PROBE_SUCCEEDED = 1,        // probe was triggered, cm->probe_results has position
-    PROBE_WAITING               // probe is waiting to be started
-=======
     PROBE_SUCCEEDED = 1,        // probe was triggered, cm.probe_results has position
     PROBE_WAITING = 2           // probe is waiting to be started or is running
->>>>>>> 3e1aca04
 } cmProbeState;
 
 typedef enum {
@@ -457,17 +452,9 @@
 stat_t cm_homing_cycle_start_no_set(const float axes[], const bool flags[]); // G28.4
 stat_t cm_homing_cycle_callback(void);                          // G28.2/.4 main loop callback
 
-<<<<<<< HEAD
-// Probe cycles (cycle_probing.cpp)
-stat_t cm_straight_probe(float target[],
-                         bool flags[],
-                         bool failure_is_fatal,
-                         bool moving_toward_switch);            // G38.x
-=======
 // Probe cycles
 stat_t cm_straight_probe(float target[], bool flags[],          // G38.x
                          bool trip_sense, bool alarm_flag);
->>>>>>> 3e1aca04
 stat_t cm_probing_cycle_callback(void);                         // G38.x main loop callback
 stat_t cm_get_prbr(nvObj_t *nv);                                // enable/disable probe report
 stat_t cm_set_prbr(nvObj_t *nv);
