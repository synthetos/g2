--- conflicted
+++ resolved
@@ -102,7 +102,6 @@
  *    the %f in the corresponding format string to set text mode display precision
  */
 const cfgItem_t cfgArray[] = {
-<<<<<<< HEAD
     // group token flags p, print_func,   get_func,   set_func, get/set target,    default value
     { "sys", "fb", _fipn,2, hw_print_fb,  hw_get_fb,  set_nul,  (float *)&cs.null, 0 },   // MUST BE FIRST for persistence checking!
     { "sys", "fv", _fipn,2, hw_print_fv,  hw_get_fv,  set_nul,  (float *)&cs.null, 0 },
@@ -131,46 +130,12 @@
     { "",   "admo",_f0, 0, cm_print_admo, cm_get_admo, set_nul,(float *)&cs.null, 0 },      // arc distance mode
     { "",   "frmo",_f0, 0, cm_print_frmo, cm_get_frmo, set_nul,(float *)&cs.null, 0 },      // feed rate mode
     { "",   "tool",_f0, 0, cm_print_tool, cm_get_toolv,set_nul,(float *)&cs.null, 0 },      // active tool
-    { "",   "g92e",_f0, 0, cm_print_g92e, get_ui8,     set_nul,(float *)&cm->gmx.origin_offset_enable, 0 }, // G92 enabled
-=======
-    // group token flags p, print_func,  get_func,  set_func, target for get/set,       default value
-    { "sys", "fb", _fipn,2, hw_print_fb, get_flt,   set_ro,   (float *)&cs.fw_build,    G2CORE_FIRMWARE_BUILD }, // MUST BE FIRST!
-    { "sys", "fbs",_fn,  2, hw_print_fbs,hw_get_fbs,set_ro,   (float *)&cs.null, 0 },
-    { "sys", "fbc",_fn,  2, hw_print_fbc,hw_get_fbc,set_ro,   (float *)&cs.null, 0 },
-    { "sys", "fv", _fipn,2, hw_print_fv, get_flt,   set_ro,   (float *)&cs.fw_version,  G2CORE_FIRMWARE_VERSION },
-    { "sys", "hp", _fipn,0, hw_print_hp, get_flt,   set_ro,   (float *)&cs.hw_platform, G2CORE_HARDWARE_PLATFORM },
-    { "sys", "hv", _fipn,0, hw_print_hv, get_flt,   set_ro,   (float *)&cs.hw_version,  G2CORE_HARDWARE_VERSION },
-    { "sys", "id", _fn,  0, hw_print_id, hw_get_id, set_ro,   (float *)&cs.null, 0 },   // device ID (ASCII signature)
-
-    // dynamic model attributes for reporting purposes (up front for speed)
-    { "",   "stat",_f0, 0, cm_print_stat, cm_get_stat, set_ro, (float *)&cs.null, 0 },      // combined machine state
-//    { "",   "n",   _fi, 0, cm_print_line, cm_get_mline,set_ro, (float *)&cm.gm.linenum,0 }, // Model line number
-//    { "",   "line",_fi, 0, cm_print_line, cm_get_line, set_ro, (float *)&cm.gm.linenum,0 }, // Active line number - model or runtime line number
-    { "",   "n",   _fi, 0, cm_print_line, cm_get_mline,set_ro, (float *)&cs.null, 0 },      // Model line number
-    { "",   "line",_fi, 0, cm_print_line, cm_get_line, set_ro, (float *)&cs.null, 0 },      // Active line number - model or runtime line number
-    { "",   "vel", _f0, 2, cm_print_vel,  cm_get_vel,  set_ro, (float *)&cs.null, 0 },      // current velocity
-    { "",   "feed",_f0, 2, cm_print_feed, cm_get_feed, set_ro, (float *)&cs.null, 0 },      // feed rate
-    { "",   "macs",_f0, 0, cm_print_macs, cm_get_macs, set_ro, (float *)&cs.null, 0 },      // raw machine state
-    { "",   "cycs",_f0, 0, cm_print_cycs, cm_get_cycs, set_ro, (float *)&cs.null, 0 },      // cycle state
-    { "",   "mots",_f0, 0, cm_print_mots, cm_get_mots, set_ro, (float *)&cs.null, 0 },      // motion state
-    { "",   "hold",_f0, 0, cm_print_hold, cm_get_hold, set_ro, (float *)&cs.null, 0 },      // feedhold state
-    { "",   "unit",_f0, 0, cm_print_unit, cm_get_unit, set_ro, (float *)&cs.null, 0 },      // units mode
-    { "",   "coor",_f0, 0, cm_print_coor, cm_get_coor, set_ro, (float *)&cs.null, 0 },      // coordinate system
-    { "",   "momo",_f0, 0, cm_print_momo, cm_get_momo, set_ro, (float *)&cs.null, 0 },      // motion mode
-    { "",   "plan",_f0, 0, cm_print_plan, cm_get_plan, set_ro, (float *)&cs.null, 0 },      // plane select
-    { "",   "path",_f0, 0, cm_print_path, cm_get_path, set_ro, (float *)&cs.null, 0 },      // path control mode
-    { "",   "dist",_f0, 0, cm_print_dist, cm_get_dist, set_ro, (float *)&cs.null, 0 },      // distance mode
-    { "",   "admo",_f0, 0, cm_print_admo, cm_get_admo, set_ro, (float *)&cs.null, 0 },      // arc distance mode
-    { "",   "frmo",_f0, 0, cm_print_frmo, cm_get_frmo, set_ro, (float *)&cs.null, 0 },      // feed rate mode
-    { "",   "tool",_f0, 0, cm_print_tool, cm_get_toolv,set_ro, (float *)&cs.null, 0 },      // active tool
-    { "",   "g92e",_f0, 0, cm_print_g92e, get_ui8,     set_ro, (float *)&cm.gmx.origin_offset_enable, 0 }, // G92 enabled
->>>>>>> adcd0af6
+//    { "",   "g92e",_f0, 0, cm_print_g92e, get_ui8,     set_nul,(float *)&cm->gmx.origin_offset_enable, 0 }, // G92 enabled
 
 #ifdef TEMPORARY_HAS_LEDS
     { "",   "_leds",_f0, 0, tx_print_nul, _get_leds,_set_leds,(float *)&cs.null, 0 },      // TEMPORARY - change LEDs
 #endif
 
-<<<<<<< HEAD
     { "mpo","mpox",_f0, 3, cm_print_mpo, cm_get_mpo, set_nul, (float *)&cs.null, 0 },   // X machine position
     { "mpo","mpoy",_f0, 3, cm_print_mpo, cm_get_mpo, set_nul, (float *)&cs.null, 0 },   // Y machine position
     { "mpo","mpoz",_f0, 3, cm_print_mpo, cm_get_mpo, set_nul, (float *)&cs.null, 0 },   // Z machine position
@@ -214,51 +179,6 @@
     { "jog","joga",_f0, 0, tx_print_nul, get_nul, cm_run_jog, (float *)&cs.null, 0},    // jog in A axis
     { "jog","jogb",_f0, 0, tx_print_nul, get_nul, cm_run_jog, (float *)&cs.null, 0},    // jog in B axis
     { "jog","jogc",_f0, 0, tx_print_nul, get_nul, cm_run_jog, (float *)&cs.null, 0},    // jog in C axis
-=======
-    { "mpo","mpox",_f0, 3, cm_print_mpo, cm_get_mpo, set_ro, (float *)&cs.null, 0 },        // X machine position
-    { "mpo","mpoy",_f0, 3, cm_print_mpo, cm_get_mpo, set_ro, (float *)&cs.null, 0 },        // Y machine position
-    { "mpo","mpoz",_f0, 3, cm_print_mpo, cm_get_mpo, set_ro, (float *)&cs.null, 0 },        // Z machine position
-    { "mpo","mpoa",_f0, 3, cm_print_mpo, cm_get_mpo, set_ro, (float *)&cs.null, 0 },        // A machine position
-    { "mpo","mpob",_f0, 3, cm_print_mpo, cm_get_mpo, set_ro, (float *)&cs.null, 0 },        // B machine position
-    { "mpo","mpoc",_f0, 3, cm_print_mpo, cm_get_mpo, set_ro, (float *)&cs.null, 0 },        // C machine position
-
-    { "pos","posx",_f0, 3, cm_print_pos, cm_get_pos, set_ro, (float *)&cs.null, 0 },        // X work position
-    { "pos","posy",_f0, 3, cm_print_pos, cm_get_pos, set_ro, (float *)&cs.null, 0 },        // Y work position
-    { "pos","posz",_f0, 3, cm_print_pos, cm_get_pos, set_ro, (float *)&cs.null, 0 },        // Z work position
-    { "pos","posa",_f0, 3, cm_print_pos, cm_get_pos, set_ro, (float *)&cs.null, 0 },        // A work position
-    { "pos","posb",_f0, 3, cm_print_pos, cm_get_pos, set_ro, (float *)&cs.null, 0 },        // B work position
-    { "pos","posc",_f0, 3, cm_print_pos, cm_get_pos, set_ro, (float *)&cs.null, 0 },        // C work position
-
-    { "ofs","ofsx",_f0, 3, cm_print_ofs, cm_get_ofs, set_ro, (float *)&cs.null, 0 },        // X work offset
-    { "ofs","ofsy",_f0, 3, cm_print_ofs, cm_get_ofs, set_ro, (float *)&cs.null, 0 },        // Y work offset
-    { "ofs","ofsz",_f0, 3, cm_print_ofs, cm_get_ofs, set_ro, (float *)&cs.null, 0 },        // Z work offset
-    { "ofs","ofsa",_f0, 3, cm_print_ofs, cm_get_ofs, set_ro, (float *)&cs.null, 0 },        // A work offset
-    { "ofs","ofsb",_f0, 3, cm_print_ofs, cm_get_ofs, set_ro, (float *)&cs.null, 0 },        // B work offset
-    { "ofs","ofsc",_f0, 3, cm_print_ofs, cm_get_ofs, set_ro, (float *)&cs.null, 0 },        // C work offset
-
-    { "hom","home",_f0, 0, cm_print_home,cm_get_home,set_01,(float *)&cm.homing_state, 0 },     // homing state, invoke homing cycle
-    { "hom","homx",_f0, 0, cm_print_hom, get_ui8, set_01, (float *)&cm.homed[AXIS_X], false },  // X homed - Homing status group
-    { "hom","homy",_f0, 0, cm_print_hom, get_ui8, set_01, (float *)&cm.homed[AXIS_Y], false },  // Y homed
-    { "hom","homz",_f0, 0, cm_print_hom, get_ui8, set_01, (float *)&cm.homed[AXIS_Z], false },  // Z homed
-    { "hom","homa",_f0, 0, cm_print_hom, get_ui8, set_01, (float *)&cm.homed[AXIS_A], false },  // A homed
-    { "hom","homb",_f0, 0, cm_print_hom, get_ui8, set_01, (float *)&cm.homed[AXIS_B], false },  // B homed
-    { "hom","homc",_f0, 0, cm_print_hom, get_ui8, set_01, (float *)&cm.homed[AXIS_C], false },  // C homed
-
-    { "prb","prbe",_f0, 0, tx_print_nul, get_ui8, set_ro, (float *)&cm.probe_state[0], 0 },    // probing state
-    { "prb","prbx",_f0, 3, tx_print_nul, get_flt, set_ro, (float *)&cm.probe_results[0][AXIS_X], 0 },
-    { "prb","prby",_f0, 3, tx_print_nul, get_flt, set_ro, (float *)&cm.probe_results[0][AXIS_Y], 0 },
-    { "prb","prbz",_f0, 3, tx_print_nul, get_flt, set_ro, (float *)&cm.probe_results[0][AXIS_Z], 0 },
-    { "prb","prba",_f0, 3, tx_print_nul, get_flt, set_ro, (float *)&cm.probe_results[0][AXIS_A], 0 },
-    { "prb","prbb",_f0, 3, tx_print_nul, get_flt, set_ro, (float *)&cm.probe_results[0][AXIS_B], 0 },
-    { "prb","prbc",_f0, 3, tx_print_nul, get_flt, set_ro, (float *)&cm.probe_results[0][AXIS_C], 0 },
-
-    { "jog","jogx",_f0, 0, tx_print_nul, get_nul, cm_run_jogx, (float *)&cm.jogging_dest, 0},
-    { "jog","jogy",_f0, 0, tx_print_nul, get_nul, cm_run_jogy, (float *)&cm.jogging_dest, 0},
-    { "jog","jogz",_f0, 0, tx_print_nul, get_nul, cm_run_jogz, (float *)&cm.jogging_dest, 0},
-    { "jog","joga",_f0, 0, tx_print_nul, get_nul, cm_run_joga, (float *)&cm.jogging_dest, 0},
-//  { "jog","jogb",_f0, 0, tx_print_nul, get_nul, cm_run_jogb, (float *)&cm.jogging_dest, 0},
-//  { "jog","jogc",_f0, 0, tx_print_nul, get_nul, cm_run_jogc, (float *)&cm.jogging_dest, 0},
->>>>>>> adcd0af6
 
 	{ "pwr","pwr1",_f0, 3, st_print_pwr, st_get_pwr, set_ro,  (float *)&cs.null, 0},	// motor power readouts
 	{ "pwr","pwr2",_f0, 3, st_print_pwr, st_get_pwr, set_ro,  (float *)&cs.null, 0},
@@ -276,7 +196,6 @@
 #endif
 
     // Motor parameters
-<<<<<<< HEAD
     { "1","1ma",_fip, 0, st_print_ma, st_get_ma, st_set_ma, (float *)&cs.null, M1_MOTOR_MAP },
     { "1","1sa",_fip, 3, st_print_sa, st_get_sa, st_set_sa, (float *)&cs.null, M1_STEP_ANGLE },
     { "1","1tr",_fipc,4, st_print_tr, st_get_tr, st_set_tr, (float *)&cs.null, M1_TRAVEL_PER_REV },
@@ -434,165 +353,6 @@
     { "c","clv",_fip,  2, cm_print_lv, cm_get_lv, cm_set_lv, (float *)&cs.null, C_LATCH_VELOCITY },
     { "c","clb",_fip,  3, cm_print_lb, cm_get_lb, cm_set_lb, (float *)&cs.null, C_LATCH_BACKOFF },
     { "c","czb",_fip,  3, cm_print_zb, cm_get_zb, cm_set_zb, (float *)&cs.null, C_ZERO_BACKOFF },
-=======
-    { "1","1ma",_fip, 0, st_print_ma, get_ui8, st_set_ma,  (float *)&st_cfg.mot[MOTOR_1].motor_map,      M1_MOTOR_MAP },
-    { "1","1sa",_fip, 3, st_print_sa, get_flt, st_set_sa,  (float *)&st_cfg.mot[MOTOR_1].step_angle,     M1_STEP_ANGLE },
-    { "1","1tr",_fipc,4, st_print_tr, get_flt, st_set_tr,  (float *)&st_cfg.mot[MOTOR_1].travel_rev,     M1_TRAVEL_PER_REV },
-    { "1","1mi",_fip, 0, st_print_mi, get_ui8, st_set_mi,  (float *)&st_cfg.mot[MOTOR_1].microsteps,     M1_MICROSTEPS },
-    { "1","1su",_fipi,5, st_print_su, st_get_su,st_set_su, (float *)&st_cfg.mot[MOTOR_1].steps_per_unit,	M1_STEPS_PER_UNIT },
-    { "1","1po",_fip, 0, st_print_po, get_ui8, set_01,     (float *)&st_cfg.mot[MOTOR_1].polarity,       M1_POLARITY },
-    { "1","1pm",_fip, 0, st_print_pm, st_get_pm,st_set_pm, (float *)&cs.null,                            M1_POWER_MODE },
-    { "1","1pl",_fip, 3, st_print_pl, get_flt, st_set_pl,  (float *)&st_cfg.mot[MOTOR_1].power_level,    M1_POWER_LEVEL },
-//  { "1","1pi",_fip, 3, st_print_pi, get_flt, st_set_pi,  (float *)&st_cfg.mot[MOTOR_1].power_idle,     M1_POWER_IDLE },
-//  { "1","1mt",_fip, 2, st_print_mt, get_flt, st_set_mt,  (float *)&st_cfg.mot[MOTOR_1].motor_timeout,  M1_MOTOR_TIMEOUT },
-#if (MOTORS >= 2)
-    { "2","2ma",_fip, 0, st_print_ma, get_ui8, st_set_ma,  (float *)&st_cfg.mot[MOTOR_2].motor_map,      M2_MOTOR_MAP },
-    { "2","2sa",_fip, 3, st_print_sa, get_flt, st_set_sa,  (float *)&st_cfg.mot[MOTOR_2].step_angle,     M2_STEP_ANGLE },
-    { "2","2tr",_fipc,4, st_print_tr, get_flt, st_set_tr,  (float *)&st_cfg.mot[MOTOR_2].travel_rev,     M2_TRAVEL_PER_REV },
-    { "2","2mi",_fip, 0, st_print_mi, get_ui8, st_set_mi,  (float *)&st_cfg.mot[MOTOR_2].microsteps,     M2_MICROSTEPS },
-    { "2","2su",_fipi,5, st_print_su, st_get_su,st_set_su, (float *)&st_cfg.mot[MOTOR_2].steps_per_unit,	M2_STEPS_PER_UNIT },
-    { "2","2po",_fip, 0, st_print_po, get_ui8, set_01,     (float *)&st_cfg.mot[MOTOR_2].polarity,       M2_POLARITY },
-    { "2","2pm",_fip, 0, st_print_pm, st_get_pm,st_set_pm, (float *)&cs.null,                            M2_POWER_MODE },
-    { "2","2pl",_fip, 3, st_print_pl, get_flt, st_set_pl,  (float *)&st_cfg.mot[MOTOR_2].power_level,    M2_POWER_LEVEL},
-//  { "2","2pi",_fip, 3, st_print_pi, get_flt, st_set_pi,  (float *)&st_cfg.mot[MOTOR_2].power_idle,     M2_POWER_IDLE },
-//  { "2","2mt",_fip, 2, st_print_mt, get_flt, st_set_mt,  (float *)&st_cfg.mot[MOTOR_2].motor_timeout,  M2_MOTOR_TIMEOUT },
-#endif
-#if (MOTORS >= 3)
-    { "3","3ma",_fip, 0, st_print_ma, get_ui8, st_set_ma,  (float *)&st_cfg.mot[MOTOR_3].motor_map,      M3_MOTOR_MAP },
-    { "3","3sa",_fip, 3, st_print_sa, get_flt, st_set_sa,  (float *)&st_cfg.mot[MOTOR_3].step_angle,     M3_STEP_ANGLE },
-    { "3","3tr",_fipc,4, st_print_tr, get_flt, st_set_tr,  (float *)&st_cfg.mot[MOTOR_3].travel_rev,     M3_TRAVEL_PER_REV },
-    { "3","3mi",_fip, 0, st_print_mi, get_ui8, st_set_mi,  (float *)&st_cfg.mot[MOTOR_3].microsteps,     M3_MICROSTEPS },
-    { "3","3su",_fipi,5, st_print_su, st_get_su,st_set_su, (float *)&st_cfg.mot[MOTOR_3].steps_per_unit,	M3_STEPS_PER_UNIT },
-    { "3","3po",_fip, 0, st_print_po, get_ui8, set_01,     (float *)&st_cfg.mot[MOTOR_3].polarity,       M3_POLARITY },
-    { "3","3pm",_fip, 0, st_print_pm, st_get_pm,st_set_pm, (float *)&cs.null,                            M3_POWER_MODE },
-    { "3","3pl",_fip, 3, st_print_pl, get_flt, st_set_pl,  (float *)&st_cfg.mot[MOTOR_3].power_level,    M3_POWER_LEVEL },
-//  { "3","3pi",_fip, 3, st_print_pi, get_flt, st_set_pi,  (float *)&st_cfg.mot[MOTOR_3].power_idle,     M3_POWER_IDLE },
-//  { "3","3mt",_fip, 2, st_print_mt, get_flt, st_set_mt,  (float *)&st_cfg.mot[MOTOR_3].motor_timeout,  M3_MOTOR_TIMEOUT },
-#endif
-#if (MOTORS >= 4)
-    { "4","4ma",_fip, 0, st_print_ma, get_ui8, st_set_ma,  (float *)&st_cfg.mot[MOTOR_4].motor_map,      M4_MOTOR_MAP },
-    { "4","4sa",_fip, 3, st_print_sa, get_flt, st_set_sa,  (float *)&st_cfg.mot[MOTOR_4].step_angle,     M4_STEP_ANGLE },
-    { "4","4tr",_fipc,4, st_print_tr, get_flt, st_set_tr,  (float *)&st_cfg.mot[MOTOR_4].travel_rev,     M4_TRAVEL_PER_REV },
-    { "4","4mi",_fip, 0, st_print_mi, get_ui8, st_set_mi,  (float *)&st_cfg.mot[MOTOR_4].microsteps,     M4_MICROSTEPS },
-    { "4","4su",_fipi,5, st_print_su, st_get_su,st_set_su, (float *)&st_cfg.mot[MOTOR_4].steps_per_unit,	M4_STEPS_PER_UNIT },
-    { "4","4po",_fip, 0, st_print_po, get_ui8, set_01,     (float *)&st_cfg.mot[MOTOR_4].polarity,       M4_POLARITY },
-    { "4","4pm",_fip, 0, st_print_pm, st_get_pm,st_set_pm, (float *)&cs.null,                            M4_POWER_MODE },
-    { "4","4pl",_fip, 3, st_print_pl, get_flt, st_set_pl,  (float *)&st_cfg.mot[MOTOR_4].power_level,    M4_POWER_LEVEL },
-//  { "4","4pi",_fip, 3, st_print_pi, get_flt, st_set_pi,  (float *)&st_cfg.mot[MOTOR_4].power_idle,     M4_POWER_IDLE },
-//  { "4","4mt",_fip, 2, st_print_mt, get_flt, st_set_mt,  (float *)&st_cfg.mot[MOTOR_4].motor_timeout,  M4_MOTOR_TIMEOUT },
-#endif
-#if (MOTORS >= 5)
-    { "5","5ma",_fip, 0, st_print_ma, get_ui8, st_set_ma,  (float *)&st_cfg.mot[MOTOR_5].motor_map,      M5_MOTOR_MAP },
-    { "5","5sa",_fip, 3, st_print_sa, get_flt, st_set_sa,  (float *)&st_cfg.mot[MOTOR_5].step_angle,     M5_STEP_ANGLE },
-    { "5","5tr",_fipc,4, st_print_tr, get_flt, st_set_tr,  (float *)&st_cfg.mot[MOTOR_5].travel_rev,     M5_TRAVEL_PER_REV },
-    { "5","5mi",_fip, 0, st_print_mi, get_ui8, st_set_mi,  (float *)&st_cfg.mot[MOTOR_5].microsteps,     M5_MICROSTEPS },
-    { "5","5su",_fipi,5, st_print_su, st_get_su,st_set_su, (float *)&st_cfg.mot[MOTOR_5].steps_per_unit,	M5_STEPS_PER_UNIT },
-    { "5","5po",_fip, 0, st_print_po, get_ui8, set_01,     (float *)&st_cfg.mot[MOTOR_5].polarity,       M5_POLARITY },
-    { "5","5pm",_fip, 0, st_print_pm, st_get_pm,st_set_pm, (float *)&cs.null,                            M5_POWER_MODE },
-    { "5","5pl",_fip, 3, st_print_pl, get_flt, st_set_pl,  (float *)&st_cfg.mot[MOTOR_5].power_level,    M5_POWER_LEVEL },
-//  { "5","5pi",_fip, 3, st_print_pi, get_flt, st_set_pi,  (float *)&st_cfg.mot[MOTOR_5].power_idle,     M5_POWER_IDLE },
-//  { "5","5mt",_fip, 2, st_print_mt, get_flt, st_set_mt,  (float *)&st_cfg.mot[MOTOR_5].motor_timeout,  M5_MOTOR_TIMEOUT },
-#endif
-#if (MOTORS >= 6)
-    { "6","6ma",_fip, 0, st_print_ma, get_ui8, st_set_ma,  (float *)&st_cfg.mot[MOTOR_6].motor_map,      M6_MOTOR_MAP },
-    { "6","6sa",_fip, 3, st_print_sa, get_flt, st_set_sa,  (float *)&st_cfg.mot[MOTOR_6].step_angle,     M6_STEP_ANGLE },
-    { "6","6tr",_fipc,4, st_print_tr, get_flt, st_set_tr,  (float *)&st_cfg.mot[MOTOR_6].travel_rev,     M6_TRAVEL_PER_REV },
-    { "6","6mi",_fip, 0, st_print_mi, get_ui8, st_set_mi,  (float *)&st_cfg.mot[MOTOR_6].microsteps,     M6_MICROSTEPS },
-    { "6","6su",_fipi,5, st_print_su, st_get_su,st_set_su, (float *)&st_cfg.mot[MOTOR_6].steps_per_unit,	M6_STEPS_PER_UNIT },
-    { "6","6po",_fip, 0, st_print_po, get_ui8, set_01,     (float *)&st_cfg.mot[MOTOR_6].polarity,       M6_POLARITY },
-    { "6","6pm",_fip, 0, st_print_pm, st_get_pm,st_set_pm, (float *)&cs.null,                            M6_POWER_MODE },
-    { "6","6pl",_fip, 3, st_print_pl, get_flt, st_set_pl,  (float *)&st_cfg.mot[MOTOR_6].power_level,    M6_POWER_LEVEL },
-//  { "6","6pi",_fip, 3, st_print_pi, get_flt, st_set_pi,  (float *)&st_cfg.mot[MOTOR_6].power_idle,     M6_POWER_IDLE },
-//  { "6","6mt",_fip, 2, st_print_mt, get_flt, st_set_mt,  (float *)&st_cfg.mot[MOTOR_6].motor_timeout,  M6_MOTOR_TIMEOUT },
-#endif
-    // Axis parameters
-    { "x","xam",_fip,  0, cm_print_am, cm_get_am, cm_set_am, (float *)&cm.a[AXIS_X].axis_mode,      X_AXIS_MODE },
-    { "x","xvm",_fipc, 0, cm_print_vm, get_flt,   cm_set_vm, (float *)&cm.a[AXIS_X].velocity_max,   X_VELOCITY_MAX },
-    { "x","xfr",_fipc, 0, cm_print_fr, get_flt,   cm_set_fr, (float *)&cm.a[AXIS_X].feedrate_max,   X_FEEDRATE_MAX },
-    { "x","xtn",_fipc, 3, cm_print_tn, get_flt,   set_flu,   (float *)&cm.a[AXIS_X].travel_min,     X_TRAVEL_MIN },
-    { "x","xtm",_fipc, 3, cm_print_tm, get_flt,   set_flu,   (float *)&cm.a[AXIS_X].travel_max,     X_TRAVEL_MAX },
-    { "x","xjm",_fipc, 0, cm_print_jm, get_flt,   cm_set_jm, (float *)&cm.a[AXIS_X].jerk_max,       X_JERK_MAX },
-    { "x","xjh",_fipc, 0, cm_print_jh, get_flt,   cm_set_jh, (float *)&cm.a[AXIS_X].jerk_high,      X_JERK_HIGH_SPEED },
-    { "x","xhi",_fip,  0, cm_print_hi, get_ui8,   cm_set_hi, (float *)&cm.a[AXIS_X].homing_input,   X_HOMING_INPUT },
-    { "x","xhd",_fip,  0, cm_print_hd, get_ui8,   set_01,    (float *)&cm.a[AXIS_X].homing_dir,     X_HOMING_DIRECTION },
-    { "x","xsv",_fipc, 0, cm_print_sv, get_flt,   set_flup,  (float *)&cm.a[AXIS_X].search_velocity,X_SEARCH_VELOCITY },
-    { "x","xlv",_fipc, 2, cm_print_lv, get_flt,   set_flup,  (float *)&cm.a[AXIS_X].latch_velocity, X_LATCH_VELOCITY },
-    { "x","xlb",_fipc, 3, cm_print_lb, get_flt,   set_flu,   (float *)&cm.a[AXIS_X].latch_backoff,  X_LATCH_BACKOFF },
-    { "x","xzb",_fipc, 3, cm_print_zb, get_flt,   set_flu,   (float *)&cm.a[AXIS_X].zero_backoff,   X_ZERO_BACKOFF },
-
-    { "y","yam",_fip,  0, cm_print_am, cm_get_am, cm_set_am, (float *)&cm.a[AXIS_Y].axis_mode,      Y_AXIS_MODE },
-    { "y","yvm",_fipc, 0, cm_print_vm, get_flt,   cm_set_vm, (float *)&cm.a[AXIS_Y].velocity_max,   Y_VELOCITY_MAX },
-    { "y","yfr",_fipc, 0, cm_print_fr, get_flt,   cm_set_fr, (float *)&cm.a[AXIS_Y].feedrate_max,   Y_FEEDRATE_MAX },
-    { "y","ytn",_fipc, 3, cm_print_tn, get_flt,   set_flu,   (float *)&cm.a[AXIS_Y].travel_min,     Y_TRAVEL_MIN },
-    { "y","ytm",_fipc, 3, cm_print_tm, get_flt,   set_flu,   (float *)&cm.a[AXIS_Y].travel_max,     Y_TRAVEL_MAX },
-    { "y","yjm",_fipc, 0, cm_print_jm, get_flt,   cm_set_jm, (float *)&cm.a[AXIS_Y].jerk_max,       Y_JERK_MAX },
-    { "y","yjh",_fipc, 0, cm_print_jh, get_flt,   cm_set_jh, (float *)&cm.a[AXIS_Y].jerk_high,      Y_JERK_HIGH_SPEED },
-    { "y","yhi",_fip,  0, cm_print_hi, get_ui8,   cm_set_hi, (float *)&cm.a[AXIS_Y].homing_input,   Y_HOMING_INPUT },
-    { "y","yhd",_fip,  0, cm_print_hd, get_ui8,   set_01,    (float *)&cm.a[AXIS_Y].homing_dir,     Y_HOMING_DIRECTION },
-    { "y","ysv",_fipc, 0, cm_print_sv, get_flt,   set_flup,  (float *)&cm.a[AXIS_Y].search_velocity,Y_SEARCH_VELOCITY },
-    { "y","ylv",_fipc, 2, cm_print_lv, get_flt,   set_flup,  (float *)&cm.a[AXIS_Y].latch_velocity, Y_LATCH_VELOCITY },
-    { "y","ylb",_fipc, 3, cm_print_lb, get_flt,   set_flu,   (float *)&cm.a[AXIS_Y].latch_backoff,  Y_LATCH_BACKOFF },
-    { "y","yzb",_fipc, 3, cm_print_zb, get_flt,   set_flu,   (float *)&cm.a[AXIS_Y].zero_backoff,   Y_ZERO_BACKOFF },
-
-    { "z","zam",_fip,  0, cm_print_am, cm_get_am, cm_set_am, (float *)&cm.a[AXIS_Z].axis_mode,      Z_AXIS_MODE },
-    { "z","zvm",_fipc, 0, cm_print_vm, get_flt,   cm_set_vm, (float *)&cm.a[AXIS_Z].velocity_max,   Z_VELOCITY_MAX },
-    { "z","zfr",_fipc, 0, cm_print_fr, get_flt,   cm_set_fr, (float *)&cm.a[AXIS_Z].feedrate_max,   Z_FEEDRATE_MAX },
-    { "z","ztn",_fipc, 3, cm_print_tn, get_flt,   set_flu,   (float *)&cm.a[AXIS_Z].travel_min,     Z_TRAVEL_MIN },
-    { "z","ztm",_fipc, 3, cm_print_tm, get_flt,   set_flu,   (float *)&cm.a[AXIS_Z].travel_max,     Z_TRAVEL_MAX },
-    { "z","zjm",_fipc, 0, cm_print_jm, get_flt,   cm_set_jm, (float *)&cm.a[AXIS_Z].jerk_max,       Z_JERK_MAX },
-    { "z","zjh",_fipc, 0, cm_print_jh, get_flt,   cm_set_jh, (float *)&cm.a[AXIS_Z].jerk_high,      Z_JERK_HIGH_SPEED },
-    { "z","zhi",_fip,  0, cm_print_hi, get_ui8,   cm_set_hi, (float *)&cm.a[AXIS_Z].homing_input,   Z_HOMING_INPUT },
-    { "z","zhd",_fip,  0, cm_print_hd, get_ui8,   set_01,    (float *)&cm.a[AXIS_Z].homing_dir,     Z_HOMING_DIRECTION },
-    { "z","zsv",_fipc, 0, cm_print_sv, get_flt,   set_flup,  (float *)&cm.a[AXIS_Z].search_velocity,Z_SEARCH_VELOCITY },
-    { "z","zlv",_fipc, 2, cm_print_lv, get_flt,   set_flup,  (float *)&cm.a[AXIS_Z].latch_velocity, Z_LATCH_VELOCITY },
-    { "z","zlb",_fipc, 3, cm_print_lb, get_flt,   set_flu,   (float *)&cm.a[AXIS_Z].latch_backoff,  Z_LATCH_BACKOFF },
-    { "z","zzb",_fipc, 3, cm_print_zb, get_flt,   set_flu,   (float *)&cm.a[AXIS_Z].zero_backoff,   Z_ZERO_BACKOFF },
-
-    { "a","aam",_fip,  0, cm_print_am, cm_get_am, cm_set_am, (float *)&cm.a[AXIS_A].axis_mode,      A_AXIS_MODE },
-    { "a","avm",_fip,  0, cm_print_vm, get_flt,   cm_set_vm, (float *)&cm.a[AXIS_A].velocity_max,   A_VELOCITY_MAX },
-    { "a","afr",_fip,  0, cm_print_fr, get_flt,   cm_set_fr, (float *)&cm.a[AXIS_A].feedrate_max,   A_FEEDRATE_MAX },
-    { "a","atn",_fip,  3, cm_print_tn, get_flt,   set_flt,   (float *)&cm.a[AXIS_A].travel_min,     A_TRAVEL_MIN },
-    { "a","atm",_fip,  3, cm_print_tm, get_flt,   set_flt,   (float *)&cm.a[AXIS_A].travel_max,     A_TRAVEL_MAX },
-    { "a","ajm",_fip,  0, cm_print_jm, get_flt,   cm_set_jm, (float *)&cm.a[AXIS_A].jerk_max,       A_JERK_MAX },
-    { "a","ajh",_fip,  0, cm_print_jh, get_flt,   cm_set_jh, (float *)&cm.a[AXIS_A].jerk_high,      A_JERK_HIGH_SPEED },
-    { "a","ara",_fipc, 3, cm_print_ra, get_flt,   set_flt,   (float *)&cm.a[AXIS_A].radius,         A_RADIUS},
-    { "a","ahi",_fip,  0, cm_print_hi, get_ui8,   cm_set_hi, (float *)&cm.a[AXIS_A].homing_input,   A_HOMING_INPUT },
-    { "a","ahd",_fip,  0, cm_print_hd, get_ui8,   set_01,    (float *)&cm.a[AXIS_A].homing_dir,     A_HOMING_DIRECTION },
-    { "a","asv",_fip,  0, cm_print_sv, get_flt,   set_fltp,  (float *)&cm.a[AXIS_A].search_velocity,A_SEARCH_VELOCITY },
-    { "a","alv",_fip,  2, cm_print_lv, get_flt,   set_fltp,  (float *)&cm.a[AXIS_A].latch_velocity, A_LATCH_VELOCITY },
-    { "a","alb",_fip,  3, cm_print_lb, get_flt,   set_flt,   (float *)&cm.a[AXIS_A].latch_backoff,  A_LATCH_BACKOFF },
-    { "a","azb",_fip,  3, cm_print_zb, get_flt,   set_flt,   (float *)&cm.a[AXIS_A].zero_backoff,   A_ZERO_BACKOFF },
-
-    { "b","bam",_fip,  0, cm_print_am, cm_get_am, cm_set_am, (float *)&cm.a[AXIS_B].axis_mode,      B_AXIS_MODE },
-    { "b","bvm",_fip,  0, cm_print_vm, get_flt,   cm_set_vm, (float *)&cm.a[AXIS_B].velocity_max,   B_VELOCITY_MAX },
-    { "b","bfr",_fip,  0, cm_print_fr, get_flt,   cm_set_fr, (float *)&cm.a[AXIS_B].feedrate_max,   B_FEEDRATE_MAX },
-    { "b","btn",_fip,  3, cm_print_tn, get_flt,   set_flt,   (float *)&cm.a[AXIS_B].travel_min,     B_TRAVEL_MIN },
-    { "b","btm",_fip,  3, cm_print_tm, get_flt,   set_flt,   (float *)&cm.a[AXIS_B].travel_max,     B_TRAVEL_MAX },
-    { "b","bjm",_fip,  0, cm_print_jm, get_flt,   cm_set_jm, (float *)&cm.a[AXIS_B].jerk_max,       B_JERK_MAX },
-    { "b","bjh",_fip,  0, cm_print_jh, get_flt,   cm_set_jh, (float *)&cm.a[AXIS_B].jerk_high,      B_JERK_HIGH_SPEED },
-    { "b","bra",_fipc, 3, cm_print_ra, get_flt,   set_flt,   (float *)&cm.a[AXIS_B].radius,         B_RADIUS },
-    { "b","bhi",_fip,  0, cm_print_hi, get_ui8,   cm_set_hi, (float *)&cm.a[AXIS_B].homing_input,   B_HOMING_INPUT },
-    { "b","bhd",_fip,  0, cm_print_hd, get_ui8,   set_01,    (float *)&cm.a[AXIS_B].homing_dir,     B_HOMING_DIRECTION },
-    { "b","bsv",_fip,  0, cm_print_sv, get_flt,   set_fltp,  (float *)&cm.a[AXIS_B].search_velocity,B_SEARCH_VELOCITY },
-    { "b","blv",_fip,  2, cm_print_lv, get_flt,   set_fltp,  (float *)&cm.a[AXIS_B].latch_velocity, B_LATCH_VELOCITY },
-    { "b","blb",_fip,  3, cm_print_lb, get_flt,   set_flt,   (float *)&cm.a[AXIS_B].latch_backoff,  B_LATCH_BACKOFF },
-    { "b","bzb",_fip,  3, cm_print_zb, get_flt,   set_flt,   (float *)&cm.a[AXIS_B].zero_backoff,   B_ZERO_BACKOFF },
-
-    { "c","cam",_fip,  0, cm_print_am, cm_get_am, cm_set_am, (float *)&cm.a[AXIS_C].axis_mode,      C_AXIS_MODE },
-    { "c","cvm",_fip,  0, cm_print_vm, get_flt,   cm_set_vm, (float *)&cm.a[AXIS_C].velocity_max,   C_VELOCITY_MAX },
-    { "c","cfr",_fip,  0, cm_print_fr, get_flt,   cm_set_fr, (float *)&cm.a[AXIS_C].feedrate_max,   C_FEEDRATE_MAX },
-    { "c","ctn",_fip,  3, cm_print_tn, get_flt,   set_flt,   (float *)&cm.a[AXIS_C].travel_min,     C_TRAVEL_MIN },
-    { "c","ctm",_fip,  3, cm_print_tm, get_flt,   set_flt,   (float *)&cm.a[AXIS_C].travel_max,     C_TRAVEL_MAX },
-    { "c","cjm",_fip,  0, cm_print_jm, get_flt,   cm_set_jm, (float *)&cm.a[AXIS_C].jerk_max,       C_JERK_MAX },
-    { "c","cjh",_fip,  0, cm_print_jh, get_flt,   cm_set_jh, (float *)&cm.a[AXIS_C].jerk_high,       C_JERK_HIGH_SPEED },
-    { "c","cra",_fipc, 3, cm_print_ra, get_flt,   set_flt,   (float *)&cm.a[AXIS_C].radius,         C_RADIUS },
-    { "c","chi",_fip,  0, cm_print_hi, get_ui8,   cm_set_hi, (float *)&cm.a[AXIS_C].homing_input,   C_HOMING_INPUT },
-    { "c","chd",_fip,  0, cm_print_hd, get_ui8,   set_01,    (float *)&cm.a[AXIS_C].homing_dir,     C_HOMING_DIRECTION },
-    { "c","csv",_fip,  0, cm_print_sv, get_flt,   set_fltp,  (float *)&cm.a[AXIS_C].search_velocity,C_SEARCH_VELOCITY },
-    { "c","clv",_fip,  2, cm_print_lv, get_flt,   set_fltp,  (float *)&cm.a[AXIS_C].latch_velocity, C_LATCH_VELOCITY },
-    { "c","clb",_fip,  3, cm_print_lb, get_flt,   set_flt,   (float *)&cm.a[AXIS_C].latch_backoff,  C_LATCH_BACKOFF },
-    { "c","czb",_fip,  3, cm_print_zb, get_flt,   set_flt,   (float *)&cm.a[AXIS_C].zero_backoff,   C_ZERO_BACKOFF },
->>>>>>> adcd0af6
 
     // Digital input configs
     { "di1","di1mo",_fip, 0, io_print_mo, get_int8,io_set_mo, (float *)&d_in[0].mode,     DI1_MODE },
@@ -772,7 +532,6 @@
     { "he3","he3fh",_f0,  1, tx_print_nul, cm_get_fan_high_temp,   cm_set_fan_high_temp,   (float *)&cs.null, 0 },
 
     // Coordinate system offsets (G54-G59 and G92)
-<<<<<<< HEAD
     { "g54","g54x",_fipc, 3, cm_print_cofs, cm_get_coord, cm_set_coord, (float *)&cs.null, G54_X_OFFSET },
     { "g54","g54y",_fipc, 3, cm_print_cofs, cm_get_coord, cm_set_coord, (float *)&cs.null, G54_Y_OFFSET },
     { "g54","g54z",_fipc, 3, cm_print_cofs, cm_get_coord, cm_set_coord, (float *)&cs.null, G54_Z_OFFSET },
@@ -836,79 +595,16 @@
     { "g30","g30a",_fi,  3, cm_print_cpos, cm_get_g30, set_nul, (float *)&cs.null, 0 },
     { "g30","g30b",_fi,  3, cm_print_cpos, cm_get_g30, set_nul, (float *)&cs.null, 0 },
     { "g30","g30c",_fi,  3, cm_print_cpos, cm_get_g30, set_nul, (float *)&cs.null, 0 },
-=======
-    { "g54","g54x",_fipc, 3, cm_print_cofs, get_flt, set_flu,(float *)&cm.offset[G54][AXIS_X], G54_X_OFFSET },
-    { "g54","g54y",_fipc, 3, cm_print_cofs, get_flt, set_flu,(float *)&cm.offset[G54][AXIS_Y], G54_Y_OFFSET },
-    { "g54","g54z",_fipc, 3, cm_print_cofs, get_flt, set_flu,(float *)&cm.offset[G54][AXIS_Z], G54_Z_OFFSET },
-    { "g54","g54a",_fip,  3, cm_print_cofs, get_flt, set_flt,(float *)&cm.offset[G54][AXIS_A], G54_A_OFFSET },
-    { "g54","g54b",_fip,  3, cm_print_cofs, get_flt, set_flt,(float *)&cm.offset[G54][AXIS_B], G54_B_OFFSET },
-    { "g54","g54c",_fip,  3, cm_print_cofs, get_flt, set_flt,(float *)&cm.offset[G54][AXIS_C], G54_C_OFFSET },
-
-    { "g55","g55x",_fipc, 3, cm_print_cofs, get_flt, set_flu,(float *)&cm.offset[G55][AXIS_X], G55_X_OFFSET },
-    { "g55","g55y",_fipc, 3, cm_print_cofs, get_flt, set_flu,(float *)&cm.offset[G55][AXIS_Y], G55_Y_OFFSET },
-    { "g55","g55z",_fipc, 3, cm_print_cofs, get_flt, set_flu,(float *)&cm.offset[G55][AXIS_Z], G55_Z_OFFSET },
-    { "g55","g55a",_fip,  3, cm_print_cofs, get_flt, set_flt,(float *)&cm.offset[G55][AXIS_A], G55_A_OFFSET },
-    { "g55","g55b",_fip,  3, cm_print_cofs, get_flt, set_flt,(float *)&cm.offset[G55][AXIS_B], G55_B_OFFSET },
-    { "g55","g55c",_fip,  3, cm_print_cofs, get_flt, set_flt,(float *)&cm.offset[G55][AXIS_C], G55_C_OFFSET },
-
-    { "g56","g56x",_fipc, 3, cm_print_cofs, get_flt, set_flu,(float *)&cm.offset[G56][AXIS_X], G56_X_OFFSET },
-    { "g56","g56y",_fipc, 3, cm_print_cofs, get_flt, set_flu,(float *)&cm.offset[G56][AXIS_Y], G56_Y_OFFSET },
-    { "g56","g56z",_fipc, 3, cm_print_cofs, get_flt, set_flu,(float *)&cm.offset[G56][AXIS_Z], G56_Z_OFFSET },
-    { "g56","g56a",_fip,  3, cm_print_cofs, get_flt, set_flt,(float *)&cm.offset[G56][AXIS_A], G56_A_OFFSET },
-    { "g56","g56b",_fip,  3, cm_print_cofs, get_flt, set_flt,(float *)&cm.offset[G56][AXIS_B], G56_B_OFFSET },
-    { "g56","g56c",_fip,  3, cm_print_cofs, get_flt, set_flt,(float *)&cm.offset[G56][AXIS_C], G56_C_OFFSET },
-
-    { "g57","g57x",_fipc, 3, cm_print_cofs, get_flt, set_flu,(float *)&cm.offset[G57][AXIS_X], G57_X_OFFSET },
-    { "g57","g57y",_fipc, 3, cm_print_cofs, get_flt, set_flu,(float *)&cm.offset[G57][AXIS_Y], G57_Y_OFFSET },
-    { "g57","g57z",_fipc, 3, cm_print_cofs, get_flt, set_flu,(float *)&cm.offset[G57][AXIS_Z], G57_Z_OFFSET },
-    { "g57","g57a",_fip,  3, cm_print_cofs, get_flt, set_flt,(float *)&cm.offset[G57][AXIS_A], G57_A_OFFSET },
-    { "g57","g57b",_fip,  3, cm_print_cofs, get_flt, set_flt,(float *)&cm.offset[G57][AXIS_B], G57_B_OFFSET },
-    { "g57","g57c",_fip,  3, cm_print_cofs, get_flt, set_flt,(float *)&cm.offset[G57][AXIS_C], G57_C_OFFSET },
-
-    { "g58","g58x",_fipc, 3, cm_print_cofs, get_flt, set_flu,(float *)&cm.offset[G58][AXIS_X], G58_X_OFFSET },
-    { "g58","g58y",_fipc, 3, cm_print_cofs, get_flt, set_flu,(float *)&cm.offset[G58][AXIS_Y], G58_Y_OFFSET },
-    { "g58","g58z",_fipc, 3, cm_print_cofs, get_flt, set_flu,(float *)&cm.offset[G58][AXIS_Z], G58_Z_OFFSET },
-    { "g58","g58a",_fip,  3, cm_print_cofs, get_flt, set_flt,(float *)&cm.offset[G58][AXIS_A], G58_A_OFFSET },
-    { "g58","g58b",_fip,  3, cm_print_cofs, get_flt, set_flt,(float *)&cm.offset[G58][AXIS_B], G58_B_OFFSET },
-    { "g58","g58c",_fip,  3, cm_print_cofs, get_flt, set_flt,(float *)&cm.offset[G58][AXIS_C], G58_C_OFFSET },
-
-    { "g59","g59x",_fipc, 3, cm_print_cofs, get_flt, set_flu,(float *)&cm.offset[G59][AXIS_X], G59_X_OFFSET },
-    { "g59","g59y",_fipc, 3, cm_print_cofs, get_flt, set_flu,(float *)&cm.offset[G59][AXIS_Y], G59_Y_OFFSET },
-    { "g59","g59z",_fipc, 3, cm_print_cofs, get_flt, set_flu,(float *)&cm.offset[G59][AXIS_Z], G59_Z_OFFSET },
-    { "g59","g59a",_fip,  3, cm_print_cofs, get_flt, set_flt,(float *)&cm.offset[G59][AXIS_A], G59_A_OFFSET },
-    { "g59","g59b",_fip,  3, cm_print_cofs, get_flt, set_flt,(float *)&cm.offset[G59][AXIS_B], G59_B_OFFSET },
-    { "g59","g59c",_fip,  3, cm_print_cofs, get_flt, set_flt,(float *)&cm.offset[G59][AXIS_C], G59_C_OFFSET },
-
-    { "g92","g92x",_fic, 3, cm_print_cofs, get_flt, set_ro, (float *)&cm.gmx.origin_offset[AXIS_X], 0 },// G92 handled differently
-    { "g92","g92y",_fic, 3, cm_print_cofs, get_flt, set_ro, (float *)&cm.gmx.origin_offset[AXIS_Y], 0 },
-    { "g92","g92z",_fic, 3, cm_print_cofs, get_flt, set_ro, (float *)&cm.gmx.origin_offset[AXIS_Z], 0 },
-    { "g92","g92a",_fi,  3, cm_print_cofs, get_flt, set_ro, (float *)&cm.gmx.origin_offset[AXIS_A], 0 },
-    { "g92","g92b",_fi,  3, cm_print_cofs, get_flt, set_ro, (float *)&cm.gmx.origin_offset[AXIS_B], 0 },
-    { "g92","g92c",_fi,  3, cm_print_cofs, get_flt, set_ro, (float *)&cm.gmx.origin_offset[AXIS_C], 0 },
-
-    // Coordinate positions (G28, G30)
-    { "g28","g28x",_fic, 3, cm_print_cpos, get_flt, set_ro, (float *)&cm.gmx.g28_position[AXIS_X], 0 },// g28 handled differently
-    { "g28","g28y",_fic, 3, cm_print_cpos, get_flt, set_ro, (float *)&cm.gmx.g28_position[AXIS_Y], 0 },
-    { "g28","g28z",_fic, 3, cm_print_cpos, get_flt, set_ro, (float *)&cm.gmx.g28_position[AXIS_Z], 0 },
-    { "g28","g28a",_fi,  3, cm_print_cpos, get_flt, set_ro, (float *)&cm.gmx.g28_position[AXIS_A], 0 },
-    { "g28","g28b",_fi,  3, cm_print_cpos, get_flt, set_ro, (float *)&cm.gmx.g28_position[AXIS_B], 0 },
-    { "g28","g28c",_fi,  3, cm_print_cpos, get_flt, set_ro, (float *)&cm.gmx.g28_position[AXIS_C], 0 },
-
-    { "g30","g30x",_fic, 3, cm_print_cpos, get_flt, set_ro, (float *)&cm.gmx.g30_position[AXIS_X], 0 },// g30 handled differently
-    { "g30","g30y",_fic, 3, cm_print_cpos, get_flt, set_ro, (float *)&cm.gmx.g30_position[AXIS_Y], 0 },
-    { "g30","g30z",_fic, 3, cm_print_cpos, get_flt, set_ro, (float *)&cm.gmx.g30_position[AXIS_Z], 0 },
-    { "g30","g30a",_fi,  3, cm_print_cpos, get_flt, set_ro, (float *)&cm.gmx.g30_position[AXIS_A], 0 },
-    { "g30","g30b",_fi,  3, cm_print_cpos, get_flt, set_ro, (float *)&cm.gmx.g30_position[AXIS_B], 0 },
-    { "g30","g30c",_fi,  3, cm_print_cpos, get_flt, set_ro, (float *)&cm.gmx.g30_position[AXIS_C], 0 },
-
+
+/*
     // Default values for current tool length offsets (not configurable, set to zero)
-    { "tl","tlx",_fipc, 3, cm_print_cofs, get_flt, set_flu,(float *)&cm.tl_offset[AXIS_X], 0 },
-    { "tl","tly",_fipc, 3, cm_print_cofs, get_flt, set_flu,(float *)&cm.tl_offset[AXIS_Y], 0 },
-    { "tl","tlz",_fipc, 3, cm_print_cofs, get_flt, set_flu,(float *)&cm.tl_offset[AXIS_Z], 0 },
+    { "tl","tlx",_fipc, 3, cm_print_cofs, get_flt, set_flu,(float *)&cm->tl_offset[AXIS_X], 0 },
+    { "tl","tly",_fipc, 3, cm_print_cofs, get_flt, set_flu,(float *)&cm->tl_offset[AXIS_Y], 0 },
+    { "tl","tlz",_fipc, 3, cm_print_cofs, get_flt, set_flu,(float *)&cm->tl_offset[AXIS_Z], 0 },
     { "tl","tla",_fip,  3, cm_print_cofs, get_flt, set_flt,(float *)&cm.tl_offset[AXIS_A], 0 },
     { "tl","tlb",_fip,  3, cm_print_cofs, get_flt, set_flt,(float *)&cm.tl_offset[AXIS_B], 0 },
     { "tl","tlc",_fip,  3, cm_print_cofs, get_flt, set_flt,(float *)&cm.tl_offset[AXIS_C], 0 },
-/*
+
     { "tl","tlx",_fipc, 3, cm_print_cofs, cm_get_tof, set_flu,(float *)&cm.tl_offset[AXIS_X], 0 },
     { "tl","tly",_fipc, 3, cm_print_cofs, cm_get_tof, set_flu,(float *)&cm.tl_offset[AXIS_Y], 0 },
     { "tl","tlz",_fipc, 3, cm_print_cofs, cm_get_tof, set_flu,(float *)&cm.tl_offset[AXIS_Z], 0 },
@@ -916,231 +612,237 @@
     { "tl","tlb",_fip,  3, cm_print_cofs, cm_get_tof, set_flt,(float *)&cm.tl_offset[AXIS_B], 0 },
     { "tl","tlc",_fip,  3, cm_print_cofs, cm_get_tof, set_flt,(float *)&cm.tl_offset[AXIS_C], 0 },
 */
+    { "tl","tlx",_fipc, 3, cm_print_cofs, cm_get_tof, cm_set_tof,(float *)&cs.null, 0 },
+    { "tl","tly",_fipc, 3, cm_print_cofs, cm_get_tof, cm_set_tof,(float *)&cs.null, 0 },
+    { "tl","tlz",_fipc, 3, cm_print_cofs, cm_get_tof, cm_set_tof,(float *)&cs.null, 0 },
+    { "tl","tla",_fip,  3, cm_print_cofs, cm_get_tof, cm_set_tof,(float *)&cs.null, 0 },
+    { "tl","tlb",_fip,  3, cm_print_cofs, cm_get_tof, cm_set_tof,(float *)&cs.null, 0 },
+    { "tl","tlc",_fip,  3, cm_print_cofs, cm_get_tof, cm_set_tof,(float *)&cs.null, 0 },
+
     // Tool table offsets
-    { "tt1","tt1x",_fipc, 3, cm_print_cofs, get_flt, set_flu,(float *)&cm.tt_offset[1][AXIS_X], TT1_X_OFFSET },
-    { "tt1","tt1y",_fipc, 3, cm_print_cofs, get_flt, set_flu,(float *)&cm.tt_offset[1][AXIS_Y], TT1_Y_OFFSET },
-    { "tt1","tt1z",_fipc, 3, cm_print_cofs, get_flt, set_flu,(float *)&cm.tt_offset[1][AXIS_Z], TT1_Z_OFFSET },
-    { "tt1","tt1a",_fip,  3, cm_print_cofs, get_flt, set_flt,(float *)&cm.tt_offset[1][AXIS_A], TT1_A_OFFSET },
-    { "tt1","tt1b",_fip,  3, cm_print_cofs, get_flt, set_flt,(float *)&cm.tt_offset[1][AXIS_B], TT1_B_OFFSET },
-    { "tt1","tt1c",_fip,  3, cm_print_cofs, get_flt, set_flt,(float *)&cm.tt_offset[1][AXIS_C], TT1_C_OFFSET },
-
-    { "tt2","tt2x",_fipc, 3, cm_print_cofs, get_flt, set_flu,(float *)&cm.tt_offset[2][AXIS_X], TT2_X_OFFSET },
-    { "tt2","tt2y",_fipc, 3, cm_print_cofs, get_flt, set_flu,(float *)&cm.tt_offset[2][AXIS_Y], TT2_Y_OFFSET },
-    { "tt2","tt2z",_fipc, 3, cm_print_cofs, get_flt, set_flu,(float *)&cm.tt_offset[2][AXIS_Z], TT2_Z_OFFSET },
-    { "tt2","tt2a",_fip,  3, cm_print_cofs, get_flt, set_flt,(float *)&cm.tt_offset[2][AXIS_A], TT2_A_OFFSET },
-    { "tt2","tt2b",_fip,  3, cm_print_cofs, get_flt, set_flt,(float *)&cm.tt_offset[2][AXIS_B], TT2_B_OFFSET },
-    { "tt2","tt2c",_fip,  3, cm_print_cofs, get_flt, set_flt,(float *)&cm.tt_offset[2][AXIS_C], TT2_C_OFFSET },
-
-    { "tt3","tt3x",_fipc, 3, cm_print_cofs, get_flt, set_flu,(float *)&cm.tt_offset[3][AXIS_X], TT3_X_OFFSET },
-    { "tt3","tt3y",_fipc, 3, cm_print_cofs, get_flt, set_flu,(float *)&cm.tt_offset[3][AXIS_Y], TT3_Y_OFFSET },
-    { "tt3","tt3z",_fipc, 3, cm_print_cofs, get_flt, set_flu,(float *)&cm.tt_offset[3][AXIS_Z], TT3_Z_OFFSET },
-    { "tt3","tt3a",_fip,  3, cm_print_cofs, get_flt, set_flt,(float *)&cm.tt_offset[3][AXIS_A], TT3_A_OFFSET },
-    { "tt3","tt3b",_fip,  3, cm_print_cofs, get_flt, set_flt,(float *)&cm.tt_offset[3][AXIS_B], TT3_B_OFFSET },
-    { "tt3","tt3c",_fip,  3, cm_print_cofs, get_flt, set_flt,(float *)&cm.tt_offset[3][AXIS_C], TT1_C_OFFSET },
-
-    { "tt4","tt4x",_fipc, 3, cm_print_cofs, get_flt, set_flu,(float *)&cm.tt_offset[4][AXIS_X], TT4_X_OFFSET },
-    { "tt4","tt4y",_fipc, 3, cm_print_cofs, get_flt, set_flu,(float *)&cm.tt_offset[4][AXIS_Y], TT4_Y_OFFSET },
-    { "tt4","tt4z",_fipc, 3, cm_print_cofs, get_flt, set_flu,(float *)&cm.tt_offset[4][AXIS_Z], TT4_Z_OFFSET },
-    { "tt4","tt4a",_fip,  3, cm_print_cofs, get_flt, set_flt,(float *)&cm.tt_offset[4][AXIS_A], TT4_A_OFFSET },
-    { "tt4","tt4b",_fip,  3, cm_print_cofs, get_flt, set_flt,(float *)&cm.tt_offset[4][AXIS_B], TT4_B_OFFSET },
-    { "tt4","tt4c",_fip,  3, cm_print_cofs, get_flt, set_flt,(float *)&cm.tt_offset[4][AXIS_C], TT4_C_OFFSET },
-
-    { "tt5","tt5x",_fipc, 3, cm_print_cofs, get_flt, set_flu,(float *)&cm.tt_offset[5][AXIS_X], TT5_X_OFFSET },
-    { "tt5","tt5y",_fipc, 3, cm_print_cofs, get_flt, set_flu,(float *)&cm.tt_offset[5][AXIS_Y], TT5_Y_OFFSET },
-    { "tt5","tt5z",_fipc, 3, cm_print_cofs, get_flt, set_flu,(float *)&cm.tt_offset[5][AXIS_Z], TT5_Z_OFFSET },
-    { "tt5","tt5a",_fip,  3, cm_print_cofs, get_flt, set_flt,(float *)&cm.tt_offset[5][AXIS_A], TT5_A_OFFSET },
-    { "tt5","tt5b",_fip,  3, cm_print_cofs, get_flt, set_flt,(float *)&cm.tt_offset[5][AXIS_B], TT5_B_OFFSET },
-    { "tt5","tt5c",_fip,  3, cm_print_cofs, get_flt, set_flt,(float *)&cm.tt_offset[5][AXIS_C], TT5_C_OFFSET },
-
-    { "tt6","tt6x",_fipc, 3, cm_print_cofs, get_flt, set_flu,(float *)&cm.tt_offset[6][AXIS_X], TT6_X_OFFSET },
-    { "tt6","tt6y",_fipc, 3, cm_print_cofs, get_flt, set_flu,(float *)&cm.tt_offset[6][AXIS_Y], TT6_Y_OFFSET },
-    { "tt6","tt6z",_fipc, 3, cm_print_cofs, get_flt, set_flu,(float *)&cm.tt_offset[6][AXIS_Z], TT6_Z_OFFSET },
-    { "tt6","tt6a",_fip,  3, cm_print_cofs, get_flt, set_flt,(float *)&cm.tt_offset[6][AXIS_A], TT6_A_OFFSET },
-    { "tt6","tt6b",_fip,  3, cm_print_cofs, get_flt, set_flt,(float *)&cm.tt_offset[6][AXIS_B], TT6_B_OFFSET },
-    { "tt6","tt6c",_fip,  3, cm_print_cofs, get_flt, set_flt,(float *)&cm.tt_offset[6][AXIS_C], TT6_C_OFFSET },
-
-    { "tt7","tt7x",_fipc, 3, cm_print_cofs, get_flt, set_flu,(float *)&cm.tt_offset[7][AXIS_X], TT7_X_OFFSET },
-    { "tt7","tt7y",_fipc, 3, cm_print_cofs, get_flt, set_flu,(float *)&cm.tt_offset[7][AXIS_Y], TT7_Y_OFFSET },
-    { "tt7","tt7z",_fipc, 3, cm_print_cofs, get_flt, set_flu,(float *)&cm.tt_offset[7][AXIS_Z], TT7_Z_OFFSET },
-    { "tt7","tt7a",_fip,  3, cm_print_cofs, get_flt, set_flt,(float *)&cm.tt_offset[7][AXIS_A], TT7_A_OFFSET },
-    { "tt7","tt7b",_fip,  3, cm_print_cofs, get_flt, set_flt,(float *)&cm.tt_offset[7][AXIS_B], TT7_B_OFFSET },
-    { "tt7","tt7c",_fip,  3, cm_print_cofs, get_flt, set_flt,(float *)&cm.tt_offset[7][AXIS_C], TT7_C_OFFSET },
-
-    { "tt8","tt8x",_fipc, 3, cm_print_cofs, get_flt, set_flu,(float *)&cm.tt_offset[8][AXIS_X], TT8_X_OFFSET },
-    { "tt8","tt8y",_fipc, 3, cm_print_cofs, get_flt, set_flu,(float *)&cm.tt_offset[8][AXIS_Y], TT8_Y_OFFSET },
-    { "tt8","tt8z",_fipc, 3, cm_print_cofs, get_flt, set_flu,(float *)&cm.tt_offset[8][AXIS_Z], TT8_Z_OFFSET },
-    { "tt8","tt8a",_fip,  3, cm_print_cofs, get_flt, set_flt,(float *)&cm.tt_offset[8][AXIS_A], TT8_A_OFFSET },
-    { "tt8","tt8b",_fip,  3, cm_print_cofs, get_flt, set_flt,(float *)&cm.tt_offset[8][AXIS_B], TT8_B_OFFSET },
-    { "tt8","tt8c",_fip,  3, cm_print_cofs, get_flt, set_flt,(float *)&cm.tt_offset[8][AXIS_C], TT8_C_OFFSET },
-
-    { "tt9","tt9x",_fipc, 3, cm_print_cofs, get_flt, set_flu,(float *)&cm.tt_offset[9][AXIS_X], TT9_X_OFFSET },
-    { "tt9","tt9y",_fipc, 3, cm_print_cofs, get_flt, set_flu,(float *)&cm.tt_offset[9][AXIS_Y], TT9_Y_OFFSET },
-    { "tt9","tt9z",_fipc, 3, cm_print_cofs, get_flt, set_flu,(float *)&cm.tt_offset[9][AXIS_Z], TT9_Z_OFFSET },
-    { "tt9","tt9a",_fip,  3, cm_print_cofs, get_flt, set_flt,(float *)&cm.tt_offset[9][AXIS_A], TT9_A_OFFSET },
-    { "tt9","tt9b",_fip,  3, cm_print_cofs, get_flt, set_flt,(float *)&cm.tt_offset[9][AXIS_B], TT9_B_OFFSET },
-    { "tt9","tt9c",_fip,  3, cm_print_cofs, get_flt, set_flt,(float *)&cm.tt_offset[9][AXIS_C], TT9_C_OFFSET },
-
-    { "tt10","tt10x",_fipc, 3, cm_print_cofs, get_flt, set_flu,(float *)&cm.tt_offset[10][AXIS_X], TT10_X_OFFSET },
-    { "tt10","tt10y",_fipc, 3, cm_print_cofs, get_flt, set_flu,(float *)&cm.tt_offset[10][AXIS_Y], TT10_Y_OFFSET },
-    { "tt10","tt10z",_fipc, 3, cm_print_cofs, get_flt, set_flu,(float *)&cm.tt_offset[10][AXIS_Z], TT10_Z_OFFSET },
-    { "tt10","tt10a",_fip,  3, cm_print_cofs, get_flt, set_flt,(float *)&cm.tt_offset[10][AXIS_A], TT10_A_OFFSET },
-    { "tt10","tt10b",_fip,  3, cm_print_cofs, get_flt, set_flt,(float *)&cm.tt_offset[10][AXIS_B], TT10_B_OFFSET },
-    { "tt10","tt10c",_fip,  3, cm_print_cofs, get_flt, set_flt,(float *)&cm.tt_offset[10][AXIS_C], TT10_C_OFFSET },
-
-    { "tt11","tt11x",_fipc, 3, cm_print_cofs, get_flt, set_flu,(float *)&cm.tt_offset[11][AXIS_X], TT11_X_OFFSET },
-    { "tt11","tt11y",_fipc, 3, cm_print_cofs, get_flt, set_flu,(float *)&cm.tt_offset[11][AXIS_Y], TT11_Y_OFFSET },
-    { "tt11","tt11z",_fipc, 3, cm_print_cofs, get_flt, set_flu,(float *)&cm.tt_offset[11][AXIS_Z], TT11_Z_OFFSET },
-    { "tt11","tt11a",_fip,  3, cm_print_cofs, get_flt, set_flt,(float *)&cm.tt_offset[11][AXIS_A], TT11_A_OFFSET },
-    { "tt11","tt11b",_fip,  3, cm_print_cofs, get_flt, set_flt,(float *)&cm.tt_offset[11][AXIS_B], TT11_B_OFFSET },
-    { "tt11","tt11c",_fip,  3, cm_print_cofs, get_flt, set_flt,(float *)&cm.tt_offset[11][AXIS_C], TT11_C_OFFSET },
-
-    { "tt12","tt12x",_fipc, 3, cm_print_cofs, get_flt, set_flu,(float *)&cm.tt_offset[12][AXIS_X], TT12_X_OFFSET },
-    { "tt12","tt12y",_fipc, 3, cm_print_cofs, get_flt, set_flu,(float *)&cm.tt_offset[12][AXIS_Y], TT12_Y_OFFSET },
-    { "tt12","tt12z",_fipc, 3, cm_print_cofs, get_flt, set_flu,(float *)&cm.tt_offset[12][AXIS_Z], TT12_Z_OFFSET },
-    { "tt12","tt12a",_fip,  3, cm_print_cofs, get_flt, set_flt,(float *)&cm.tt_offset[12][AXIS_A], TT12_A_OFFSET },
-    { "tt12","tt12b",_fip,  3, cm_print_cofs, get_flt, set_flt,(float *)&cm.tt_offset[12][AXIS_B], TT12_B_OFFSET },
-    { "tt12","tt12c",_fip,  3, cm_print_cofs, get_flt, set_flt,(float *)&cm.tt_offset[12][AXIS_C], TT12_C_OFFSET },
-
-    { "tt13","tt13x",_fipc, 3, cm_print_cofs, get_flt, set_flu,(float *)&cm.tt_offset[13][AXIS_X], TT13_X_OFFSET },
-    { "tt13","tt13y",_fipc, 3, cm_print_cofs, get_flt, set_flu,(float *)&cm.tt_offset[13][AXIS_Y], TT13_Y_OFFSET },
-    { "tt13","tt13z",_fipc, 3, cm_print_cofs, get_flt, set_flu,(float *)&cm.tt_offset[13][AXIS_Z], TT13_Z_OFFSET },
-    { "tt13","tt13a",_fip,  3, cm_print_cofs, get_flt, set_flt,(float *)&cm.tt_offset[13][AXIS_A], TT13_A_OFFSET },
-    { "tt13","tt13b",_fip,  3, cm_print_cofs, get_flt, set_flt,(float *)&cm.tt_offset[13][AXIS_B], TT13_B_OFFSET },
-    { "tt13","tt13c",_fip,  3, cm_print_cofs, get_flt, set_flt,(float *)&cm.tt_offset[13][AXIS_C], TT13_C_OFFSET },
-
-    { "tt14","tt14x",_fipc, 3, cm_print_cofs, get_flt, set_flu,(float *)&cm.tt_offset[14][AXIS_X], TT14_X_OFFSET },
-    { "tt14","tt14y",_fipc, 3, cm_print_cofs, get_flt, set_flu,(float *)&cm.tt_offset[14][AXIS_Y], TT14_Y_OFFSET },
-    { "tt14","tt14z",_fipc, 3, cm_print_cofs, get_flt, set_flu,(float *)&cm.tt_offset[14][AXIS_Z], TT14_Z_OFFSET },
-    { "tt14","tt14a",_fip,  3, cm_print_cofs, get_flt, set_flt,(float *)&cm.tt_offset[14][AXIS_A], TT14_A_OFFSET },
-    { "tt14","tt14b",_fip,  3, cm_print_cofs, get_flt, set_flt,(float *)&cm.tt_offset[14][AXIS_B], TT14_B_OFFSET },
-    { "tt14","tt14c",_fip,  3, cm_print_cofs, get_flt, set_flt,(float *)&cm.tt_offset[14][AXIS_C], TT14_C_OFFSET },
-
-    { "tt15","tt15x",_fipc, 3, cm_print_cofs, get_flt, set_flu,(float *)&cm.tt_offset[15][AXIS_X], TT15_X_OFFSET },
-    { "tt15","tt15y",_fipc, 3, cm_print_cofs, get_flt, set_flu,(float *)&cm.tt_offset[15][AXIS_Y], TT15_Y_OFFSET },
-    { "tt15","tt15z",_fipc, 3, cm_print_cofs, get_flt, set_flu,(float *)&cm.tt_offset[15][AXIS_Z], TT15_Z_OFFSET },
-    { "tt15","tt15a",_fip,  3, cm_print_cofs, get_flt, set_flt,(float *)&cm.tt_offset[15][AXIS_A], TT15_A_OFFSET },
-    { "tt15","tt15b",_fip,  3, cm_print_cofs, get_flt, set_flt,(float *)&cm.tt_offset[15][AXIS_B], TT15_B_OFFSET },
-    { "tt15","tt15c",_fip,  3, cm_print_cofs, get_flt, set_flt,(float *)&cm.tt_offset[15][AXIS_C], TT15_C_OFFSET },
-
-    { "tt16","tt16x",_fipc, 3, cm_print_cofs, get_flt, set_flu,(float *)&cm.tt_offset[16][AXIS_X], TT16_X_OFFSET },
-    { "tt16","tt16y",_fipc, 3, cm_print_cofs, get_flt, set_flu,(float *)&cm.tt_offset[16][AXIS_Y], TT16_Y_OFFSET },
-    { "tt16","tt16z",_fipc, 3, cm_print_cofs, get_flt, set_flu,(float *)&cm.tt_offset[16][AXIS_Z], TT16_Z_OFFSET },
-    { "tt16","tt16a",_fip,  3, cm_print_cofs, get_flt, set_flt,(float *)&cm.tt_offset[16][AXIS_A], TT16_A_OFFSET },
-    { "tt16","tt16b",_fip,  3, cm_print_cofs, get_flt, set_flt,(float *)&cm.tt_offset[16][AXIS_B], TT16_B_OFFSET },
-    { "tt16","tt16c",_fip,  3, cm_print_cofs, get_flt, set_flt,(float *)&cm.tt_offset[16][AXIS_C], TT16_C_OFFSET },
-
-    { "tt17","tt17x",_fipc, 3, cm_print_cofs, get_flt, set_flu,(float *)&cm.tt_offset[17][AXIS_X], TT17_X_OFFSET },
-    { "tt17","tt17y",_fipc, 3, cm_print_cofs, get_flt, set_flu,(float *)&cm.tt_offset[17][AXIS_Y], TT17_Y_OFFSET },
-    { "tt17","tt17z",_fipc, 3, cm_print_cofs, get_flt, set_flu,(float *)&cm.tt_offset[17][AXIS_Z], TT17_Z_OFFSET },
-    { "tt17","tt17a",_fip,  3, cm_print_cofs, get_flt, set_flt,(float *)&cm.tt_offset[17][AXIS_A], TT17_A_OFFSET },
-    { "tt17","tt17b",_fip,  3, cm_print_cofs, get_flt, set_flt,(float *)&cm.tt_offset[17][AXIS_B], TT17_B_OFFSET },
-    { "tt17","tt17c",_fip,  3, cm_print_cofs, get_flt, set_flt,(float *)&cm.tt_offset[17][AXIS_C], TT17_C_OFFSET },
-
-    { "tt18","tt18x",_fipc, 3, cm_print_cofs, get_flt, set_flu,(float *)&cm.tt_offset[18][AXIS_X], TT18_X_OFFSET },
-    { "tt18","tt18y",_fipc, 3, cm_print_cofs, get_flt, set_flu,(float *)&cm.tt_offset[18][AXIS_Y], TT18_Y_OFFSET },
-    { "tt18","tt18z",_fipc, 3, cm_print_cofs, get_flt, set_flu,(float *)&cm.tt_offset[18][AXIS_Z], TT18_Z_OFFSET },
-    { "tt18","tt18a",_fip,  3, cm_print_cofs, get_flt, set_flt,(float *)&cm.tt_offset[18][AXIS_A], TT18_A_OFFSET },
-    { "tt18","tt18b",_fip,  3, cm_print_cofs, get_flt, set_flt,(float *)&cm.tt_offset[18][AXIS_B], TT18_B_OFFSET },
-    { "tt18","tt18c",_fip,  3, cm_print_cofs, get_flt, set_flt,(float *)&cm.tt_offset[18][AXIS_C], TT18_C_OFFSET },
-
-    { "tt19","tt19x",_fipc, 3, cm_print_cofs, get_flt, set_flu,(float *)&cm.tt_offset[19][AXIS_X], TT19_X_OFFSET },
-    { "tt19","tt19y",_fipc, 3, cm_print_cofs, get_flt, set_flu,(float *)&cm.tt_offset[19][AXIS_Y], TT19_Y_OFFSET },
-    { "tt19","tt19z",_fipc, 3, cm_print_cofs, get_flt, set_flu,(float *)&cm.tt_offset[19][AXIS_Z], TT19_Z_OFFSET },
-    { "tt19","tt19a",_fip,  3, cm_print_cofs, get_flt, set_flt,(float *)&cm.tt_offset[19][AXIS_A], TT19_A_OFFSET },
-    { "tt19","tt19b",_fip,  3, cm_print_cofs, get_flt, set_flt,(float *)&cm.tt_offset[19][AXIS_B], TT19_B_OFFSET },
-    { "tt19","tt19c",_fip,  3, cm_print_cofs, get_flt, set_flt,(float *)&cm.tt_offset[19][AXIS_C], TT19_C_OFFSET },
-
-    { "tt20","tt20x",_fipc, 3, cm_print_cofs, get_flt, set_flu,(float *)&cm.tt_offset[20][AXIS_X], TT20_X_OFFSET },
-    { "tt20","tt20y",_fipc, 3, cm_print_cofs, get_flt, set_flu,(float *)&cm.tt_offset[20][AXIS_Y], TT20_Y_OFFSET },
-    { "tt20","tt20z",_fipc, 3, cm_print_cofs, get_flt, set_flu,(float *)&cm.tt_offset[20][AXIS_Z], TT20_Z_OFFSET },
-    { "tt20","tt20a",_fip,  3, cm_print_cofs, get_flt, set_flt,(float *)&cm.tt_offset[20][AXIS_A], TT20_A_OFFSET },
-    { "tt20","tt20b",_fip,  3, cm_print_cofs, get_flt, set_flt,(float *)&cm.tt_offset[20][AXIS_B], TT20_B_OFFSET },
-    { "tt20","tt20c",_fip,  3, cm_print_cofs, get_flt, set_flt,(float *)&cm.tt_offset[20][AXIS_C], TT20_C_OFFSET },
-
-    { "tt21","tt21x",_fipc, 3, cm_print_cofs, get_flt, set_flu,(float *)&cm.tt_offset[21][AXIS_X], TT21_X_OFFSET },
-    { "tt21","tt21y",_fipc, 3, cm_print_cofs, get_flt, set_flu,(float *)&cm.tt_offset[21][AXIS_Y], TT21_Y_OFFSET },
-    { "tt21","tt21z",_fipc, 3, cm_print_cofs, get_flt, set_flu,(float *)&cm.tt_offset[21][AXIS_Z], TT21_Z_OFFSET },
-    { "tt21","tt21a",_fip,  3, cm_print_cofs, get_flt, set_flt,(float *)&cm.tt_offset[21][AXIS_A], TT21_A_OFFSET },
-    { "tt21","tt21b",_fip,  3, cm_print_cofs, get_flt, set_flt,(float *)&cm.tt_offset[21][AXIS_B], TT21_B_OFFSET },
-    { "tt21","tt21c",_fip,  3, cm_print_cofs, get_flt, set_flt,(float *)&cm.tt_offset[21][AXIS_C], TT21_C_OFFSET },
-
-    { "tt22","tt22x",_fipc, 3, cm_print_cofs, get_flt, set_flu,(float *)&cm.tt_offset[22][AXIS_X], TT22_X_OFFSET },
-    { "tt22","tt22y",_fipc, 3, cm_print_cofs, get_flt, set_flu,(float *)&cm.tt_offset[22][AXIS_Y], TT22_Y_OFFSET },
-    { "tt22","tt22z",_fipc, 3, cm_print_cofs, get_flt, set_flu,(float *)&cm.tt_offset[22][AXIS_Z], TT22_Z_OFFSET },
-    { "tt22","tt22a",_fip,  3, cm_print_cofs, get_flt, set_flt,(float *)&cm.tt_offset[22][AXIS_A], TT22_A_OFFSET },
-    { "tt22","tt22b",_fip,  3, cm_print_cofs, get_flt, set_flt,(float *)&cm.tt_offset[22][AXIS_B], TT22_B_OFFSET },
-    { "tt22","tt22c",_fip,  3, cm_print_cofs, get_flt, set_flt,(float *)&cm.tt_offset[22][AXIS_C], TT22_C_OFFSET },
-
-    { "tt23","tt23x",_fipc, 3, cm_print_cofs, get_flt, set_flu,(float *)&cm.tt_offset[23][AXIS_X], TT23_X_OFFSET },
-    { "tt23","tt23y",_fipc, 3, cm_print_cofs, get_flt, set_flu,(float *)&cm.tt_offset[23][AXIS_Y], TT23_Y_OFFSET },
-    { "tt23","tt23z",_fipc, 3, cm_print_cofs, get_flt, set_flu,(float *)&cm.tt_offset[23][AXIS_Z], TT23_Z_OFFSET },
-    { "tt23","tt23a",_fip,  3, cm_print_cofs, get_flt, set_flt,(float *)&cm.tt_offset[23][AXIS_A], TT23_A_OFFSET },
-    { "tt23","tt23b",_fip,  3, cm_print_cofs, get_flt, set_flt,(float *)&cm.tt_offset[23][AXIS_B], TT23_B_OFFSET },
-    { "tt23","tt23c",_fip,  3, cm_print_cofs, get_flt, set_flt,(float *)&cm.tt_offset[23][AXIS_C], TT23_C_OFFSET },
-
-    { "tt24","tt24x",_fipc, 3, cm_print_cofs, get_flt, set_flu,(float *)&cm.tt_offset[24][AXIS_X], TT24_X_OFFSET },
-    { "tt24","tt24y",_fipc, 3, cm_print_cofs, get_flt, set_flu,(float *)&cm.tt_offset[24][AXIS_Y], TT24_Y_OFFSET },
-    { "tt24","tt24z",_fipc, 3, cm_print_cofs, get_flt, set_flu,(float *)&cm.tt_offset[24][AXIS_Z], TT24_Z_OFFSET },
-    { "tt24","tt24a",_fip,  3, cm_print_cofs, get_flt, set_flt,(float *)&cm.tt_offset[24][AXIS_A], TT24_A_OFFSET },
-    { "tt24","tt24b",_fip,  3, cm_print_cofs, get_flt, set_flt,(float *)&cm.tt_offset[24][AXIS_B], TT24_B_OFFSET },
-    { "tt24","tt24c",_fip,  3, cm_print_cofs, get_flt, set_flt,(float *)&cm.tt_offset[24][AXIS_C], TT24_C_OFFSET },
-
-    { "tt25","tt25x",_fipc, 3, cm_print_cofs, get_flt, set_flu,(float *)&cm.tt_offset[25][AXIS_X], TT25_X_OFFSET },
-    { "tt25","tt25y",_fipc, 3, cm_print_cofs, get_flt, set_flu,(float *)&cm.tt_offset[25][AXIS_Y], TT25_Y_OFFSET },
-    { "tt25","tt25z",_fipc, 3, cm_print_cofs, get_flt, set_flu,(float *)&cm.tt_offset[25][AXIS_Z], TT25_Z_OFFSET },
-    { "tt25","tt25a",_fip,  3, cm_print_cofs, get_flt, set_flt,(float *)&cm.tt_offset[25][AXIS_A], TT25_A_OFFSET },
-    { "tt25","tt25b",_fip,  3, cm_print_cofs, get_flt, set_flt,(float *)&cm.tt_offset[25][AXIS_B], TT25_B_OFFSET },
-    { "tt25","tt25c",_fip,  3, cm_print_cofs, get_flt, set_flt,(float *)&cm.tt_offset[25][AXIS_C], TT25_C_OFFSET },
-
-    { "tt26","tt26x",_fipc, 3, cm_print_cofs, get_flt, set_flu,(float *)&cm.tt_offset[26][AXIS_X], TT26_X_OFFSET },
-    { "tt26","tt26y",_fipc, 3, cm_print_cofs, get_flt, set_flu,(float *)&cm.tt_offset[26][AXIS_Y], TT26_Y_OFFSET },
-    { "tt26","tt26z",_fipc, 3, cm_print_cofs, get_flt, set_flu,(float *)&cm.tt_offset[26][AXIS_Z], TT26_Z_OFFSET },
-    { "tt26","tt26a",_fip,  3, cm_print_cofs, get_flt, set_flt,(float *)&cm.tt_offset[26][AXIS_A], TT26_A_OFFSET },
-    { "tt26","tt26b",_fip,  3, cm_print_cofs, get_flt, set_flt,(float *)&cm.tt_offset[26][AXIS_B], TT26_B_OFFSET },
-    { "tt26","tt26c",_fip,  3, cm_print_cofs, get_flt, set_flt,(float *)&cm.tt_offset[26][AXIS_C], TT26_C_OFFSET },
-
-    { "tt27","tt27x",_fipc, 3, cm_print_cofs, get_flt, set_flu,(float *)&cm.tt_offset[27][AXIS_X], TT27_X_OFFSET },
-    { "tt27","tt27y",_fipc, 3, cm_print_cofs, get_flt, set_flu,(float *)&cm.tt_offset[27][AXIS_Y], TT27_Y_OFFSET },
-    { "tt27","tt27z",_fipc, 3, cm_print_cofs, get_flt, set_flu,(float *)&cm.tt_offset[27][AXIS_Z], TT27_Z_OFFSET },
-    { "tt27","tt27a",_fip,  3, cm_print_cofs, get_flt, set_flt,(float *)&cm.tt_offset[27][AXIS_A], TT27_A_OFFSET },
-    { "tt27","tt27b",_fip,  3, cm_print_cofs, get_flt, set_flt,(float *)&cm.tt_offset[27][AXIS_B], TT27_B_OFFSET },
-    { "tt27","tt27c",_fip,  3, cm_print_cofs, get_flt, set_flt,(float *)&cm.tt_offset[27][AXIS_C], TT27_C_OFFSET },
-
-    { "tt28","tt28x",_fipc, 3, cm_print_cofs, get_flt, set_flu,(float *)&cm.tt_offset[28][AXIS_X], TT28_X_OFFSET },
-    { "tt28","tt28y",_fipc, 3, cm_print_cofs, get_flt, set_flu,(float *)&cm.tt_offset[28][AXIS_Y], TT28_Y_OFFSET },
-    { "tt28","tt28z",_fipc, 3, cm_print_cofs, get_flt, set_flu,(float *)&cm.tt_offset[28][AXIS_Z], TT28_Z_OFFSET },
-    { "tt28","tt28a",_fip,  3, cm_print_cofs, get_flt, set_flt,(float *)&cm.tt_offset[28][AXIS_A], TT28_A_OFFSET },
-    { "tt28","tt28b",_fip,  3, cm_print_cofs, get_flt, set_flt,(float *)&cm.tt_offset[28][AXIS_B], TT28_B_OFFSET },
-    { "tt28","tt28c",_fip,  3, cm_print_cofs, get_flt, set_flt,(float *)&cm.tt_offset[28][AXIS_C], TT28_C_OFFSET },
-
-    { "tt29","tt29x",_fipc, 3, cm_print_cofs, get_flt, set_flu,(float *)&cm.tt_offset[29][AXIS_X], TT29_X_OFFSET },
-    { "tt29","tt29y",_fipc, 3, cm_print_cofs, get_flt, set_flu,(float *)&cm.tt_offset[29][AXIS_Y], TT29_Y_OFFSET },
-    { "tt29","tt29z",_fipc, 3, cm_print_cofs, get_flt, set_flu,(float *)&cm.tt_offset[29][AXIS_Z], TT29_Z_OFFSET },
-    { "tt29","tt29a",_fip,  3, cm_print_cofs, get_flt, set_flt,(float *)&cm.tt_offset[29][AXIS_A], TT29_A_OFFSET },
-    { "tt29","tt29b",_fip,  3, cm_print_cofs, get_flt, set_flt,(float *)&cm.tt_offset[29][AXIS_B], TT29_B_OFFSET },
-    { "tt29","tt29c",_fip,  3, cm_print_cofs, get_flt, set_flt,(float *)&cm.tt_offset[29][AXIS_C], TT29_C_OFFSET },
-
-    { "tt30","tt30x",_fipc, 3, cm_print_cofs, get_flt, set_flu,(float *)&cm.tt_offset[30][AXIS_X], TT30_X_OFFSET },
-    { "tt30","tt30y",_fipc, 3, cm_print_cofs, get_flt, set_flu,(float *)&cm.tt_offset[30][AXIS_Y], TT30_Y_OFFSET },
-    { "tt30","tt30z",_fipc, 3, cm_print_cofs, get_flt, set_flu,(float *)&cm.tt_offset[30][AXIS_Z], TT30_Z_OFFSET },
-    { "tt30","tt30a",_fip,  3, cm_print_cofs, get_flt, set_flt,(float *)&cm.tt_offset[30][AXIS_A], TT30_A_OFFSET },
-    { "tt30","tt30b",_fip,  3, cm_print_cofs, get_flt, set_flt,(float *)&cm.tt_offset[30][AXIS_B], TT30_B_OFFSET },
-    { "tt30","tt30c",_fip,  3, cm_print_cofs, get_flt, set_flt,(float *)&cm.tt_offset[30][AXIS_C], TT30_C_OFFSET },
-
-    { "tt31","tt31x",_fipc, 3, cm_print_cofs, get_flt, set_flu,(float *)&cm.tt_offset[31][AXIS_X], TT31_X_OFFSET },
-    { "tt31","tt31y",_fipc, 3, cm_print_cofs, get_flt, set_flu,(float *)&cm.tt_offset[31][AXIS_Y], TT31_Y_OFFSET },
-    { "tt31","tt31z",_fipc, 3, cm_print_cofs, get_flt, set_flu,(float *)&cm.tt_offset[31][AXIS_Z], TT31_Z_OFFSET },
-    { "tt31","tt31a",_fip,  3, cm_print_cofs, get_flt, set_flt,(float *)&cm.tt_offset[31][AXIS_A], TT31_A_OFFSET },
-    { "tt31","tt31b",_fip,  3, cm_print_cofs, get_flt, set_flt,(float *)&cm.tt_offset[31][AXIS_B], TT31_B_OFFSET },
-    { "tt31","tt31c",_fip,  3, cm_print_cofs, get_flt, set_flt,(float *)&cm.tt_offset[31][AXIS_C], TT31_C_OFFSET },
-
-    { "tt32","tt32x",_fipc, 3, cm_print_cofs, get_flt, set_flu,(float *)&cm.tt_offset[32][AXIS_X], TT32_X_OFFSET },
-    { "tt32","tt32y",_fipc, 3, cm_print_cofs, get_flt, set_flu,(float *)&cm.tt_offset[32][AXIS_Y], TT32_Y_OFFSET },
-    { "tt32","tt32z",_fipc, 3, cm_print_cofs, get_flt, set_flu,(float *)&cm.tt_offset[32][AXIS_Z], TT32_Z_OFFSET },
-    { "tt32","tt32a",_fip,  3, cm_print_cofs, get_flt, set_flt,(float *)&cm.tt_offset[32][AXIS_A], TT32_A_OFFSET },
-    { "tt32","tt32b",_fip,  3, cm_print_cofs, get_flt, set_flt,(float *)&cm.tt_offset[32][AXIS_B], TT32_B_OFFSET },
-    { "tt32","tt32c",_fip,  3, cm_print_cofs, get_flt, set_flt,(float *)&cm.tt_offset[32][AXIS_C], TT32_C_OFFSET },
->>>>>>> adcd0af6
+    { "tt1","tt1x",_fipc, 3, cm_print_cofs, get_flt, set_flu,(float *)&tt.tt_offset[1][AXIS_X], TT1_X_OFFSET },
+    { "tt1","tt1y",_fipc, 3, cm_print_cofs, get_flt, set_flu,(float *)&tt.tt_offset[1][AXIS_Y], TT1_Y_OFFSET },
+    { "tt1","tt1z",_fipc, 3, cm_print_cofs, get_flt, set_flu,(float *)&tt.tt_offset[1][AXIS_Z], TT1_Z_OFFSET },
+    { "tt1","tt1a",_fip,  3, cm_print_cofs, get_flt, set_flt,(float *)&tt.tt_offset[1][AXIS_A], TT1_A_OFFSET },
+    { "tt1","tt1b",_fip,  3, cm_print_cofs, get_flt, set_flt,(float *)&tt.tt_offset[1][AXIS_B], TT1_B_OFFSET },
+    { "tt1","tt1c",_fip,  3, cm_print_cofs, get_flt, set_flt,(float *)&tt.tt_offset[1][AXIS_C], TT1_C_OFFSET },
+
+    { "tt2","tt2x",_fipc, 3, cm_print_cofs, get_flt, set_flu,(float *)&tt.tt_offset[2][AXIS_X], TT2_X_OFFSET },
+    { "tt2","tt2y",_fipc, 3, cm_print_cofs, get_flt, set_flu,(float *)&tt.tt_offset[2][AXIS_Y], TT2_Y_OFFSET },
+    { "tt2","tt2z",_fipc, 3, cm_print_cofs, get_flt, set_flu,(float *)&tt.tt_offset[2][AXIS_Z], TT2_Z_OFFSET },
+    { "tt2","tt2a",_fip,  3, cm_print_cofs, get_flt, set_flt,(float *)&tt.tt_offset[2][AXIS_A], TT2_A_OFFSET },
+    { "tt2","tt2b",_fip,  3, cm_print_cofs, get_flt, set_flt,(float *)&tt.tt_offset[2][AXIS_B], TT2_B_OFFSET },
+    { "tt2","tt2c",_fip,  3, cm_print_cofs, get_flt, set_flt,(float *)&tt.tt_offset[2][AXIS_C], TT2_C_OFFSET },
+
+    { "tt3","tt3x",_fipc, 3, cm_print_cofs, get_flt, set_flu,(float *)&tt.tt_offset[3][AXIS_X], TT3_X_OFFSET },
+    { "tt3","tt3y",_fipc, 3, cm_print_cofs, get_flt, set_flu,(float *)&tt.tt_offset[3][AXIS_Y], TT3_Y_OFFSET },
+    { "tt3","tt3z",_fipc, 3, cm_print_cofs, get_flt, set_flu,(float *)&tt.tt_offset[3][AXIS_Z], TT3_Z_OFFSET },
+    { "tt3","tt3a",_fip,  3, cm_print_cofs, get_flt, set_flt,(float *)&tt.tt_offset[3][AXIS_A], TT3_A_OFFSET },
+    { "tt3","tt3b",_fip,  3, cm_print_cofs, get_flt, set_flt,(float *)&tt.tt_offset[3][AXIS_B], TT3_B_OFFSET },
+    { "tt3","tt3c",_fip,  3, cm_print_cofs, get_flt, set_flt,(float *)&tt.tt_offset[3][AXIS_C], TT1_C_OFFSET },
+
+    { "tt4","tt4x",_fipc, 3, cm_print_cofs, get_flt, set_flu,(float *)&tt.tt_offset[4][AXIS_X], TT4_X_OFFSET },
+    { "tt4","tt4y",_fipc, 3, cm_print_cofs, get_flt, set_flu,(float *)&tt.tt_offset[4][AXIS_Y], TT4_Y_OFFSET },
+    { "tt4","tt4z",_fipc, 3, cm_print_cofs, get_flt, set_flu,(float *)&tt.tt_offset[4][AXIS_Z], TT4_Z_OFFSET },
+    { "tt4","tt4a",_fip,  3, cm_print_cofs, get_flt, set_flt,(float *)&tt.tt_offset[4][AXIS_A], TT4_A_OFFSET },
+    { "tt4","tt4b",_fip,  3, cm_print_cofs, get_flt, set_flt,(float *)&tt.tt_offset[4][AXIS_B], TT4_B_OFFSET },
+    { "tt4","tt4c",_fip,  3, cm_print_cofs, get_flt, set_flt,(float *)&tt.tt_offset[4][AXIS_C], TT4_C_OFFSET },
+
+    { "tt5","tt5x",_fipc, 3, cm_print_cofs, get_flt, set_flu,(float *)&tt.tt_offset[5][AXIS_X], TT5_X_OFFSET },
+    { "tt5","tt5y",_fipc, 3, cm_print_cofs, get_flt, set_flu,(float *)&tt.tt_offset[5][AXIS_Y], TT5_Y_OFFSET },
+    { "tt5","tt5z",_fipc, 3, cm_print_cofs, get_flt, set_flu,(float *)&tt.tt_offset[5][AXIS_Z], TT5_Z_OFFSET },
+    { "tt5","tt5a",_fip,  3, cm_print_cofs, get_flt, set_flt,(float *)&tt.tt_offset[5][AXIS_A], TT5_A_OFFSET },
+    { "tt5","tt5b",_fip,  3, cm_print_cofs, get_flt, set_flt,(float *)&tt.tt_offset[5][AXIS_B], TT5_B_OFFSET },
+    { "tt5","tt5c",_fip,  3, cm_print_cofs, get_flt, set_flt,(float *)&tt.tt_offset[5][AXIS_C], TT5_C_OFFSET },
+
+    { "tt6","tt6x",_fipc, 3, cm_print_cofs, get_flt, set_flu,(float *)&tt.tt_offset[6][AXIS_X], TT6_X_OFFSET },
+    { "tt6","tt6y",_fipc, 3, cm_print_cofs, get_flt, set_flu,(float *)&tt.tt_offset[6][AXIS_Y], TT6_Y_OFFSET },
+    { "tt6","tt6z",_fipc, 3, cm_print_cofs, get_flt, set_flu,(float *)&tt.tt_offset[6][AXIS_Z], TT6_Z_OFFSET },
+    { "tt6","tt6a",_fip,  3, cm_print_cofs, get_flt, set_flt,(float *)&tt.tt_offset[6][AXIS_A], TT6_A_OFFSET },
+    { "tt6","tt6b",_fip,  3, cm_print_cofs, get_flt, set_flt,(float *)&tt.tt_offset[6][AXIS_B], TT6_B_OFFSET },
+    { "tt6","tt6c",_fip,  3, cm_print_cofs, get_flt, set_flt,(float *)&tt.tt_offset[6][AXIS_C], TT6_C_OFFSET },
+
+    { "tt7","tt7x",_fipc, 3, cm_print_cofs, get_flt, set_flu,(float *)&tt.tt_offset[7][AXIS_X], TT7_X_OFFSET },
+    { "tt7","tt7y",_fipc, 3, cm_print_cofs, get_flt, set_flu,(float *)&tt.tt_offset[7][AXIS_Y], TT7_Y_OFFSET },
+    { "tt7","tt7z",_fipc, 3, cm_print_cofs, get_flt, set_flu,(float *)&tt.tt_offset[7][AXIS_Z], TT7_Z_OFFSET },
+    { "tt7","tt7a",_fip,  3, cm_print_cofs, get_flt, set_flt,(float *)&tt.tt_offset[7][AXIS_A], TT7_A_OFFSET },
+    { "tt7","tt7b",_fip,  3, cm_print_cofs, get_flt, set_flt,(float *)&tt.tt_offset[7][AXIS_B], TT7_B_OFFSET },
+    { "tt7","tt7c",_fip,  3, cm_print_cofs, get_flt, set_flt,(float *)&tt.tt_offset[7][AXIS_C], TT7_C_OFFSET },
+
+    { "tt8","tt8x",_fipc, 3, cm_print_cofs, get_flt, set_flu,(float *)&tt.tt_offset[8][AXIS_X], TT8_X_OFFSET },
+    { "tt8","tt8y",_fipc, 3, cm_print_cofs, get_flt, set_flu,(float *)&tt.tt_offset[8][AXIS_Y], TT8_Y_OFFSET },
+    { "tt8","tt8z",_fipc, 3, cm_print_cofs, get_flt, set_flu,(float *)&tt.tt_offset[8][AXIS_Z], TT8_Z_OFFSET },
+    { "tt8","tt8a",_fip,  3, cm_print_cofs, get_flt, set_flt,(float *)&tt.tt_offset[8][AXIS_A], TT8_A_OFFSET },
+    { "tt8","tt8b",_fip,  3, cm_print_cofs, get_flt, set_flt,(float *)&tt.tt_offset[8][AXIS_B], TT8_B_OFFSET },
+    { "tt8","tt8c",_fip,  3, cm_print_cofs, get_flt, set_flt,(float *)&tt.tt_offset[8][AXIS_C], TT8_C_OFFSET },
+
+    { "tt9","tt9x",_fipc, 3, cm_print_cofs, get_flt, set_flu,(float *)&tt.tt_offset[9][AXIS_X], TT9_X_OFFSET },
+    { "tt9","tt9y",_fipc, 3, cm_print_cofs, get_flt, set_flu,(float *)&tt.tt_offset[9][AXIS_Y], TT9_Y_OFFSET },
+    { "tt9","tt9z",_fipc, 3, cm_print_cofs, get_flt, set_flu,(float *)&tt.tt_offset[9][AXIS_Z], TT9_Z_OFFSET },
+    { "tt9","tt9a",_fip,  3, cm_print_cofs, get_flt, set_flt,(float *)&tt.tt_offset[9][AXIS_A], TT9_A_OFFSET },
+    { "tt9","tt9b",_fip,  3, cm_print_cofs, get_flt, set_flt,(float *)&tt.tt_offset[9][AXIS_B], TT9_B_OFFSET },
+    { "tt9","tt9c",_fip,  3, cm_print_cofs, get_flt, set_flt,(float *)&tt.tt_offset[9][AXIS_C], TT9_C_OFFSET },
+
+    { "tt10","tt10x",_fipc, 3, cm_print_cofs, get_flt, set_flu,(float *)&tt.tt_offset[10][AXIS_X], TT10_X_OFFSET },
+    { "tt10","tt10y",_fipc, 3, cm_print_cofs, get_flt, set_flu,(float *)&tt.tt_offset[10][AXIS_Y], TT10_Y_OFFSET },
+    { "tt10","tt10z",_fipc, 3, cm_print_cofs, get_flt, set_flu,(float *)&tt.tt_offset[10][AXIS_Z], TT10_Z_OFFSET },
+    { "tt10","tt10a",_fip,  3, cm_print_cofs, get_flt, set_flt,(float *)&tt.tt_offset[10][AXIS_A], TT10_A_OFFSET },
+    { "tt10","tt10b",_fip,  3, cm_print_cofs, get_flt, set_flt,(float *)&tt.tt_offset[10][AXIS_B], TT10_B_OFFSET },
+    { "tt10","tt10c",_fip,  3, cm_print_cofs, get_flt, set_flt,(float *)&tt.tt_offset[10][AXIS_C], TT10_C_OFFSET },
+
+    { "tt11","tt11x",_fipc, 3, cm_print_cofs, get_flt, set_flu,(float *)&tt.tt_offset[11][AXIS_X], TT11_X_OFFSET },
+    { "tt11","tt11y",_fipc, 3, cm_print_cofs, get_flt, set_flu,(float *)&tt.tt_offset[11][AXIS_Y], TT11_Y_OFFSET },
+    { "tt11","tt11z",_fipc, 3, cm_print_cofs, get_flt, set_flu,(float *)&tt.tt_offset[11][AXIS_Z], TT11_Z_OFFSET },
+    { "tt11","tt11a",_fip,  3, cm_print_cofs, get_flt, set_flt,(float *)&tt.tt_offset[11][AXIS_A], TT11_A_OFFSET },
+    { "tt11","tt11b",_fip,  3, cm_print_cofs, get_flt, set_flt,(float *)&tt.tt_offset[11][AXIS_B], TT11_B_OFFSET },
+    { "tt11","tt11c",_fip,  3, cm_print_cofs, get_flt, set_flt,(float *)&tt.tt_offset[11][AXIS_C], TT11_C_OFFSET },
+
+    { "tt12","tt12x",_fipc, 3, cm_print_cofs, get_flt, set_flu,(float *)&tt.tt_offset[12][AXIS_X], TT12_X_OFFSET },
+    { "tt12","tt12y",_fipc, 3, cm_print_cofs, get_flt, set_flu,(float *)&tt.tt_offset[12][AXIS_Y], TT12_Y_OFFSET },
+    { "tt12","tt12z",_fipc, 3, cm_print_cofs, get_flt, set_flu,(float *)&tt.tt_offset[12][AXIS_Z], TT12_Z_OFFSET },
+    { "tt12","tt12a",_fip,  3, cm_print_cofs, get_flt, set_flt,(float *)&tt.tt_offset[12][AXIS_A], TT12_A_OFFSET },
+    { "tt12","tt12b",_fip,  3, cm_print_cofs, get_flt, set_flt,(float *)&tt.tt_offset[12][AXIS_B], TT12_B_OFFSET },
+    { "tt12","tt12c",_fip,  3, cm_print_cofs, get_flt, set_flt,(float *)&tt.tt_offset[12][AXIS_C], TT12_C_OFFSET },
+
+    { "tt13","tt13x",_fipc, 3, cm_print_cofs, get_flt, set_flu,(float *)&tt.tt_offset[13][AXIS_X], TT13_X_OFFSET },
+    { "tt13","tt13y",_fipc, 3, cm_print_cofs, get_flt, set_flu,(float *)&tt.tt_offset[13][AXIS_Y], TT13_Y_OFFSET },
+    { "tt13","tt13z",_fipc, 3, cm_print_cofs, get_flt, set_flu,(float *)&tt.tt_offset[13][AXIS_Z], TT13_Z_OFFSET },
+    { "tt13","tt13a",_fip,  3, cm_print_cofs, get_flt, set_flt,(float *)&tt.tt_offset[13][AXIS_A], TT13_A_OFFSET },
+    { "tt13","tt13b",_fip,  3, cm_print_cofs, get_flt, set_flt,(float *)&tt.tt_offset[13][AXIS_B], TT13_B_OFFSET },
+    { "tt13","tt13c",_fip,  3, cm_print_cofs, get_flt, set_flt,(float *)&tt.tt_offset[13][AXIS_C], TT13_C_OFFSET },
+
+    { "tt14","tt14x",_fipc, 3, cm_print_cofs, get_flt, set_flu,(float *)&tt.tt_offset[14][AXIS_X], TT14_X_OFFSET },
+    { "tt14","tt14y",_fipc, 3, cm_print_cofs, get_flt, set_flu,(float *)&tt.tt_offset[14][AXIS_Y], TT14_Y_OFFSET },
+    { "tt14","tt14z",_fipc, 3, cm_print_cofs, get_flt, set_flu,(float *)&tt.tt_offset[14][AXIS_Z], TT14_Z_OFFSET },
+    { "tt14","tt14a",_fip,  3, cm_print_cofs, get_flt, set_flt,(float *)&tt.tt_offset[14][AXIS_A], TT14_A_OFFSET },
+    { "tt14","tt14b",_fip,  3, cm_print_cofs, get_flt, set_flt,(float *)&tt.tt_offset[14][AXIS_B], TT14_B_OFFSET },
+    { "tt14","tt14c",_fip,  3, cm_print_cofs, get_flt, set_flt,(float *)&tt.tt_offset[14][AXIS_C], TT14_C_OFFSET },
+
+    { "tt15","tt15x",_fipc, 3, cm_print_cofs, get_flt, set_flu,(float *)&tt.tt_offset[15][AXIS_X], TT15_X_OFFSET },
+    { "tt15","tt15y",_fipc, 3, cm_print_cofs, get_flt, set_flu,(float *)&tt.tt_offset[15][AXIS_Y], TT15_Y_OFFSET },
+    { "tt15","tt15z",_fipc, 3, cm_print_cofs, get_flt, set_flu,(float *)&tt.tt_offset[15][AXIS_Z], TT15_Z_OFFSET },
+    { "tt15","tt15a",_fip,  3, cm_print_cofs, get_flt, set_flt,(float *)&tt.tt_offset[15][AXIS_A], TT15_A_OFFSET },
+    { "tt15","tt15b",_fip,  3, cm_print_cofs, get_flt, set_flt,(float *)&tt.tt_offset[15][AXIS_B], TT15_B_OFFSET },
+    { "tt15","tt15c",_fip,  3, cm_print_cofs, get_flt, set_flt,(float *)&tt.tt_offset[15][AXIS_C], TT15_C_OFFSET },
+
+    { "tt16","tt16x",_fipc, 3, cm_print_cofs, get_flt, set_flu,(float *)&tt.tt_offset[16][AXIS_X], TT16_X_OFFSET },
+    { "tt16","tt16y",_fipc, 3, cm_print_cofs, get_flt, set_flu,(float *)&tt.tt_offset[16][AXIS_Y], TT16_Y_OFFSET },
+    { "tt16","tt16z",_fipc, 3, cm_print_cofs, get_flt, set_flu,(float *)&tt.tt_offset[16][AXIS_Z], TT16_Z_OFFSET },
+    { "tt16","tt16a",_fip,  3, cm_print_cofs, get_flt, set_flt,(float *)&tt.tt_offset[16][AXIS_A], TT16_A_OFFSET },
+    { "tt16","tt16b",_fip,  3, cm_print_cofs, get_flt, set_flt,(float *)&tt.tt_offset[16][AXIS_B], TT16_B_OFFSET },
+    { "tt16","tt16c",_fip,  3, cm_print_cofs, get_flt, set_flt,(float *)&tt.tt_offset[16][AXIS_C], TT16_C_OFFSET },
+
+    { "tt17","tt17x",_fipc, 3, cm_print_cofs, get_flt, set_flu,(float *)&tt.tt_offset[17][AXIS_X], TT17_X_OFFSET },
+    { "tt17","tt17y",_fipc, 3, cm_print_cofs, get_flt, set_flu,(float *)&tt.tt_offset[17][AXIS_Y], TT17_Y_OFFSET },
+    { "tt17","tt17z",_fipc, 3, cm_print_cofs, get_flt, set_flu,(float *)&tt.tt_offset[17][AXIS_Z], TT17_Z_OFFSET },
+    { "tt17","tt17a",_fip,  3, cm_print_cofs, get_flt, set_flt,(float *)&tt.tt_offset[17][AXIS_A], TT17_A_OFFSET },
+    { "tt17","tt17b",_fip,  3, cm_print_cofs, get_flt, set_flt,(float *)&tt.tt_offset[17][AXIS_B], TT17_B_OFFSET },
+    { "tt17","tt17c",_fip,  3, cm_print_cofs, get_flt, set_flt,(float *)&tt.tt_offset[17][AXIS_C], TT17_C_OFFSET },
+
+    { "tt18","tt18x",_fipc, 3, cm_print_cofs, get_flt, set_flu,(float *)&tt.tt_offset[18][AXIS_X], TT18_X_OFFSET },
+    { "tt18","tt18y",_fipc, 3, cm_print_cofs, get_flt, set_flu,(float *)&tt.tt_offset[18][AXIS_Y], TT18_Y_OFFSET },
+    { "tt18","tt18z",_fipc, 3, cm_print_cofs, get_flt, set_flu,(float *)&tt.tt_offset[18][AXIS_Z], TT18_Z_OFFSET },
+    { "tt18","tt18a",_fip,  3, cm_print_cofs, get_flt, set_flt,(float *)&tt.tt_offset[18][AXIS_A], TT18_A_OFFSET },
+    { "tt18","tt18b",_fip,  3, cm_print_cofs, get_flt, set_flt,(float *)&tt.tt_offset[18][AXIS_B], TT18_B_OFFSET },
+    { "tt18","tt18c",_fip,  3, cm_print_cofs, get_flt, set_flt,(float *)&tt.tt_offset[18][AXIS_C], TT18_C_OFFSET },
+
+    { "tt19","tt19x",_fipc, 3, cm_print_cofs, get_flt, set_flu,(float *)&tt.tt_offset[19][AXIS_X], TT19_X_OFFSET },
+    { "tt19","tt19y",_fipc, 3, cm_print_cofs, get_flt, set_flu,(float *)&tt.tt_offset[19][AXIS_Y], TT19_Y_OFFSET },
+    { "tt19","tt19z",_fipc, 3, cm_print_cofs, get_flt, set_flu,(float *)&tt.tt_offset[19][AXIS_Z], TT19_Z_OFFSET },
+    { "tt19","tt19a",_fip,  3, cm_print_cofs, get_flt, set_flt,(float *)&tt.tt_offset[19][AXIS_A], TT19_A_OFFSET },
+    { "tt19","tt19b",_fip,  3, cm_print_cofs, get_flt, set_flt,(float *)&tt.tt_offset[19][AXIS_B], TT19_B_OFFSET },
+    { "tt19","tt19c",_fip,  3, cm_print_cofs, get_flt, set_flt,(float *)&tt.tt_offset[19][AXIS_C], TT19_C_OFFSET },
+
+    { "tt20","tt20x",_fipc, 3, cm_print_cofs, get_flt, set_flu,(float *)&tt.tt_offset[20][AXIS_X], TT20_X_OFFSET },
+    { "tt20","tt20y",_fipc, 3, cm_print_cofs, get_flt, set_flu,(float *)&tt.tt_offset[20][AXIS_Y], TT20_Y_OFFSET },
+    { "tt20","tt20z",_fipc, 3, cm_print_cofs, get_flt, set_flu,(float *)&tt.tt_offset[20][AXIS_Z], TT20_Z_OFFSET },
+    { "tt20","tt20a",_fip,  3, cm_print_cofs, get_flt, set_flt,(float *)&tt.tt_offset[20][AXIS_A], TT20_A_OFFSET },
+    { "tt20","tt20b",_fip,  3, cm_print_cofs, get_flt, set_flt,(float *)&tt.tt_offset[20][AXIS_B], TT20_B_OFFSET },
+    { "tt20","tt20c",_fip,  3, cm_print_cofs, get_flt, set_flt,(float *)&tt.tt_offset[20][AXIS_C], TT20_C_OFFSET },
+
+    { "tt21","tt21x",_fipc, 3, cm_print_cofs, get_flt, set_flu,(float *)&tt.tt_offset[21][AXIS_X], TT21_X_OFFSET },
+    { "tt21","tt21y",_fipc, 3, cm_print_cofs, get_flt, set_flu,(float *)&tt.tt_offset[21][AXIS_Y], TT21_Y_OFFSET },
+    { "tt21","tt21z",_fipc, 3, cm_print_cofs, get_flt, set_flu,(float *)&tt.tt_offset[21][AXIS_Z], TT21_Z_OFFSET },
+    { "tt21","tt21a",_fip,  3, cm_print_cofs, get_flt, set_flt,(float *)&tt.tt_offset[21][AXIS_A], TT21_A_OFFSET },
+    { "tt21","tt21b",_fip,  3, cm_print_cofs, get_flt, set_flt,(float *)&tt.tt_offset[21][AXIS_B], TT21_B_OFFSET },
+    { "tt21","tt21c",_fip,  3, cm_print_cofs, get_flt, set_flt,(float *)&tt.tt_offset[21][AXIS_C], TT21_C_OFFSET },
+
+    { "tt22","tt22x",_fipc, 3, cm_print_cofs, get_flt, set_flu,(float *)&tt.tt_offset[22][AXIS_X], TT22_X_OFFSET },
+    { "tt22","tt22y",_fipc, 3, cm_print_cofs, get_flt, set_flu,(float *)&tt.tt_offset[22][AXIS_Y], TT22_Y_OFFSET },
+    { "tt22","tt22z",_fipc, 3, cm_print_cofs, get_flt, set_flu,(float *)&tt.tt_offset[22][AXIS_Z], TT22_Z_OFFSET },
+    { "tt22","tt22a",_fip,  3, cm_print_cofs, get_flt, set_flt,(float *)&tt.tt_offset[22][AXIS_A], TT22_A_OFFSET },
+    { "tt22","tt22b",_fip,  3, cm_print_cofs, get_flt, set_flt,(float *)&tt.tt_offset[22][AXIS_B], TT22_B_OFFSET },
+    { "tt22","tt22c",_fip,  3, cm_print_cofs, get_flt, set_flt,(float *)&tt.tt_offset[22][AXIS_C], TT22_C_OFFSET },
+
+    { "tt23","tt23x",_fipc, 3, cm_print_cofs, get_flt, set_flu,(float *)&tt.tt_offset[23][AXIS_X], TT23_X_OFFSET },
+    { "tt23","tt23y",_fipc, 3, cm_print_cofs, get_flt, set_flu,(float *)&tt.tt_offset[23][AXIS_Y], TT23_Y_OFFSET },
+    { "tt23","tt23z",_fipc, 3, cm_print_cofs, get_flt, set_flu,(float *)&tt.tt_offset[23][AXIS_Z], TT23_Z_OFFSET },
+    { "tt23","tt23a",_fip,  3, cm_print_cofs, get_flt, set_flt,(float *)&tt.tt_offset[23][AXIS_A], TT23_A_OFFSET },
+    { "tt23","tt23b",_fip,  3, cm_print_cofs, get_flt, set_flt,(float *)&tt.tt_offset[23][AXIS_B], TT23_B_OFFSET },
+    { "tt23","tt23c",_fip,  3, cm_print_cofs, get_flt, set_flt,(float *)&tt.tt_offset[23][AXIS_C], TT23_C_OFFSET },
+
+    { "tt24","tt24x",_fipc, 3, cm_print_cofs, get_flt, set_flu,(float *)&tt.tt_offset[24][AXIS_X], TT24_X_OFFSET },
+    { "tt24","tt24y",_fipc, 3, cm_print_cofs, get_flt, set_flu,(float *)&tt.tt_offset[24][AXIS_Y], TT24_Y_OFFSET },
+    { "tt24","tt24z",_fipc, 3, cm_print_cofs, get_flt, set_flu,(float *)&tt.tt_offset[24][AXIS_Z], TT24_Z_OFFSET },
+    { "tt24","tt24a",_fip,  3, cm_print_cofs, get_flt, set_flt,(float *)&tt.tt_offset[24][AXIS_A], TT24_A_OFFSET },
+    { "tt24","tt24b",_fip,  3, cm_print_cofs, get_flt, set_flt,(float *)&tt.tt_offset[24][AXIS_B], TT24_B_OFFSET },
+    { "tt24","tt24c",_fip,  3, cm_print_cofs, get_flt, set_flt,(float *)&tt.tt_offset[24][AXIS_C], TT24_C_OFFSET },
+
+    { "tt25","tt25x",_fipc, 3, cm_print_cofs, get_flt, set_flu,(float *)&tt.tt_offset[25][AXIS_X], TT25_X_OFFSET },
+    { "tt25","tt25y",_fipc, 3, cm_print_cofs, get_flt, set_flu,(float *)&tt.tt_offset[25][AXIS_Y], TT25_Y_OFFSET },
+    { "tt25","tt25z",_fipc, 3, cm_print_cofs, get_flt, set_flu,(float *)&tt.tt_offset[25][AXIS_Z], TT25_Z_OFFSET },
+    { "tt25","tt25a",_fip,  3, cm_print_cofs, get_flt, set_flt,(float *)&tt.tt_offset[25][AXIS_A], TT25_A_OFFSET },
+    { "tt25","tt25b",_fip,  3, cm_print_cofs, get_flt, set_flt,(float *)&tt.tt_offset[25][AXIS_B], TT25_B_OFFSET },
+    { "tt25","tt25c",_fip,  3, cm_print_cofs, get_flt, set_flt,(float *)&tt.tt_offset[25][AXIS_C], TT25_C_OFFSET },
+
+    { "tt26","tt26x",_fipc, 3, cm_print_cofs, get_flt, set_flu,(float *)&tt.tt_offset[26][AXIS_X], TT26_X_OFFSET },
+    { "tt26","tt26y",_fipc, 3, cm_print_cofs, get_flt, set_flu,(float *)&tt.tt_offset[26][AXIS_Y], TT26_Y_OFFSET },
+    { "tt26","tt26z",_fipc, 3, cm_print_cofs, get_flt, set_flu,(float *)&tt.tt_offset[26][AXIS_Z], TT26_Z_OFFSET },
+    { "tt26","tt26a",_fip,  3, cm_print_cofs, get_flt, set_flt,(float *)&tt.tt_offset[26][AXIS_A], TT26_A_OFFSET },
+    { "tt26","tt26b",_fip,  3, cm_print_cofs, get_flt, set_flt,(float *)&tt.tt_offset[26][AXIS_B], TT26_B_OFFSET },
+    { "tt26","tt26c",_fip,  3, cm_print_cofs, get_flt, set_flt,(float *)&tt.tt_offset[26][AXIS_C], TT26_C_OFFSET },
+
+    { "tt27","tt27x",_fipc, 3, cm_print_cofs, get_flt, set_flu,(float *)&tt.tt_offset[27][AXIS_X], TT27_X_OFFSET },
+    { "tt27","tt27y",_fipc, 3, cm_print_cofs, get_flt, set_flu,(float *)&tt.tt_offset[27][AXIS_Y], TT27_Y_OFFSET },
+    { "tt27","tt27z",_fipc, 3, cm_print_cofs, get_flt, set_flu,(float *)&tt.tt_offset[27][AXIS_Z], TT27_Z_OFFSET },
+    { "tt27","tt27a",_fip,  3, cm_print_cofs, get_flt, set_flt,(float *)&tt.tt_offset[27][AXIS_A], TT27_A_OFFSET },
+    { "tt27","tt27b",_fip,  3, cm_print_cofs, get_flt, set_flt,(float *)&tt.tt_offset[27][AXIS_B], TT27_B_OFFSET },
+    { "tt27","tt27c",_fip,  3, cm_print_cofs, get_flt, set_flt,(float *)&tt.tt_offset[27][AXIS_C], TT27_C_OFFSET },
+
+    { "tt28","tt28x",_fipc, 3, cm_print_cofs, get_flt, set_flu,(float *)&tt.tt_offset[28][AXIS_X], TT28_X_OFFSET },
+    { "tt28","tt28y",_fipc, 3, cm_print_cofs, get_flt, set_flu,(float *)&tt.tt_offset[28][AXIS_Y], TT28_Y_OFFSET },
+    { "tt28","tt28z",_fipc, 3, cm_print_cofs, get_flt, set_flu,(float *)&tt.tt_offset[28][AXIS_Z], TT28_Z_OFFSET },
+    { "tt28","tt28a",_fip,  3, cm_print_cofs, get_flt, set_flt,(float *)&tt.tt_offset[28][AXIS_A], TT28_A_OFFSET },
+    { "tt28","tt28b",_fip,  3, cm_print_cofs, get_flt, set_flt,(float *)&tt.tt_offset[28][AXIS_B], TT28_B_OFFSET },
+    { "tt28","tt28c",_fip,  3, cm_print_cofs, get_flt, set_flt,(float *)&tt.tt_offset[28][AXIS_C], TT28_C_OFFSET },
+
+    { "tt29","tt29x",_fipc, 3, cm_print_cofs, get_flt, set_flu,(float *)&tt.tt_offset[29][AXIS_X], TT29_X_OFFSET },
+    { "tt29","tt29y",_fipc, 3, cm_print_cofs, get_flt, set_flu,(float *)&tt.tt_offset[29][AXIS_Y], TT29_Y_OFFSET },
+    { "tt29","tt29z",_fipc, 3, cm_print_cofs, get_flt, set_flu,(float *)&tt.tt_offset[29][AXIS_Z], TT29_Z_OFFSET },
+    { "tt29","tt29a",_fip,  3, cm_print_cofs, get_flt, set_flt,(float *)&tt.tt_offset[29][AXIS_A], TT29_A_OFFSET },
+    { "tt29","tt29b",_fip,  3, cm_print_cofs, get_flt, set_flt,(float *)&tt.tt_offset[29][AXIS_B], TT29_B_OFFSET },
+    { "tt29","tt29c",_fip,  3, cm_print_cofs, get_flt, set_flt,(float *)&tt.tt_offset[29][AXIS_C], TT29_C_OFFSET },
+
+    { "tt30","tt30x",_fipc, 3, cm_print_cofs, get_flt, set_flu,(float *)&tt.tt_offset[30][AXIS_X], TT30_X_OFFSET },
+    { "tt30","tt30y",_fipc, 3, cm_print_cofs, get_flt, set_flu,(float *)&tt.tt_offset[30][AXIS_Y], TT30_Y_OFFSET },
+    { "tt30","tt30z",_fipc, 3, cm_print_cofs, get_flt, set_flu,(float *)&tt.tt_offset[30][AXIS_Z], TT30_Z_OFFSET },
+    { "tt30","tt30a",_fip,  3, cm_print_cofs, get_flt, set_flt,(float *)&tt.tt_offset[30][AXIS_A], TT30_A_OFFSET },
+    { "tt30","tt30b",_fip,  3, cm_print_cofs, get_flt, set_flt,(float *)&tt.tt_offset[30][AXIS_B], TT30_B_OFFSET },
+    { "tt30","tt30c",_fip,  3, cm_print_cofs, get_flt, set_flt,(float *)&tt.tt_offset[30][AXIS_C], TT30_C_OFFSET },
+
+    { "tt31","tt31x",_fipc, 3, cm_print_cofs, get_flt, set_flu,(float *)&tt.tt_offset[31][AXIS_X], TT31_X_OFFSET },
+    { "tt31","tt31y",_fipc, 3, cm_print_cofs, get_flt, set_flu,(float *)&tt.tt_offset[31][AXIS_Y], TT31_Y_OFFSET },
+    { "tt31","tt31z",_fipc, 3, cm_print_cofs, get_flt, set_flu,(float *)&tt.tt_offset[31][AXIS_Z], TT31_Z_OFFSET },
+    { "tt31","tt31a",_fip,  3, cm_print_cofs, get_flt, set_flt,(float *)&tt.tt_offset[31][AXIS_A], TT31_A_OFFSET },
+    { "tt31","tt31b",_fip,  3, cm_print_cofs, get_flt, set_flt,(float *)&tt.tt_offset[31][AXIS_B], TT31_B_OFFSET },
+    { "tt31","tt31c",_fip,  3, cm_print_cofs, get_flt, set_flt,(float *)&tt.tt_offset[31][AXIS_C], TT31_C_OFFSET },
+
+    { "tt32","tt32x",_fipc, 3, cm_print_cofs, get_flt, set_flu,(float *)&tt.tt_offset[32][AXIS_X], TT32_X_OFFSET },
+    { "tt32","tt32y",_fipc, 3, cm_print_cofs, get_flt, set_flu,(float *)&tt.tt_offset[32][AXIS_Y], TT32_Y_OFFSET },
+    { "tt32","tt32z",_fipc, 3, cm_print_cofs, get_flt, set_flu,(float *)&tt.tt_offset[32][AXIS_Z], TT32_Z_OFFSET },
+    { "tt32","tt32a",_fip,  3, cm_print_cofs, get_flt, set_flt,(float *)&tt.tt_offset[32][AXIS_A], TT32_A_OFFSET },
+    { "tt32","tt32b",_fip,  3, cm_print_cofs, get_flt, set_flt,(float *)&tt.tt_offset[32][AXIS_B], TT32_B_OFFSET },
+    { "tt32","tt32c",_fip,  3, cm_print_cofs, get_flt, set_flt,(float *)&tt.tt_offset[32][AXIS_C], TT32_C_OFFSET },
 
     // this is a 128bit UUID for identifying a previously committed job state
     { "jid","jida",_f0, 0, tx_print_nul, get_data, set_data, (float *)&cfg.job_id[0], 0},
@@ -1149,7 +851,6 @@
     { "jid","jidd",_f0, 0, tx_print_nul, get_data, set_data, (float *)&cfg.job_id[3], 0},
 
     // General system parameters
-<<<<<<< HEAD
     { "sys","jt", _fipn, 2, cm_print_jt,  cm_get_jt,  cm_set_jt,  (float *)&cs.null, JUNCTION_INTEGRATION_TIME },
     { "sys","ct", _fipnc,4, cm_print_ct,  cm_get_ct,  cm_set_ct,  (float *)&cs.null, CHORDAL_TOLERANCE },
     { "sys","sl", _fipn, 0, cm_print_sl,  cm_get_sl,  cm_set_sl,  (float *)&cs.null, SOFT_LIMIT_ENABLE },
@@ -1159,26 +860,10 @@
     { "sys","fro", _fipn,3, cm_print_fro, cm_get_fro, cm_set_fro, (float *)&cs.null, FEED_OVERRIDE_FACTOR},
     { "sys","troe",_fipn,0, cm_print_troe,cm_get_troe,cm_get_troe,(float *)&cs.null, TRAVERSE_OVERRIDE_ENABLE},
     { "sys","tro", _fipn,3, cm_print_tro, cm_get_tro, cm_set_tro, (float *)&cs.null, TRAVERSE_OVERRIDE_FACTOR},
-//    { "sys","mt",  _fipn,2, st_print_mt,  st_get_mt,  st_set_mt,  (float *)&st_cfg.motor_power_timeout, MOTOR_POWER_TIMEOUT},
     { "sys","mt",  _fipn,2, st_print_mt,  st_get_mt,  st_set_mt,  (float *)&cs.null, MOTOR_POWER_TIMEOUT},
     { "",   "me",  _f0,  0, st_print_me,  get_nul,    st_set_me,  (float *)&cs.null, 0 },    // SET to enable motors
     { "",   "md",  _f0,  0, st_print_md,  get_nul,    st_set_md,  (float *)&cs.null, 0 },    // SET to disable motors
 //    { "sys","m48e",_fipn,0, cm_print_m48e,get_ui8,   set_01,   (float *)&cm->gmx.m48_enable, 0 },      // M48/M49 feedrate & spindle override enable
-=======
-    { "sys","jt", _fipn, 2, cm_print_jt,  get_flt, cm_set_jt,(float *)&cm.junction_integration_time,JUNCTION_INTEGRATION_TIME },
-    { "sys","ct", _fipnc,4, cm_print_ct,  get_flt, set_flup, (float *)&cm.chordal_tolerance,        CHORDAL_TOLERANCE },
-    { "sys","sl", _fipn, 0, cm_print_sl,  get_ui8, set_01,   (float *)&cm.soft_limit_enable,        SOFT_LIMIT_ENABLE },
-    { "sys","lim", _fipn,0, cm_print_lim, get_ui8, set_01,   (float *)&cm.limit_enable,             HARD_LIMIT_ENABLE },
-    { "sys","saf", _fipn,0, cm_print_saf, get_ui8, set_01,   (float *)&cm.safety_interlock_enable,  SAFETY_INTERLOCK_ENABLE },
-    { "sys","m48e",_fipn,0, cm_print_m48e,get_ui8, set_01,   (float *)&cm.gmx.m48_enable, 0 },      // M48/M49 feedrate & spindle override enable
-    { "sys","mfoe",_fipn,0, cm_print_mfoe,get_ui8, set_01,   (float *)&cm.gmx.mfo_enable,           FEED_OVERRIDE_ENABLE},
-    { "sys","mfo", _fipn,3, cm_print_mfo, get_flt,cm_set_mfo,(float *)&cm.gmx.mfo_factor,           FEED_OVERRIDE_FACTOR},
-    { "sys","mtoe",_fipn,0, cm_print_mtoe,get_ui8, set_01,   (float *)&cm.gmx.mto_enable,           TRAVERSE_OVERRIDE_ENABLE},
-    { "sys","mto", _fipn,3, cm_print_mto, get_flt,cm_set_mto,(float *)&cm.gmx.mto_factor,           TRAVERSE_OVERRIDE_FACTOR},
-    { "sys","mt",  _fipn,2, st_print_mt,  get_flt, st_set_mt,(float *)&st_cfg.motor_power_timeout,  MOTOR_POWER_TIMEOUT},
-    { "",   "me",  _f0,  0, st_print_me,  get_nul, st_set_me,(float *)&cs.null, 0 },    // GET or SET to enable motors
-    { "",   "md",  _f0,  0, st_print_md,  get_nul, st_set_md,(float *)&cs.null, 0 },    // GET or SET to disable motors
->>>>>>> adcd0af6
 
     // Spindle functions
     { "sys","spep",_fipn,0, cm_print_spep,get_ui8, set_01,   (float *)&spindle.enable_polarity,     SPINDLE_ENABLE_POLARITY },
@@ -1202,19 +887,11 @@
 #ifdef __TEXT_MODE
     { "sys","tv", _fipn, 0, tx_print_tv, txt_get_tv, txt_set_tv, (float *)&cs.null, TEXT_VERBOSITY },
 #endif
-<<<<<<< HEAD
     { "sys","ej", _fipn, 0, js_print_ej,  js_get_ej, js_set_ej, (float *)&cs.null, COMM_MODE },
     { "sys","jv", _fipn, 0, js_print_jv,  js_get_jv, js_set_jv, (float *)&cs.null, JSON_VERBOSITY },
     { "sys","qv", _fipn, 0, qr_print_qv,  qr_get_qv, qr_set_qv, (float *)&cs.null, QUEUE_REPORT_VERBOSITY },
     { "sys","sv", _fipn, 0, sr_print_sv,  sr_get_sv, sr_set_sv, (float *)&cs.null, STATUS_REPORT_VERBOSITY },
     { "sys","si", _fipn, 0, sr_print_si,  sr_get_si, sr_set_si, (float *)&cs.null, STATUS_REPORT_INTERVAL_MS },
-=======
-    { "sys","ej", _fipn, 0, js_print_ej,  get_ui8, json_set_ej,(float *)&cs.comm_mode,              COMM_MODE },
-    { "sys","jv", _fipn, 0, js_print_jv,  get_ui8, json_set_jv,(float *)&js.json_verbosity,         JSON_VERBOSITY },
-    { "sys","qv", _fipn, 0, qr_print_qv,  get_ui8, set_012,    (float *)&qr.queue_report_verbosity, QUEUE_REPORT_VERBOSITY },
-    { "sys","sv", _fipn, 0, sr_print_sv,  get_ui8, set_012,    (float *)&sr.status_report_verbosity,STATUS_REPORT_VERBOSITY },
-    { "sys","si", _fipn, 0, sr_print_si,  get_int, sr_set_si,  (float *)&sr.status_report_interval, STATUS_REPORT_INTERVAL_MS },
->>>>>>> adcd0af6
 
     // Gcode defaults
     // NOTE: The ordering within the gcode defaults is important for token resolution. gc must follow gco
@@ -1226,7 +903,6 @@
     { "",   "gc",  _f0,   0, tx_print_nul, gc_get_gc,gc_run_gc,(float *)&cs.null, 0 },              // gcode block - must be last in this group
 
     // Actions and Reports
-<<<<<<< HEAD
     { "", "sr",  _f0, 0, sr_print_sr,   sr_get,    sr_set,    (float *)&cs.null, 0 },   // request and set status reports
     { "", "qr",  _f0, 0, qr_print_qr,   qr_get,    set_nul,   (float *)&cs.null, 0 },   // get queue value - planner buffers available
     { "", "qi",  _f0, 0, qr_print_qi,   qi_get,    set_nul,   (float *)&cs.null, 0 },   // get queue value - buffers added to queue
@@ -1246,25 +922,6 @@
     { "", "flash",_f0,0, tx_print_nul,  help_flash,hw_flash,  (float *)&cs.null,0 },
     { "", "switch",_f0,0, tx_print_nul, get_nul, mp_switch_q, (float *)&cs.null,0 },
     { "", "return",_f0,0, tx_print_nul, get_nul, mp_return_q, (float *)&cs.null,0 },
-=======
-    { "", "sr",  _f0, 0, sr_print_sr,  sr_get,    sr_set,    (float *)&cs.null, 0 },    // request and set status reports
-    { "", "qr",  _f0, 0, qr_print_qr,  qr_get,    set_ro,    (float *)&cs.null, 0 },    // get queue value - planner buffers available
-    { "", "qi",  _f0, 0, qr_print_qi,  qi_get,    set_ro,    (float *)&cs.null, 0 },    // get queue value - buffers added to queue
-    { "", "qo",  _f0, 0, qr_print_qo,  qo_get,    set_ro,    (float *)&cs.null, 0 },    // get queue value - buffers removed from queue
-    { "", "er",  _f0, 0, tx_print_nul, rpt_er,    set_nul,   (float *)&cs.null, 0 },    // get bogus exception report for testing
-    { "", "qf",  _f0, 0, tx_print_nul, get_nul,   cm_run_qf, (float *)&cs.null, 0 },    // SET to invoke queue flush
-    { "", "rx",  _f0, 0, tx_print_int, get_rx,    set_ro,    (float *)&cs.null, 0 },    // get RX buffer bytes or packets
-    { "", "msg", _f0, 0, tx_print_str, get_nul,   set_nul,   (float *)&cs.null, 0 },    // string for generic messages
-    { "", "alarm",_f0,0, tx_print_nul, cm_alrm,   cm_alrm,   (float *)&cs.null, 0 },    // trigger alarm
-    { "", "panic",_f0,0, tx_print_nul, cm_pnic,   cm_pnic,   (float *)&cs.null, 0 },    // trigger panic
-    { "", "shutd",_f0,0, tx_print_nul, cm_shutd,  cm_shutd,  (float *)&cs.null, 0 },    // trigger shutdown
-    { "", "clear",_f0,0, tx_print_nul, cm_clr,    cm_clr,    (float *)&cs.null, 0 },    // GET "clear" to clear alarm state
-    { "", "clr",  _f0,0, tx_print_nul, cm_clr,    cm_clr,    (float *)&cs.null, 0 },    // synonym for "clear"
-    { "", "tick", _f0,0, tx_print_int, get_tick,  set_nul,   (float *)&cs.null, 0 },    // get system time tic
-    { "", "tram", _f0,0, cm_print_tram, cm_get_tram, cm_set_tram, (float *)&cs.null, 0 },// SET to attempt setting rotation matrix from probes
-    { "", "defa",_f0, 0, tx_print_nul, help_defa, set_defaults,(float *)&cs.null,0 },   // set/print defaults / help screen
-    { "", "flash",_f0,0, tx_print_nul, help_flash,hw_flash,  (float *)&cs.null,0 },
->>>>>>> adcd0af6
 
 #ifdef __HELP_SCREENS
     { "", "help",_f0, 0, tx_print_nul, help_config, set_nul, (float *)&cs.null,0 }, // prints config help screen
@@ -1297,7 +954,7 @@
     // Diagnostic parameters
 #ifdef __DIAGNOSTIC_PARAMETERS
     { "",    "clc",_f0, 0, tx_print_nul, st_clc,  st_clc, (float *)&cs.null, 0 },  // clear diagnostic step counters
-    { "",   "_dam",_f0, 0, tx_print_nul, cm_dam,  cm_dam, (float *)&cs.null, 0 },  // dump active model
+ //   { "",   "_dam",_f0, 0, tx_print_nul, cm_dam,  cm_dam, (float *)&cs.null, 0 },  // dump active model
 
     { "_te","_tex",_f0, 2, tx_print_flt, get_flt, set_nul,(float *)&mr.target[AXIS_X], 0 }, // X target endpoint
     { "_te","_tey",_f0, 2, tx_print_flt, get_flt, set_nul,(float *)&mr.target[AXIS_Y], 0 },
@@ -1624,7 +1281,6 @@
 }
 
 /*
-<<<<<<< HEAD
  * process_incoming_float() - pre-process an incoming floating point number for canonical units
  * process_outgoing_float() - pre-process an outgoing floating point number for units display
  *
@@ -1791,42 +1447,6 @@
 {
     nv->valuetype = TYPE_STRING;
     return (nv_copy_string(nv, str));
-=======
- * preprocess_float() - pre-process floating point number for units display
- *
- *  Apologies in advance for this twisty little function. This function is used to 
- *  convert the native, canonical form of a parameter (mm, or whatever), into a display
- *  format appropriate to the units mode in effect. It uses the flags in the config table
- *  to determine what type of conversion to perform. It's complicated by the fact that  
- *  only linear axes actually convert - rotaries do not. Plus, determining the axis for 
- *  a motor requires unraveling the motor mapping (handled in cm_get_axis_type()). 
- *  Also, there are global SYS group values that are not associated with any axis.
- *  Lastly, the steps-per-unit value (1su) is actually kept in inverse conversion form, 
- *  as its native form would be units-per-step.
- */
-
-void preprocess_float(nvObj_t *nv)
-{
-    if (nv->valuetype != TYPE_FLOAT) { return; } // can be called non-destructively for any value type
-    if (isnan((double)nv->value) || isinf((double)nv->value)) { return; } // trap illegal float values
-    ///+++ transform these checks into NaN or INF strings with an error return?
-
-    // We may need one of two types of units conversion, but only if in inches mode
-    if (cm_get_units_mode(MODEL) == INCHES) {
-        cmAxisType type = cm_get_axis_type(nv->index);      // linear, rotary or global
-        if (cfgArray[nv->index].flags & F_CONVERT) {        // standard units conversion
-            if ((type == AXIS_TYPE_LINEAR) || (type == AXIS_TYPE_SYSTEM)) {
-                nv->value *= INCHES_PER_MM;
-            }
-        } else if (cfgArray[nv->index].flags & F_ICONVERT) {// inverse units conversion
-            if ((type == AXIS_TYPE_LINEAR) || (type == AXIS_TYPE_SYSTEM)) {
-                nv->value *= MM_PER_INCH;
-            }
-        }
-    }
-    nv->precision = GET_TABLE_WORD(precision);
-    nv->valuetype = TYPE_FLOAT;
->>>>>>> adcd0af6
 }
 
 /*
