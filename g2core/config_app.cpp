--- conflicted
+++ resolved
@@ -442,12 +442,9 @@
     { "a","ajm",_fip,  0, cm_print_jm, get_flt,   cm_set_jm, (float *)&cm.a[AXIS_A].jerk_max,       A_JERK_MAX },
     { "a","ajh",_fip,  0, cm_print_jh, get_flt,   cm_set_jh, (float *)&cm.a[AXIS_A].jerk_high,      A_JERK_HIGH_SPEED },
     { "a","ara",_fipc, 3, cm_print_ra, get_flt,   set_flt,   (float *)&cm.a[AXIS_A].radius,         A_RADIUS},
-<<<<<<< HEAD
     { "a","asf",_fipc, 3, cm_print_sf, get_flt,   set_flt,   (float *)&cm.a[AXIS_A].spring_offset_factor, A_SPRING_OFFSET_FACTOR},
     { "a","asm",_fipc, 3, cm_print_sm, get_flt,   set_flt,   (float *)&cm.a[AXIS_A].spring_offset_max,    A_SPRING_OFFSET_MAX},
     { "a","aso", _f0,  3, cm_print_so, cm_get_so, set_ro,    (float *)&cs.null, 0 },
-=======
->>>>>>> 6c67e584
     { "a","ahi",_fip,  0, cm_print_hi, get_ui8,   cm_set_hi, (float *)&cm.a[AXIS_A].homing_input,   A_HOMING_INPUT },
     { "a","ahd",_fip,  0, cm_print_hd, get_ui8,   set_01,    (float *)&cm.a[AXIS_A].homing_dir,     A_HOMING_DIRECTION },
     { "a","asv",_fip,  0, cm_print_sv, get_flt,   set_fltp,  (float *)&cm.a[AXIS_A].search_velocity,A_SEARCH_VELOCITY },
