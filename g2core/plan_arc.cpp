/*
 * plan_arc.c - arc planning and motion execution
 * This file is part of the g2core project
 *
 * Copyright (c) 2010 - 2016 Alden S. Hart, Jr.
 *
 * This file ("the software") is free software: you can redistribute it and/or modify
 * it under the terms of the GNU General Public License, version 2 as published by the
 * Free Software Foundation. You should have received a copy of the GNU General Public
 * License, version 2 along with the software.  If not, see <http://www.gnu.org/licenses/>.
 *
 * THE SOFTWARE IS DISTRIBUTED IN THE HOPE THAT IT WILL BE USEFUL, BUT WITHOUT ANY
 * WARRANTY OF ANY KIND, EXPRESS OR IMPLIED, INCLUDING BUT NOT LIMITED TO THE WARRANTIES
 * OF MERCHANTABILITY, FITNESS FOR A PARTICULAR PURPOSE AND NONINFRINGEMENT. IN NO EVENT
 * SHALL THE AUTHORS OR COPYRIGHT HOLDERS BE LIABLE FOR ANY CLAIM, DAMAGES OR OTHER
 * LIABILITY, WHETHER IN AN ACTION OF CONTRACT, TORT OR OTHERWISE, ARISING FROM, OUT OF
 * OR IN CONNECTION WITH THE SOFTWARE OR THE USE OR OTHER DEALINGS IN THE SOFTWARE.
 */

#include "g2core.h"
#include "config.h"
#include "canonical_machine.h"
#include "plan_arc.h"
#include "planner.h"
#include "util.h"

// Allocate arc planner singleton structure

//arc_t arc;

// Local functions

static stat_t _compute_arc(const bool radius_f);
static void _compute_arc_offsets_from_radius(void);
static float _estimate_arc_time (float arc_time);
static stat_t _test_arc_soft_limits(void);

/*****************************************************************************
 * Canonical Machining arc functions (arc prep for planning and runtime)
 *
 * cm_arc_init()     - initialize arcs
 * cm_arc_feed()     - canonical machine entry point for arc
 * cm_arc_callback() - main-loop callback for arc generation
 * cm_abort_arc()    - stop an arc in process
 */

/*
 * cm_arc_init() - initialize arc structures
 */
void cm_arc_init()
{
    cm->arc.magic_start = MAGICNUM;
    cm->arc.magic_end = MAGICNUM;
}

/*
 * cm_abort_arc() - stop arc movement without maintaining position
 *
 *  OK to call if no arc is running
 */

void cm_abort_arc()
{
    cm->arc.run_state = BLOCK_INACTIVE;
}

/*
 * cm_arc_callback() - generate an arc
 *
 *  cm_arc_cycle_callback() is called from the controller main loop. Each time it's called
 *  it queues as many arc segments (lines) as it can before it blocks, then returns.
 *
 *  Parts of this routine were informed by the grbl project.
 */

stat_t cm_arc_callback()
{
    if (cm->arc.run_state == BLOCK_INACTIVE) {
        return (STAT_NOOP);
    }
    if (mp_planner_is_full(ACTIVE_Q)) {
        return (STAT_EAGAIN);
    }
    cm->arc.theta += cm->arc.segment_theta;
    cm->arc.gm.target[cm->arc.plane_axis_0] = cm->arc.center_0 + sin(cm->arc.theta) * cm->arc.radius;
    cm->arc.gm.target[cm->arc.plane_axis_1] = cm->arc.center_1 + cos(cm->arc.theta) * cm->arc.radius;
    cm->arc.gm.target[cm->arc.linear_axis] += cm->arc.segment_linear_travel;

    mp_aline(&(cm->arc.gm));                            // run the line
    copy_vector(cm->arc.position, cm->arc.gm.target);   // update arc current position

    if (--(cm->arc.segment_count) > 0) {
        return (STAT_EAGAIN);
    }
    cm->arc.run_state = BLOCK_INACTIVE;
    return (STAT_OK);
}

/*
 * cm_arc_feed() - canonical machine entry point for arcs
 *
 * Generates an arc by queuing line segments to the move buffer. The arc is
 * approximated by generating a large number of tiny, linear segments.
 */

stat_t cm_arc_feed(const float target[], const bool target_f[],     // target endpoint
                   const float offset[], const bool offset_f[],     // IJK offsets
                   const float radius, const bool radius_f,         // radius if radius mode
                   const float P_word, const bool P_word_f,         // parameter
                   const bool modal_g1_f,                           // modal group flag for motion group
                   const cmMotionMode motion_mode)                  // defined motion mode
{
    // Start setting up the arc and trapping arc specification errors

    // Trap some precursor cases. Since motion mode (MODAL_GROUP_G1) persists from the
    // previous move it's possible for non-modal commands such as F or P to arrive here
    // when no motion has actually been specified. It's also possible to run an arc as
    // simple as "I25" if CW or CCW motion mode was already set by a previous block.
    // Here are 2 cases to handle if CW or CCW motion mode was set by a previous block:
    //
    // Case 1: F, P or other non modal is specified but no movement is specified
    //         (no offsets or radius). This is OK: return STAT_OK
    //
    // Case 2: Movement is specified w/o a new G2 or G3 word in the (new) block.
    //         This is OK: continue the move
    //
    if ((!modal_g1_f) &&                                                // G2 or G3 not present
        (!(offset_f[AXIS_X] | offset_f[AXIS_Y] | offset_f[AXIS_Z])) &&  // no offsets are present
        (!radius_f)) {                                                  // radius not present
        return (STAT_OK);
    }

    // Some things you might think are errors but are not:
    //  - offset specified for linear axis (i.e. not one of the plane axes). Ignored
    //  - rotary axes are present. Ignored

    // trap missing feed rate
    if (fp_ZERO(cm->gm.feed_rate)) {
        return (STAT_FEEDRATE_NOT_SPECIFIED);
    }

    // Set the arc plane for the current G17/G18/G19 setting and test arc specification
    // Plane axis 0 and 1 are the arc plane, the linear axis is normal to the arc plane.
    if (cm->gm.select_plane == CANON_PLANE_XY) {         // G17 - the vast majority of arcs are in the G17 (XY) plane
        cm->arc.plane_axis_0 = AXIS_X;
        cm->arc.plane_axis_1 = AXIS_Y;
        cm->arc.linear_axis  = AXIS_Z;
    } else if (cm->gm.select_plane == CANON_PLANE_XZ) {  // G18
        cm->arc.plane_axis_0 = AXIS_X;
        cm->arc.plane_axis_1 = AXIS_Z;
        cm->arc.linear_axis  = AXIS_Y;
    } else if (cm->gm.select_plane == CANON_PLANE_YZ) {  // G19
        cm->arc.plane_axis_0 = AXIS_Y;
        cm->arc.plane_axis_1 = AXIS_Z;
        cm->arc.linear_axis  = AXIS_X;
    } else {
        return(cm_panic(STAT_ACTIVE_PLANE_IS_MISSING, "cm_arc_feed() impossible value")); // plane axis has impossible value
    }

    // test if no endpoints are specified in the selected plane
    cm->arc.full_circle = false;        // initial condition
    if (!(target_f[cm->arc.plane_axis_0] || target_f[cm->arc.plane_axis_1])) {
        if (radius_f) {             // in radius mode arcs missing both endpoints is an error
            return (STAT_ARC_AXIS_MISSING_FOR_SELECTED_PLANE);
        } else {
            cm->arc.full_circle = true; // in center format arc this specifies a full circle
        }
    }

    // test radius arcs for radius tolerance
    if (radius_f) {
        cm->arc.radius = _to_millimeters(radius);           // set radius to internal format (mm)
        if (fabs(cm->arc.radius) < MIN_ARC_RADIUS) {        // radius value must be > minimum radius
            return (STAT_ARC_RADIUS_OUT_OF_TOLERANCE);
        }
    } 
    else {  // test that center format absolute distance mode arcs have both offsets specified
<<<<<<< HEAD
        if (cm->gm.arc_distance_mode == ABSOLUTE_MODE) {
            if (!(offset_f[cm->arc.plane_axis_0] && offset_f[cm->arc.plane_axis_1])) {  // if one or both offsets are missing
=======
        if (cm.gm.arc_distance_mode == ABSOLUTE_DISTANCE_MODE) {
            if (!(offset_f[arc.plane_axis_0] && offset_f[arc.plane_axis_1])) {  // if one or both offsets are missing
>>>>>>> adcd0af6
                return (STAT_ARC_OFFSETS_MISSING_FOR_SELECTED_PLANE);
            }
        }
    }

    // Set arc rotations using P word
    if (P_word_f) {
        if (P_word < 0) {  // If P is present it must be a positive integer
            return (STAT_P_WORD_IS_NEGATIVE);
        }
        if (floor(P_word) - (P_word) > 0) {
            return (STAT_P_WORD_IS_NOT_AN_INTEGER);
        }
        cm->arc.rotations = P_word;
    } else {
        if (cm->arc.full_circle) {      // arc rotations default to 1 for full circles
            cm->arc.rotations = 1;
        } else {
            cm->arc.rotations = 0;      // no rotations
        }
    }

    // set values in the Gcode model state & copy it (linenum was already captured)
    cm_set_model_target(target, target_f);

    // in radius mode it's an error for start == end
    if (radius_f) {
        if ((fp_EQ(cm->gmx.position[AXIS_X], cm->gm.target[AXIS_X])) &&
            (fp_EQ(cm->gmx.position[AXIS_Y], cm->gm.target[AXIS_Y])) &&
            (fp_EQ(cm->gmx.position[AXIS_Z], cm->gm.target[AXIS_Z]))) {
            return (STAT_ARC_ENDPOINT_IS_STARTING_POINT);
        }
    }

    // *** now get down to the rest of the work setting up the arc for execution ***
    cm->gm.motion_mode = motion_mode;
    cm_set_work_offsets(&cm->gm);                           // capture the fully resolved offsets to gm
    memcpy(&(cm->arc.gm), &cm->gm, sizeof(GCodeState_t));   // copy GCode context to arc singleton - some will be overwritten to run segments
    copy_vector(cm->arc.position, cm->gmx.position);        // set initial arc position from gcode model

    // setup offsets
<<<<<<< HEAD
    cm->arc.offset[OFS_I] = _to_millimeters(offset[OFS_I]); // copy offsets with conversion to canonical form (mm)
    cm->arc.offset[OFS_J] = _to_millimeters(offset[OFS_J]);
    cm->arc.offset[OFS_K] = _to_millimeters(offset[OFS_K]);

    if (cm->arc.gm.arc_distance_mode == ABSOLUTE_MODE) {    // adjust offsets if in absolute mode
         cm->arc.offset[OFS_I] -= cm->arc.position[AXIS_X];
         cm->arc.offset[OFS_J] -= cm->arc.position[AXIS_Y];
         cm->arc.offset[OFS_K] -= cm->arc.position[AXIS_Z];
=======
    arc.offset[OFS_I] = _to_millimeters(offset[OFS_I]); // copy offsets with conversion to canonical form (mm)
    arc.offset[OFS_J] = _to_millimeters(offset[OFS_J]);
    arc.offset[OFS_K] = _to_millimeters(offset[OFS_K]);

    if (arc.gm.arc_distance_mode == ABSOLUTE_DISTANCE_MODE) {   // adjust offsets if in absolute mode
         arc.offset[OFS_I] -= arc.position[AXIS_X];
         arc.offset[OFS_J] -= arc.position[AXIS_Y];
         arc.offset[OFS_K] -= arc.position[AXIS_Z];
>>>>>>> adcd0af6
    }

    if ((fp_ZERO(cm->arc.offset[OFS_I])) &&                 // it's an error if no offsets are provided
        (fp_ZERO(cm->arc.offset[OFS_J])) &&
        (fp_ZERO(cm->arc.offset[OFS_K]))) {
        return (cm_alarm(STAT_ARC_OFFSETS_MISSING_FOR_SELECTED_PLANE, "arc offsets missing or zero"));
    }

    // compute arc runtime values
    ritorno(_compute_arc(radius_f));

    // test arc soft limits
    stat_t status = _test_arc_soft_limits();
    if (status != STAT_OK) {
        cm->gm.motion_mode = MOTION_MODE_CANCEL_MOTION_MODE;
        copy_vector(cm->gm.target, cm->arc.position);       // reset model position
        return (cm_alarm(status, "arc soft_limits"));       // throw an alarm
    }

    cm_cycle_start();                                       // if not already started
    cm->arc.run_state = BLOCK_ACTIVE;                       // enable arc to be run from the callback
    cm_finalize_move();
    return (STAT_OK);
}

/*
 * _compute_arc() - compute arc from I and J (arc center point)
 *
 *  The theta calculation sets up an clockwise or counterclockwise arc from the current
 *  position to the target position around the center designated by the offset vector.
 *  All theta-values measured in radians of deviance from the positive y-axis.
 *
 *                    | <- theta == 0
 *                  * * *
 *                *      *
 *              *          *
 *              *    O ----T   <- theta_end (e.g. 90 degrees: theta_end == PI/2)
 *              *   /
 *                C   <- theta_start (e.g. -145 degrees: theta_start == -PI*(3/4))
 *
 *  Parts of this routine were informed by the grbl project.
 */

static stat_t _compute_arc(const bool radius_f)
{
    // Compute IJK offsets and starting radius
    if (radius_f) {                         // indicates a radius arc
        _compute_arc_offsets_from_radius();
    } else {                                // compute start radius
        cm->arc.radius = hypotf(-cm->arc.offset[cm->arc.plane_axis_0], -cm->arc.offset[cm->arc.plane_axis_1]);
    }

    // Test arc specification for correctness according to:
    // https://github.com/synthetos/g2/wiki/Gcodes#g2-g3-arc-at-feed-rate
    // "It is an error if: when the arc is projected on the selected plane, the distance from
    //  the current point to the center differs from the distance from the end point to the
    //  center by more than (.05 inch/.5 mm) OR ((.0005 inch/.005mm) AND .1% of radius)."

    // Compute end radius from the center of circle (offsets) to target endpoint
    float end_0 = cm->arc.gm.target[cm->arc.plane_axis_0] - 
                  cm->arc.position[cm->arc.plane_axis_0] - 
                  cm->arc.offset[cm->arc.plane_axis_0];
                  
    float end_1 = cm->arc.gm.target[cm->arc.plane_axis_1] - 
                  cm->arc.position[cm->arc.plane_axis_1] - 
                  cm->arc.offset[cm->arc.plane_axis_1];
                  
    float err = fabs(hypotf(end_0, end_1) - cm->arc.radius);   // end radius - start radius
    if ((err > ARC_RADIUS_ERROR_MAX) ||
       ((err > ARC_RADIUS_ERROR_MIN) && (err > cm->arc.radius * ARC_RADIUS_TOLERANCE))) {
        return (STAT_ARC_HAS_IMPOSSIBLE_CENTER_POINT);
    }

    // Compute the angular travel
    // Calculate the theta angle of the current position (theta is also needed for calculating center point)
    // Note: gcc atan2 reverses args, i.e.: atan2(Y,X)
    cm->arc.theta = atan2(-cm->arc.offset[cm->arc.plane_axis_0], -cm->arc.offset[cm->arc.plane_axis_1]);

    // Compute angular travel if not a full circle arc
    if (!cm->arc.full_circle) {
        cm->arc.angular_travel = atan2(end_0, end_1) - cm->arc.theta; // travel = theta_end - theta_start

        // correct for atan2 output quadrants
        if (cm->arc.gm.motion_mode == MOTION_MODE_CW_ARC) {
            if (cm->arc.angular_travel <= 0) { cm->arc.angular_travel += 2*M_PI; }
        } else {
            if (cm->arc.angular_travel > 0)  { cm->arc.angular_travel -= 2*M_PI; }
        }
        // add in travel for rotations
        if (cm->arc.angular_travel >= 0) { cm->arc.angular_travel += 2*M_PI * cm->arc.rotations; }
        else                             { cm->arc.angular_travel -= 2*M_PI * cm->arc.rotations; }
    } 
    // Compute full-circle arcs
    else {
        if (cm->arc.gm.motion_mode == MOTION_MODE_CCW_ARC) { cm->arc.rotations *= -1; }
        cm->arc.angular_travel = 2 * M_PI * cm->arc.rotations;
    }

    // Trap zero movement arcs
    if (fp_ZERO(cm->arc.angular_travel)) {
        return (STAT_ARC_ENDPOINT_IS_STARTING_POINT);
    }

    // Calculate travel in the plane and the depth axis of the helix
    // Length is the total mm of travel of the helix (or just the planar arc)
    cm->arc.linear_travel = cm->arc.gm.target[cm->arc.linear_axis] - cm->arc.position[cm->arc.linear_axis];
    cm->arc.planar_travel = cm->arc.angular_travel * cm->arc.radius;
    cm->arc.length = hypotf(cm->arc.planar_travel, fabs(cm->arc.linear_travel));

    // Find the minimum number of segments that meet accuracy and time constraints...
    // Note: removed segment_length test as segment_time accounts for this (build 083.37)
    float arc_time;
    float segments_for_minimum_time = _estimate_arc_time(arc_time) * (MICROSECONDS_PER_MINUTE / MIN_ARC_SEGMENT_USEC);
    float segments_for_chordal_accuracy = cm->arc.length / sqrt(4*cm->chordal_tolerance * (2 * cm->arc.radius - cm->chordal_tolerance));
    cm->arc.segments = floor(min(segments_for_chordal_accuracy, segments_for_minimum_time));
    cm->arc.segments = max(cm->arc.segments, (float)1.0);        //...but is at least 1 segment

    if (cm->arc.gm.feed_rate_mode == INVERSE_TIME_MODE) {
        cm->arc.gm.feed_rate /= cm->arc.segments;
    }
    // setup the rest of the arc parameters
    cm->arc.segment_count = (int32_t)cm->arc.segments;
    cm->arc.segment_theta = cm->arc.angular_travel / cm->arc.segments;
    cm->arc.segment_linear_travel = cm->arc.linear_travel / cm->arc.segments;
    cm->arc.center_0 = cm->arc.position[cm->arc.plane_axis_0] - sin(cm->arc.theta) * cm->arc.radius;
    cm->arc.center_1 = cm->arc.position[cm->arc.plane_axis_1] - cos(cm->arc.theta) * cm->arc.radius;
    cm->arc.gm.target[cm->arc.linear_axis] = cm->arc.position[cm->arc.linear_axis];    // initialize the linear target
    return (STAT_OK);
}

/*
 * _compute_arc_offsets_from_radius() - compute arc center (offset) from radius.
 *
 *  Needs to calculate the center of the circle that has the designated radius and
 *  passes through both the current position and the target position
 *
 *  This method calculates the following set of equations where:
 *  `  [x,y] is the vector from current to target position,
 *      d == magnitude of that vector,
 *      h == hypotenuse of the triangle formed by the radius of the circle,
 *           the distance to the center of the travel vector.
 *
 *  A vector perpendicular to the travel vector [-y,x] is scaled to the length
 *  of h [-y/d*h, x/d*h] and added to the center of the travel vector [x/2,y/2]
 *  to form the new point [i,j] at [x/2-y/d*h, y/2+x/d*h] which will be the
 *  center of the arc.
 *
 *      d^2 == x^2 + y^2
 *      h^2 == r^2 - (d/2)^2
 *      i == x/2 - y/d*h
 *      j == y/2 + x/d*h
 *                                      O <- [i,j]
 *                                   -  |
 *                         r      -     |
 *                             -        |
 *                          -           | h
 *                       -              |
 *         [0,0] ->  C -----------------+--------------- T  <- [x,y]
 *                   | <------ d/2 ---->|
 *
 *      C - Current position
 *      T - Target position
 *      O - center of circle that pass through both C and T
 *      d - distance from C to T
 *      r - designated radius
 *      h - distance from center of CT to O
 *
 *  Expanding the equations:
 *      d -> sqrt(x^2 + y^2)
 *      h -> sqrt(4 * r^2 - x^2 - y^2)/2
 *      i -> (x - (y * sqrt(4 * r^2 - x^2 - y^2)) / sqrt(x^2 + y^2)) / 2
 *      j -> (y + (x * sqrt(4 * r^2 - x^2 - y^2)) / sqrt(x^2 + y^2)) / 2
 *
 *  Which can be written:
 *      i -> (x - (y * sqrt(4 * r^2 - x^2 - y^2))/sqrt(x^2 + y^2))/2
 *      j -> (y + (x * sqrt(4 * r^2 - x^2 - y^2))/sqrt(x^2 + y^2))/2
 *
 *  Which we for size and speed reasons optimize to:
 *      h_x2_div_d = sqrt(4 * r^2 - x^2 - y^2)/sqrt(x^2 + y^2)
 *      i = (x - (y * h_x2_div_d))/2
 *      j = (y + (x * h_x2_div_d))/2
 *
 * ----Computing clockwise vs counter-clockwise motion ----
 *
 *  The counter clockwise circle lies to the left of the target direction.
 *  When offset is positive the left hand circle will be generated -
 *  when it is negative the right hand circle is generated.
 *
 *                                 T  <-- Target position
 *
 *                                 ^
 *    Clockwise circles with       |     Clockwise circles with
 *      this center will have        |     this center will have
 *    > 180 deg of angular travel  |     < 180 deg of angular travel,
 *                      \          |      which is a good thing!
 *                       \         |         /
 *  center of arc when  ->  x <----- | -----> x <- center of arc when
 *  h_x2_div_d is positive           |             h_x2_div_d is negative
 *                                 |
 *                                 C  <-- Current position
 *
 *
 *  Assumes arc singleton has been pre-loaded with target and position.
 *  Parts of this routine were informed by the grbl project.
 */
static void _compute_arc_offsets_from_radius()
{
    // Calculate the change in position along each selected axis
    float x = cm->arc.gm.target[cm->arc.plane_axis_0] - cm->arc.position[cm->arc.plane_axis_0];
    float y = cm->arc.gm.target[cm->arc.plane_axis_1] - cm->arc.position[cm->arc.plane_axis_1];

    // *** From Forrest Green - Other Machine Co, 3/27/14
    // If the distance between endpoints is greater than the arc diameter, disc will be
    // negative indicating that the arc is offset into the complex plane beyond the reach
    // of any real CNC. However, numerical errors can flip the sign of disc as it approaches
    // zero (which happens as the arc angle approaches 180 degrees). To avoid mishandling
    // these arcs we use the closest real solution (which will be 0 when disc <= 0). This
    // risks obscuring g-code errors where the radius is actually too small (they will be
    // treated as half circles), but ensures that all valid arcs end up reasonably close
    // to their intended paths regardless of any numerical issues.
    float disc = 4 * square(cm->arc.radius) - (square(x) + square(y));

    // h_x2_div_d == -(h * 2 / d)
    float h_x2_div_d = (disc > 0) ? -sqrt(disc) / hypotf(x,y) : 0;

    // Invert the sign of h_x2_div_d if circle is counter clockwise (see header notes)
    if (cm->arc.gm.motion_mode == MOTION_MODE_CCW_ARC) {
        h_x2_div_d = -h_x2_div_d;
    }

    // Negative R is g-code-alese for "I want a circle with more than 180 degrees of travel"
    // (go figure!), even though it is advised against ever generating such circles in a
    // single Gcode block. By inverting the sign of h_x2_div_d the center of the circles is
    // placed on the opposite side of the line of travel and thus we get the inadvisably
    // long arcs as prescribed.
    if (cm->arc.radius < 0) {
        h_x2_div_d = -h_x2_div_d;
        cm->arc.radius *= -1;           // and flip the radius sign while you are at it
    }

    // Complete the operation by calculating the actual center of the arc
    cm->arc.offset[cm->arc.plane_axis_0] = (x-(y*h_x2_div_d))/2;
    cm->arc.offset[cm->arc.plane_axis_1] = (y+(x*h_x2_div_d))/2;
    cm->arc.offset[cm->arc.linear_axis] = 0;
}

/*
 * _estimate_arc_time ()
 *
 *  Returns a naiive estimate of arc execution time to inform segment calculation.
 *  The arc time is computed not to exceed the time taken in the slowest dimension
 *  in the arc plane or in linear travel. Maximum feed rates are compared in each
 *  dimension, but the comparison assumes that the arc will have at least one segment
 *  where the unit vector is 1 in that dimension. This is not true for any arbitrary arc,
 *  with the result that the time returned may be less than optimal.
 */
static float _estimate_arc_time (float arc_time)
{
    // Determine move time at requested feed rate
    if (cm->arc.gm.feed_rate_mode == INVERSE_TIME_MODE) {
        arc_time = cm->arc.gm.feed_rate;    // inverse feed rate has been normalized to minutes
    } else {
        arc_time = cm->arc.length / cm->gm.feed_rate;
    }

    // Downgrade the time if there is a rate-limiting axis
    arc_time = max(arc_time, (float)fabs(cm->arc.planar_travel/cm->a[cm->arc.plane_axis_0].feedrate_max));
    arc_time = max(arc_time, (float)fabs(cm->arc.planar_travel/cm->a[cm->arc.plane_axis_1].feedrate_max));
    if (fabs(cm->arc.linear_travel) > 0) {
        arc_time = max(arc_time, (float)fabs(cm->arc.linear_travel/cm->a[cm->arc.linear_axis].feedrate_max));
    }
    return (arc_time);
}

/*
 * _test_arc_soft_limits() - return error code if soft limit is exceeded
 *
 *  Test if arc extends beyond arc plane boundaries set in soft limits.
 *
 *  The arc starting position (P) and target (T) define 2 points that divide the
 *  arc plane into 9 rectangles. The center of the arc is (C). P and T define the
 *  endpoints of two possible arcs; one that is less than or equal to 180 degrees (acute)
 *  and one that is greater than 180 degrees (obtuse), depending on the location of (C).
 *
 *  -------------------------------  plane boundaries in X and Y
 *  |         |         |         |
 *  |    1    |    2    |    3    |
 *  |                   |         |
 *  --------- P -------------------
 *  |                   |         |
 *  |    4    |    5    |    6    |
 *  |         |                   |
 *  ------------------- T ---------
 *  |        C|                   |  C shows one of many possible center locations
 *  |    7    |    8    |    9    |
 *  |         |         |         |
 *  -------------------------------
 *
 *  C will fall along a diagonal bisecting 7, 5 and 3, but there is some tolerance in the
 *  circle algorithm that allows C to deviate from the centerline slightly. As the centerline
 *  approaches the line connecting S and T the acute arcs will be "above" S and T in sections
 *  5 or 3, and the obtuse arcs will be "below" in sections 5 or 7. But it's simpler, because
 *  we know that the arc is > 180 degrees (obtuse) if the angular travel value is > pi.
 *
 *  The example below only tests the X axis (0 axis), but testing the other axis is similar
 *
 *    (1) If Cx <= Px and arc is acute; no test is needed
 *
 *    (2) If Cx <= Px and arc is obtuse; test if the radius is greater than
 *          the distance from Cx to the negative X boundary
 *
 *    (3) If Px < Cx < Tx and arc is acute; test if the radius is greater than
 *          the distance from Cx to the positive X boundary
 *
 *    (4) If Px < Cx < Tx and arc is obtuse; test if the radius is greater than
 *          the distance from Cx to the positive X boundary
 *
 *  The arc plane is defined by 0 and 1 depending on G17/G18/G19 plane selected,
 *  corresponding to arc planes XY, XZ, YZ, respectively.
 *
 *  Must be called with all the following set in the arc struct
 *    -    arc starting position (arc.position)
 *    - arc ending position (arc.gm.target)
 *    - arc center (arc.center_0, arc.center_1)
 *    - arc.radius (arc.radius)
 *    - arc angular travel in radians (arc.angular_travel)
 *    - max and min travel in axis 0 and axis 1 (in cm struct)
 */
/*
static stat_t _test_arc_soft_limit_plane_axis(float center, uint8_t plane_axis)
{
    if (center <= arc.position[plane_axis]) {
        if (arc.angular_travel < M_PI) {                            // case (1)
            return (STAT_OK);
        }
        if ((center - arc.radius) < cm->a[plane_axis].travel_min) {    // case (2)
            return (STAT_SOFT_LIMIT_EXCEEDED);
        }
    }
    if ((center + arc.radius) > cm->a[plane_axis].travel_max) {        // cases (3) and (4)
        return (STAT_SOFT_LIMIT_EXCEEDED);
    }
    return(STAT_OK);
}
*/
static stat_t _test_arc_soft_limits()
{
/*
    if (cm->soft_limit_enable == true) {

        // Test if target falls outside boundaries. This is a 3 dimensional test
        // so it also checks the linear axis of the arc (helix axis)
        ritorno(cm_test_soft_limits(arc.gm.target));

        // test arc extents
        ritorno(_test_arc_soft_limit_plane_axis(arc.center_0, arc.plane_axis_0));
        ritorno(_test_arc_soft_limit_plane_axis(arc.center_1, arc.plane_axis_1));
    }
*/
    return(STAT_OK);
}<|MERGE_RESOLUTION|>--- conflicted
+++ resolved
@@ -175,13 +175,8 @@
         }
     } 
     else {  // test that center format absolute distance mode arcs have both offsets specified
-<<<<<<< HEAD
-        if (cm->gm.arc_distance_mode == ABSOLUTE_MODE) {
+        if (cm->gm.arc_distance_mode == ABSOLUTE_DISTANCE_MODE) {
             if (!(offset_f[cm->arc.plane_axis_0] && offset_f[cm->arc.plane_axis_1])) {  // if one or both offsets are missing
-=======
-        if (cm.gm.arc_distance_mode == ABSOLUTE_DISTANCE_MODE) {
-            if (!(offset_f[arc.plane_axis_0] && offset_f[arc.plane_axis_1])) {  // if one or both offsets are missing
->>>>>>> adcd0af6
                 return (STAT_ARC_OFFSETS_MISSING_FOR_SELECTED_PLANE);
             }
         }
@@ -223,25 +218,14 @@
     copy_vector(cm->arc.position, cm->gmx.position);        // set initial arc position from gcode model
 
     // setup offsets
-<<<<<<< HEAD
     cm->arc.offset[OFS_I] = _to_millimeters(offset[OFS_I]); // copy offsets with conversion to canonical form (mm)
     cm->arc.offset[OFS_J] = _to_millimeters(offset[OFS_J]);
     cm->arc.offset[OFS_K] = _to_millimeters(offset[OFS_K]);
 
-    if (cm->arc.gm.arc_distance_mode == ABSOLUTE_MODE) {    // adjust offsets if in absolute mode
+    if (cm->arc.gm.arc_distance_mode == ABSOLUTE_DISTANCE_MODE) { // adjust offsets if in absolute mode
          cm->arc.offset[OFS_I] -= cm->arc.position[AXIS_X];
          cm->arc.offset[OFS_J] -= cm->arc.position[AXIS_Y];
          cm->arc.offset[OFS_K] -= cm->arc.position[AXIS_Z];
-=======
-    arc.offset[OFS_I] = _to_millimeters(offset[OFS_I]); // copy offsets with conversion to canonical form (mm)
-    arc.offset[OFS_J] = _to_millimeters(offset[OFS_J]);
-    arc.offset[OFS_K] = _to_millimeters(offset[OFS_K]);
-
-    if (arc.gm.arc_distance_mode == ABSOLUTE_DISTANCE_MODE) {   // adjust offsets if in absolute mode
-         arc.offset[OFS_I] -= arc.position[AXIS_X];
-         arc.offset[OFS_J] -= arc.position[AXIS_Y];
-         arc.offset[OFS_K] -= arc.position[AXIS_Z];
->>>>>>> adcd0af6
     }
 
     if ((fp_ZERO(cm->arc.offset[OFS_I])) &&                 // it's an error if no offsets are provided
