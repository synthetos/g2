/*
 * gcode_parser.cpp - rs274/ngc Gcode parser
 * This file is part of the TinyG project
 *
 * Copyright (c) 2010 - 2015 Alden S. Hart, Jr.
 *
 * This file ("the software") is free software: you can redistribute it and/or modify
 * it under the terms of the GNU General Public License, version 2 as published by the
 * Free Software Foundation. You should have received a copy of the GNU General Public
 * License, version 2 along with the software.  If not, see <http://www.gnu.org/licenses/>.
 *
 * THE SOFTWARE IS DISTRIBUTED IN THE HOPE THAT IT WILL BE USEFUL, BUT WITHOUT ANY
 * WARRANTY OF ANY KIND, EXPRESS OR IMPLIED, INCLUDING BUT NOT LIMITED TO THE WARRANTIES
 * OF MERCHANTABILITY, FITNESS FOR A PARTICULAR PURPOSE AND NONINFRINGEMENT. IN NO EVENT
 * SHALL THE AUTHORS OR COPYRIGHT HOLDERS BE LIABLE FOR ANY CLAIM, DAMAGES OR OTHER
 * LIABILITY, WHETHER IN AN ACTION OF CONTRACT, TORT OR OTHERWISE, ARISING FROM, OUT OF
 * OR IN CONNECTION WITH THE SOFTWARE OR THE USE OR OTHER DEALINGS IN THE SOFTWARE.
 */
#include "tinyg2.h"			// #1
#include "config.h"			// #2
#include "controller.h"
#include "gcode_parser.h"
#include "canonical_machine.h"
#include "spindle.h"
#include "coolant.h"
#include "util.h"
#include "xio.h"			// for char definitions

struct gcodeParserSingleton {	 	        // struct to manage globals
	uint8_t modals[MODAL_GROUP_COUNT];      // collects modal groups in a block
}; struct gcodeParserSingleton gp;

// local helper functions and macros
static void _normalize_gcode_block(char *str, char **com, char **msg, uint8_t *block_delete_flag);
static stat_t _get_next_gcode_word(char **pstr, char *letter, float *value);
static stat_t _point(float value);
static stat_t _validate_gcode_block(void);
static stat_t _parse_gcode_block(char *line);   // Parse the block into the GN/GF structs
static stat_t _execute_gcode_block(void);       // Execute the gcode block

#define SET_MODAL(m,parm,val) ({cm.gn.parm=val; cm.gf.parm=1; gp.modals[m]+=1; break;})
#define SET_NON_MODAL(parm,val) ({cm.gn.parm=val; cm.gf.parm=1; break;})
#define EXEC_FUNC(f,v) if((bool)(uint8_t)cm.gf.v != false) { status = f(cm.gn.v);}
//#define EXEC_FUNC(f,v) if(fp_TRUE(cm.gf.v)) { status = f(cm.gn.v);}

/*
 * gcode_parser() - parse a block (line) of gcode
 *
 *	Top level of gcode parser. Normalizes block and looks for special cases
 */

stat_t gcode_parser(char *block)
{
    char *str = block;                      // gcode command or NUL string
    char none = NUL;
    char *com = &none;                      // gcode comment or NUL string
    char *msg = &none;                      // gcode message or NUL string
    uint8_t block_delete_flag;

	_normalize_gcode_block(str, &com, &msg, &block_delete_flag);

	// queue a "(MSG" response
	if (*msg != NUL) {
		(void)cm_message(msg);				// queue the message
	}

    if (str[0] == NUL) {                    // normalization returned null string
        return (STAT_OK);                   // most likely a comment line
    }

    // Trap M30 and M2 as $clear conditions. This has no effect it not in ALARM or SHUTDOWN
    cm_parse_clear(str);                    // parse Gcode and clear alarms if M30 or M2 is found
    ritorno(cm_is_alarmed());               // return error status if in alarm, shutdown or panic

	// Block delete omits the line if a / char is present in the first space
	// For now this is unconditional and will always delete
//	if ((block_delete_flag == true) && (cm_get_block_delete_switch() == true)) {
	if (block_delete_flag == true) {
		return (STAT_NOOP);
	}
<<<<<<< HEAD

=======
>>>>>>> 7cb20ccc
	return(_parse_gcode_block(block));
}

/*
 * _normalize_gcode_block() - normalize a block (line) of gcode in place
 *
 *	Normalization functions:
 *   - convert all letters to upper case
 *	 - remove white space, control and other invalid characters
 *	 - remove (erroneous) leading zeros that might be taken to mean Octal
 *	 - identify and return start of comments and messages
 *	 - signal if a block-delete character (/) was encountered in the first space
 *   - NOTE: Assumes no leading whitespace as this was removed at the controller dispatch level
 *
 *	So this: "g1 x100 Y100 f400" becomes this: "G1X100Y100F400"
 *
 *	Comment and message handling:
 *	 - Comments field start with a '(' char or alternately a semicolon ';'
 *	 - Comments and messages are not normalized - they are left alone
 *	 - The 'MSG' specifier in comment can have mixed case but cannot cannot have embedded white spaces
 *	 - Normalization returns true if there was a message to display, false otherwise
 *	 - Comments always terminate the block - i.e. leading or embedded comments are not supported
 *	 	- Valid cases (examples)			Notes:
 *		    G0X10							 - command only - no comment
 *		    (comment text)                   - There is no command on this line
 *		    G0X10 (comment text)
 *		    G0X10 (comment text				 - It's OK to drop the trailing paren
 *		    G0X10 ;comment text				 - It's OK to drop the trailing paren
 *
 *	 	- Invalid cases (examples)			Notes:
 *		    G0X10 comment text				 - Comment with no separator
 *		    N10 (comment) G0X10 			 - embedded comment. G0X10 will be ignored
 *		    (comment) G0X10 				 - leading comment. G0X10 will be ignored
 * 			G0X10 # comment					 - invalid separator
 *
 *	Returns:
 *	 - com points to comment string or to NUL if no comment
 *	 - msg points to message string or to NUL if no comment
 *	 - block_delete_flag is set true if block delete encountered, false otherwise
 */
static void _normalize_gcode_block(char *str, char **com, char **msg, uint8_t *block_delete_flag)
{
	char *rd = str;				// read pointer
	char *wr = str;				// write pointer

	// Preset comments and messages to NUL string
	// Not required if com and msg already point to NUL on entry
//	for (rd = str; *rd != NUL; rd++) { if (*rd == NUL) { *com = rd; *msg = rd; rd = str;} }

	// mark block deletes
	if (*rd == '/') {
        *block_delete_flag = true;
    } else {
        *block_delete_flag = false;
    }

	// normalize the command block & find the comment (if any)
    // Gcode comments start with '(', Inkscape with '%', and random comments with ';'
	for (; *wr != NUL; rd++) {
		if (*rd == NUL) { *wr = NUL; }
		else if ((*rd == '(') || (*rd == ';')  || (*rd == '%')) { *wr = NUL; *com = rd+1; }
		else if ((isalnum((char)*rd)) || (strchr("-.", *rd))) { // all valid characters
			*(wr++) = toupper(*(rd));
		}
	}

	// Perform Octal stripping - remove invalid leading zeros in number strings
	rd = str;
	while (*rd != NUL) {
		if (*rd == '.') break;							// don't strip past a decimal point
		if ((!isdigit(*rd)) && (*(rd+1) == '0') && (isdigit(*(rd+2)))) {
			wr = rd+1;
			while (*wr != NUL) { *wr = *(wr+1); wr++;}	// copy forward w/overwrite
			continue;
		}
		rd++;
	}

	// process comments and messages
	if (**com != NUL) {
		rd = *com;
		while (isspace(*rd)) { rd++; }		// skip any leading spaces before "msg"
		if ((tolower(*rd) == 'm') && (tolower(*(rd+1)) == 's') && (tolower(*(rd+2)) == 'g')) {
			*msg = rd+3;
		}
		for (; *rd != NUL; rd++) {
			if (*rd == ')') *rd = NUL;		// NUL terminate on trailing parenthesis, if any
		}
	}
}

/*
 * _get_next_gcode_word() - get gcode word consisting of a letter and a value
 *
 *	This function requires the Gcode string to be normalized.
 *	Normalization must remove any leading zeros or they will be converted to Octal
 *	G0X... is not interpreted as hexadecimal. This is trapped.
 */

static stat_t _get_next_gcode_word(char **pstr, char *letter, float *value)
{
	if (**pstr == NUL) { return (STAT_COMPLETE); }	// no more words

	// get letter part
	if(isupper(**pstr) == false) {
        return (STAT_MALFORMED_COMMAND_INPUT);
    }
	*letter = **pstr;
	(*pstr)++;

	// X-axis-becomes-a-hexadecimal-number get-value case, e.g. G0X100 --> G255
	if ((**pstr == '0') && (*(*pstr+1) == 'X')) {
		*value = 0;
		(*pstr)++;
		return (STAT_OK);		// pointer points to X
	}

	// get-value general case
	char *end;
	*value = strtof(*pstr, &end);
	if(end == *pstr) {
        return(STAT_BAD_NUMBER_FORMAT);
    }	// more robust test then checking for value=0;
	*pstr = end;
	return (STAT_OK);			// pointer points to next character after the word
}

/*
 * _point() - isolate the decimal point value as an integer
 */

static uint8_t _point(float value)
{
	return((uint8_t)(value*10 - trunc(value)*10));	// isolate the decimal point as an int
}

/*
 * _validate_gcode_block() - check for some gross Gcode block semantic violations
 */

static stat_t _validate_gcode_block()
{
	//	Check for modal group violations. From NIST, section 3.4 "It is an error to put
	//	a G-code from group 1 and a G-code from group 0 on the same line if both of them
	//	use axis words. If an axis word-using G-code from group 1 is implicitly in effect
	//	on a line (by having been activated on an earlier line), and a group 0 G-code that
	//	uses axis words appears on the line, the activity of the group 1 G-code is suspended
	//	for that line. The axis word-using G-codes from group 0 are G10, G28, G30, and G92"

//	if ((gp.modals[MODAL_GROUP_G0] == true) && (gp.modals[MODAL_GROUP_G1] == true)) {
//		return (STAT_MODAL_GROUP_VIOLATION);
//	}

	// look for commands that require an axis word to be present
//	if ((gp.modals[MODAL_GROUP_G0] == true) || (gp.modals[MODAL_GROUP_G1] == true)) {
//		if (_axis_changed() == false)
//		return (STAT_GCODE_AXIS_IS_MISSING);
//	}
	return (STAT_OK);
}

/*
 * _parse_gcode_block() - parses one line of NULL terminated G-Code.
 *
 *	All the parser does is load the state values in gn (next model state) and set flags
 *	in gf (model state flags). The execute routine applies them. The buffer is assumed to
 *	contain only uppercase characters and signed floats (no whitespace).
 *
 *	A number of implicit things happen when the gn struct is zeroed:
 *	  - inverse feed rate mode is canceled - set back to units_per_minute mode
 */

static stat_t _parse_gcode_block(char *buf)
{
	char *pstr = (char *)buf;		// persistent pointer into gcode block for parsing words
  	char letter;					// parsed letter, eg.g. G or X or Y
	float value = 0;				// value parsed from letter (e.g. 2 for G2)
	stat_t status = STAT_OK;

	// set initial state for new move
	memset(&gp, 0, sizeof(gp));						// clear all parser values
	memset(&cm.gf, 0, sizeof(GCodeInput_t));		// clear all next-state flags
	memset(&cm.gn, 0, sizeof(GCodeInput_t));		// clear all next-state values
	cm.gn.motion_mode = cm_get_motion_mode(MODEL);	// get motion mode from previous block

	// extract commands and parameters
	while((status = _get_next_gcode_word(&pstr, &letter, &value)) == STAT_OK) {
		switch(letter) {
			case 'G':
			switch((uint8_t)value) {
				case 0:  SET_MODAL (MODAL_GROUP_G1, motion_mode, MOTION_MODE_STRAIGHT_TRAVERSE);
				case 1:  SET_MODAL (MODAL_GROUP_G1, motion_mode, MOTION_MODE_STRAIGHT_FEED);
				case 2:  SET_MODAL (MODAL_GROUP_G1, motion_mode, MOTION_MODE_CW_ARC);
				case 3:  SET_MODAL (MODAL_GROUP_G1, motion_mode, MOTION_MODE_CCW_ARC);
				case 4:  SET_NON_MODAL (next_action, NEXT_ACTION_DWELL);
				case 10: SET_MODAL (MODAL_GROUP_G0, next_action, NEXT_ACTION_SET_COORD_DATA);
				case 17: SET_MODAL (MODAL_GROUP_G2, select_plane, CANON_PLANE_XY);
				case 18: SET_MODAL (MODAL_GROUP_G2, select_plane, CANON_PLANE_XZ);
				case 19: SET_MODAL (MODAL_GROUP_G2, select_plane, CANON_PLANE_YZ);
				case 20: SET_MODAL (MODAL_GROUP_G6, units_mode, INCHES);
				case 21: SET_MODAL (MODAL_GROUP_G6, units_mode, MILLIMETERS);
				case 28: {
					switch (_point(value)) {
						case 0: SET_MODAL (MODAL_GROUP_G0, next_action, NEXT_ACTION_GOTO_G28_POSITION);
						case 1: SET_MODAL (MODAL_GROUP_G0, next_action, NEXT_ACTION_SET_G28_POSITION);
						case 2: SET_NON_MODAL (next_action, NEXT_ACTION_SEARCH_HOME);
						case 3: SET_NON_MODAL (next_action, NEXT_ACTION_SET_ABSOLUTE_ORIGIN);
						case 4: SET_NON_MODAL (next_action, NEXT_ACTION_HOMING_NO_SET);
						default: status = STAT_GCODE_COMMAND_UNSUPPORTED;
					}
					break;
				}
				case 30: {
					switch (_point(value)) {
						case 0: SET_MODAL (MODAL_GROUP_G0, next_action, NEXT_ACTION_GOTO_G30_POSITION);
						case 1: SET_MODAL (MODAL_GROUP_G0, next_action, NEXT_ACTION_SET_G30_POSITION);
						default: status = STAT_GCODE_COMMAND_UNSUPPORTED;
					}
					break;
				}
				case 38: {
					switch (_point(value)) {
						case 2: SET_NON_MODAL (next_action, NEXT_ACTION_STRAIGHT_PROBE);
						default: status = STAT_GCODE_COMMAND_UNSUPPORTED;
					}
					break;
				}
				case 40: break;	// ignore cancel cutter radius compensation
				case 49: break;	// ignore cancel tool length offset comp.
				case 53: SET_NON_MODAL (absolute_override, true);
				case 54: SET_MODAL (MODAL_GROUP_G12, coord_system, G54);
				case 55: SET_MODAL (MODAL_GROUP_G12, coord_system, G55);
				case 56: SET_MODAL (MODAL_GROUP_G12, coord_system, G56);
				case 57: SET_MODAL (MODAL_GROUP_G12, coord_system, G57);
				case 58: SET_MODAL (MODAL_GROUP_G12, coord_system, G58);
				case 59: SET_MODAL (MODAL_GROUP_G12, coord_system, G59);
				case 61: {
					switch (_point(value)) {
						case 0: SET_MODAL (MODAL_GROUP_G13, path_control, PATH_EXACT_PATH);
						case 1: SET_MODAL (MODAL_GROUP_G13, path_control, PATH_EXACT_STOP);
						default: status = STAT_GCODE_COMMAND_UNSUPPORTED;
					}
					break;
				}
				case 64: SET_MODAL (MODAL_GROUP_G13,path_control, PATH_CONTINUOUS);
				case 80: SET_MODAL (MODAL_GROUP_G1, motion_mode,  MOTION_MODE_CANCEL_MOTION_MODE);
				case 90: SET_MODAL (MODAL_GROUP_G3, distance_mode, ABSOLUTE_MODE);
				case 91: SET_MODAL (MODAL_GROUP_G3, distance_mode, INCREMENTAL_MODE);
				case 92: {
					switch (_point(value)) {
						case 0: SET_MODAL (MODAL_GROUP_G0, next_action, NEXT_ACTION_SET_ORIGIN_OFFSETS);
						case 1: SET_NON_MODAL (next_action, NEXT_ACTION_RESET_ORIGIN_OFFSETS);
						case 2: SET_NON_MODAL (next_action, NEXT_ACTION_SUSPEND_ORIGIN_OFFSETS);
						case 3: SET_NON_MODAL (next_action, NEXT_ACTION_RESUME_ORIGIN_OFFSETS);
						default: status = STAT_GCODE_COMMAND_UNSUPPORTED;
					}
					break;
				}
				case 93: SET_MODAL (MODAL_GROUP_G5, feed_rate_mode, INVERSE_TIME_MODE);
				case 94: SET_MODAL (MODAL_GROUP_G5, feed_rate_mode, UNITS_PER_MINUTE_MODE);
//				case 95: SET_MODAL (MODAL_GROUP_G5, feed_rate_mode, UNITS_PER_REVOLUTION_MODE);
				default: status = STAT_GCODE_COMMAND_UNSUPPORTED;
			}
			break;

			case 'M':
			switch((uint8_t)value) {
				case 0: case 1: case 60:
						SET_MODAL (MODAL_GROUP_M4, program_flow, PROGRAM_STOP);
				case 2: case 30:
						SET_MODAL (MODAL_GROUP_M4, program_flow, PROGRAM_END);
				case 3: SET_MODAL (MODAL_GROUP_M7, spindle_control, SPINDLE_CONTROL_CW);
				case 4: SET_MODAL (MODAL_GROUP_M7, spindle_control, SPINDLE_CONTROL_CCW);
				case 5: SET_MODAL (MODAL_GROUP_M7, spindle_control, SPINDLE_CONTROL_OFF);
				case 6: SET_NON_MODAL (tool_change, true);
				case 7: SET_MODAL (MODAL_GROUP_M8, mist_coolant, true);
				case 8: SET_MODAL (MODAL_GROUP_M8, flood_coolant, true);
				case 9: SET_MODAL (MODAL_GROUP_M8, flood_coolant, false);
//				case 48: SET_MODAL (MODAL_GROUP_M9, override_enables, true);
//				case 49: SET_MODAL (MODAL_GROUP_M9, override_enables, false);
//				case 50: SET_MODAL (MODAL_GROUP_M9, feed_rate_override_enable, true); // conditionally true
//				case 51: SET_MODAL (MODAL_GROUP_M9, spindle_override_enable, true);	  // conditionally true
				default: status = STAT_MCODE_COMMAND_UNSUPPORTED;
			}
			break;

			case 'T': SET_NON_MODAL (tool_select, (uint8_t)trunc(value));
			case 'F': SET_NON_MODAL (feed_rate, value);
			case 'P': SET_NON_MODAL (parameter, value);				// used for dwell time, G10 coord select
			case 'S': SET_NON_MODAL (spindle_speed, value);
			case 'X': SET_NON_MODAL (target[AXIS_X], value);
			case 'Y': SET_NON_MODAL (target[AXIS_Y], value);
			case 'Z': SET_NON_MODAL (target[AXIS_Z], value);
			case 'A': SET_NON_MODAL (target[AXIS_A], value);
			case 'B': SET_NON_MODAL (target[AXIS_B], value);
			case 'C': SET_NON_MODAL (target[AXIS_C], value);
		//	case 'U': SET_NON_MODAL (target[AXIS_U], value);		// reserved
		//	case 'V': SET_NON_MODAL (target[AXIS_V], value);		// reserved
		//	case 'W': SET_NON_MODAL (target[AXIS_W], value);		// reserved
			case 'I': SET_NON_MODAL (arc_offset[0], value);
			case 'J': SET_NON_MODAL (arc_offset[1], value);
			case 'K': SET_NON_MODAL (arc_offset[2], value);
            case 'L': SET_NON_MODAL (L_word, value);
			case 'R': SET_NON_MODAL (arc_radius, value);
			case 'N': SET_NON_MODAL (linenum,(uint32_t)value);		// line number
//			case 'L': break;										// not used for anything
			default: status = STAT_GCODE_COMMAND_UNSUPPORTED;
		}
		if(status != STAT_OK) break;
	}
	if ((status != STAT_OK) && (status != STAT_COMPLETE)) return (status);
	ritorno(_validate_gcode_block());
	return (_execute_gcode_block());		// if successful execute the block
}

/*
 * _execute_gcode_block() - execute parsed block
 *
 *  Conditionally (based on whether a flag is set in gf) call the canonical
 *	machining functions in order of execution as per RS274NGC_3 table 8
 *  (below, with modifications):
 *
 *	    0. record the line number
 *		1. comment (includes message) [handled during block normalization]
 *		2. set feed rate mode (G93, G94 - inverse time or per minute)
 *		3. set feed rate (F)
 *		3a. set feed override rate (M50.1)
 *		3a. set traverse override rate (M50.2)
 *		4. set spindle speed (S)
 *		4a. set spindle override rate (M51.1)
 *		5. select tool (T)
 *		6. change tool (M6)
 *		7. spindle on or off (M3, M4, M5)
 *		8. coolant on or off (M7, M8, M9)
 *		9. enable or disable overrides (M48, M49, M50, M51)
 *		10. dwell (G4)
 *		11. set active plane (G17, G18, G19)
 *		12. set length units (G20, G21)
 *		13. cutter radius compensation on or off (G40, G41, G42)
 *		14. cutter length compensation on or off (G43, G49)
 *		15. coordinate system selection (G54, G55, G56, G57, G58, G59)
 *		16. set path control mode (G61, G61.1, G64)
 *		17. set distance mode (G90, G91)
 *		18. set retract mode (G98, G99)
 *		19a. homing functions (G28.2, G28.3, G28.1, G28, G30)
 *		19b. update system data (G10)
 *		19c. set axis offsets (G92, G92.1, G92.2, G92.3)
 *		20. perform motion (G0 to G3, G80-G89) as modified (possibly) by G53
 *		21. stop and end (M0, M1, M2, M30, M60)
 *
 *	Values in gn are in original units and should not be unit converted prior
 *	to calling the canonical functions (which do the unit conversions)
 */

static stat_t _execute_gcode_block()
{
	stat_t status = STAT_OK;

	cm_set_model_linenum(cm.gn.linenum);
	EXEC_FUNC(cm_set_feed_rate_mode, feed_rate_mode);
	EXEC_FUNC(cm_set_feed_rate, feed_rate);
//	EXEC_FUNC(cm_feed_rate_override_factor, feed_rate_override_factor);
//	EXEC_FUNC(cm_traverse_override_factor, traverse_override_factor);
	EXEC_FUNC(cm_set_spindle_speed, spindle_speed);
//	EXEC_FUNC(cm_spindle_override_factor, spindle_override_factor);
	EXEC_FUNC(cm_select_tool, tool_select);					// tool_select is where it's written
	EXEC_FUNC(cm_change_tool, tool_change);
	EXEC_FUNC(cm_spindle_control, spindle_control); 		// spindle CW, CCW, OFF
	EXEC_FUNC(cm_mist_coolant_control, mist_coolant);
	EXEC_FUNC(cm_flood_coolant_control, flood_coolant);		// also disables mist coolant if OFF
//	EXEC_FUNC(cm_feed_rate_override_enable, feed_rate_override_enable);
//	EXEC_FUNC(cm_traverse_override_enable, traverse_override_enable);
//	EXEC_FUNC(cm_spindle_override_enable, spindle_override_enable);
//	EXEC_FUNC(cm_override_enables, override_enables);

	if (cm.gn.next_action == NEXT_ACTION_DWELL) { 			// G4 - dwell
		ritorno(cm_dwell(cm.gn.parameter));					// return if error, otherwise complete the block
	}
	EXEC_FUNC(cm_select_plane, select_plane);
	EXEC_FUNC(cm_set_units_mode, units_mode);
	//--> cutter radius compensation goes here
	//--> cutter length compensation goes here
	EXEC_FUNC(cm_set_coord_system, coord_system);
	EXEC_FUNC(cm_set_path_control, path_control);
	EXEC_FUNC(cm_set_distance_mode, distance_mode);
	//--> set retract mode goes here

	switch (cm.gn.next_action) {
		case NEXT_ACTION_SET_G28_POSITION:  { status = cm_set_g28_position(); break;}								// G28.1
		case NEXT_ACTION_GOTO_G28_POSITION: { status = cm_goto_g28_position(cm.gn.target, cm.gf.target); break;}	// G28
		case NEXT_ACTION_SET_G30_POSITION:  { status = cm_set_g30_position(); break;}								// G30.1
		case NEXT_ACTION_GOTO_G30_POSITION: { status = cm_goto_g30_position(cm.gn.target, cm.gf.target); break;}	// G30

		case NEXT_ACTION_SEARCH_HOME: { status = cm_homing_cycle_start(); break;}									// G28.2
		case NEXT_ACTION_SET_ABSOLUTE_ORIGIN: { status = cm_set_absolute_origin(cm.gn.target, cm.gf.target); break;}// G28.3
		case NEXT_ACTION_HOMING_NO_SET: { status = cm_homing_cycle_start_no_set(); break;}							// G28.4

		case NEXT_ACTION_STRAIGHT_PROBE: { status = cm_straight_probe(cm.gn.target, cm.gf.target); break;}			// G38.2

		case NEXT_ACTION_SET_COORD_DATA: { status = cm_set_coord_offsets(cm.gn.parameter, cm.gn.L_word, cm.gn.target, cm.gf.target); break;}
		case NEXT_ACTION_SET_ORIGIN_OFFSETS: { status = cm_set_origin_offsets(cm.gn.target, cm.gf.target); break;}
		case NEXT_ACTION_RESET_ORIGIN_OFFSETS: { status = cm_reset_origin_offsets(); break;}
		case NEXT_ACTION_SUSPEND_ORIGIN_OFFSETS: { status = cm_suspend_origin_offsets(); break;}
		case NEXT_ACTION_RESUME_ORIGIN_OFFSETS: { status = cm_resume_origin_offsets(); break;}

		case NEXT_ACTION_DEFAULT: {
    		cm_set_absolute_override(MODEL, cm.gn.absolute_override);	// apply override setting to gm struct
    		switch (cm.gn.motion_mode) {
        		case MOTION_MODE_CANCEL_MOTION_MODE: { cm.gm.motion_mode = cm.gn.motion_mode; break;}
        		case MOTION_MODE_STRAIGHT_TRAVERSE: { status = cm_straight_traverse(cm.gn.target, cm.gf.target); break;}
        		case MOTION_MODE_STRAIGHT_FEED: { status = cm_straight_feed(cm.gn.target, cm.gf.target); break;}
        		case MOTION_MODE_CW_ARC:
                case MOTION_MODE_CCW_ARC: { status = cm_arc_feed(cm.gn.target,
                                                                 cm.gf.target,
                                                                 cm.gn.arc_offset[0],
                                                                 cm.gn.arc_offset[1],
                                                                 cm.gn.arc_offset[2],
                                                                 cm.gn.arc_radius,
                                                                 cm.gn.motion_mode);
                                                                 break;
                                          }
    		}
            cm_set_absolute_override(MODEL, false);	 // un-set absolute override once the move is planned
		}
    }

	// do the program stops and ends : M0, M1, M2, M30, M60
	if (cm.gf.program_flow == true) {
		if (cm.gn.program_flow == PROGRAM_STOP) {
			cm_program_stop();
		} else {
			cm_program_end();
		}
	}
	return (status);
}


/***********************************************************************************
 * CONFIGURATION AND INTERFACE FUNCTIONS
 * Functions to get and set variables from the cfgArray table
 ***********************************************************************************/

stat_t gc_get_gc(nvObj_t *nv)
{
	ritorno(nv_copy_string(nv, cs.saved_buf));
	nv->valuetype = TYPE_STRING;
	return (STAT_OK);
}

stat_t gc_run_gc(nvObj_t *nv)
{
	return(gcode_parser(*nv->stringp));
}

/***********************************************************************************
 * TEXT MODE SUPPORT
 * Functions to print variables from the cfgArray table
 ***********************************************************************************/

#ifdef __TEXT_MODE

// no text mode functions here. Move along

#endif // __TEXT_MODE<|MERGE_RESOLUTION|>--- conflicted
+++ resolved
@@ -78,10 +78,7 @@
 	if (block_delete_flag == true) {
 		return (STAT_NOOP);
 	}
-<<<<<<< HEAD
-
-=======
->>>>>>> 7cb20ccc
+	
 	return(_parse_gcode_block(block));
 }
 
