/*
 * main.cpp - TinyG - An embedded rs274/ngc CNC controller
 * This file is part of the TinyG project.
 *
 * Copyright (c) 2010 - 2015 Alden S. Hart, Jr.
 * Copyright (c) 2013 - 2015 Robert Giseburt
 *
 * This file ("the software") is free software: you can redistribute it and/or modify
 * it under the terms of the GNU General Public License, version 2 as published by the
 * Free Software Foundation. You should have received a copy of the GNU General Public
 * License, version 2 along with the software.  If not, see <http://www.gnu.org/licenses/>.
 *
 * THE SOFTWARE IS DISTRIBUTED IN THE HOPE THAT IT WILL BE USEFUL, BUT WITHOUT ANY
 * WARRANTY OF ANY KIND, EXPRESS OR IMPLIED, INCLUDING BUT NOT LIMITED TO THE WARRANTIES
 * OF MERCHANTABILITY, FITNESS FOR A PARTICULAR PURPOSE AND NONINFRINGEMENT. IN NO EVENT
 * SHALL THE AUTHORS OR COPYRIGHT HOLDERS BE LIABLE FOR ANY CLAIM, DAMAGES OR OTHER
 * LIABILITY, WHETHER IN AN ACTION OF CONTRACT, TORT OR OTHERWISE, ARISING FROM, OUT OF
 * OR IN CONNECTION WITH THE SOFTWARE OR THE USE OR OTHER DEALINGS IN THE SOFTWARE.
 */
/* See github.com/Synthetos/G2 for code and docs on the wiki
 */

#include "tinyg2.h"					// #1 There are some dependencies
#include "config.h"					// #2
#include "hardware.h"
#include "persistence.h"
#include "controller.h"
#include "canonical_machine.h"
#include "json_parser.h"			// required for unit tests only
#include "report.h"
#include "planner.h"
#include "stepper.h"
#include "encoder.h"
#include "spindle.h"
#include "gpio.h"
#include "test.h"
#include "pwm.h"
#include "xio.h"

#ifdef __AVR
#include <avr/interrupt.h>
#include "xmega/xmega_interrupts.h"
#endif // __AVR

#ifdef __ARM
#include "UniqueId.h"
#include "MotateTimers.h"
using Motate::delay;

/**************************
 *** C++ specific stuff ***
 **************************/
#ifdef __cplusplus
extern "C"{
#endif // __cplusplus

void _init() __attribute__ ((weak));
void _init() {;}
void __libc_init_array(void);

#ifdef __cplusplus
}
#endif // __cplusplus
/************************** to here ***************************/

void* __dso_handle = nullptr;

#endif // __ARM

/******************** System Globals *************************/

stat_t status_code;						// allocate a variable for the ritorno macro
char global_string_buf[MESSAGE_LEN];	// allocate a string for global message use

/******************** Application Code ************************/

#ifdef __ARM
const Motate::USBSettings_t Motate::USBSettings = {
	/*gVendorID         = */ 0x1d50,
	/*gProductID        = */ 0x606d,
	/*gProductVersion   = */ TINYG_FIRMWARE_VERSION,
	/*gAttributes       = */ kUSBConfigAttributeSelfPowered,
	/*gPowerConsumption = */ 500
};
	/*gProductVersion   = */ //0.1,

//Motate::USBDevice< Motate::USBCDC > usb;
Motate::USBDevice< Motate::USBCDC, Motate::USBCDC > usb;

decltype(usb._mixin_0_type::Serial) &SerialUSB = usb._mixin_0_type::Serial;
decltype(usb._mixin_1_type::Serial) &SerialUSB1 = usb._mixin_1_type::Serial;

MOTATE_SET_USB_VENDOR_STRING( {'S' ,'y', 'n', 't', 'h', 'e', 't', 'o', 's'} )
MOTATE_SET_USB_PRODUCT_STRING( {'T', 'i', 'n', 'y', 'G', ' ', 'v', '2'} )
MOTATE_SET_USB_SERIAL_NUMBER_STRING_FROM_CHIPID()

//Motate::SPI<kSocket4_SPISlaveSelectPinNumber> spi;
#endif

/*
 * _system_init()
 * _application_init_services()
 * _application_init_machine()
 * _application_init_startup()
 *
 * There are a lot of dependencies in the order of these inits.
 * Don't change the ordering unless you understand this.
 */

void _system_init(void)
{
#ifdef __ARM
	SystemInit();
	WDT->WDT_MR = WDT_MR_WDDIS;     // Disable watchdog
	__libc_init_array();            // Initialize C library
    cacheUniqueId();                // Store the flash UUID
	usb.attach();                   // USB setup
	delay(1000);
#endif
#ifdef __AVR
    cli();
#endif
}

void application_init_services(void)
{
	hardware_init();				// system hardware setup 			- must be first
	persistence_init();				// set up EEPROM or other NVM		- must be second
	xio_init();						// xtended io subsystem				- must be third
//	rtc_init();						// real time counter
}

void application_init_machine(void)
{
	cm.machine_state = MACHINE_INITIALIZING;
//    controller_init(STD_IN, STD_OUT, STD_ERR);  // should be first machine init (requires xio_init())

    stepper_init();                 // stepper subsystem (must precede gpio_init() on AVR)
    encoder_init();                 // virtual encoders
    gpio_init();                    // inputs and outputs
    pwm_init();                     // pulse width modulation drivers
//    controller_init(STD_IN, STD_OUT, STD_ERR);// must be first app init; reqs xio_init()
    planner_init();                 // motion planning subsystem
    canonical_machine_init();       // canonical machine
//    spindle_init();                 // should be after PWM and canonical machine inits
}

void application_init_startup(void)
{
#ifdef __AVR
    // now bring up the interrupts and get started
    PMIC_SetVectorLocationToApplication();// as opposed to boot ROM
    PMIC_EnableHighLevel();			// all levels are used, so don't bother to abstract them
    PMIC_EnableMediumLevel();
    PMIC_EnableLowLevel();
    sei();							// enable global interrupts
#endif

    // start the application
    controller_init(STD_IN, STD_OUT, STD_ERR);  // should be first startup init (requires xio_init())
    config_init();					// apply the config settings from persistence
    canonical_machine_reset();
    spindle_init();                 // should be after PWM and canonical machine inits and config_init()
    spindle_reset();
    // MOVED: report the system is ready is now in xio
}

/*
 * main()
 */

int main(void)
{
	// system initialization
	_system_init();

	// TinyG application setup
	application_init_services();
	application_init_machine();
	application_init_startup();
	run_canned_startup();			// run any pre-loaded commands

	// main loop
	for (;;) {
		controller_run( );			// single pass through the controller
	}
	return 0;
}

/*
 * get_status_message() - support for status messages.
 */

<<<<<<< HEAD
stat_t status_code;						// allocate a variable for the ritorno macro
char global_string_buf[MESSAGE_LEN];	// allocate a string for global message use

/*** Status message strings ***/

static const char stat_00[] PROGMEM = "OK";
static const char stat_01[] PROGMEM = "Error";
static const char stat_02[] PROGMEM = "Eagain";
static const char stat_03[] PROGMEM = "Noop";
static const char stat_04[] PROGMEM = "Complete";
static const char stat_05[] PROGMEM = "Shutdown";
static const char stat_06[] PROGMEM = "Panic";
static const char stat_07[] PROGMEM = "End of line";
static const char stat_08[] PROGMEM = "End of file";
static const char stat_09[] PROGMEM = "File not open";

static const char stat_10[] PROGMEM = "Max file size exceeded";
static const char stat_11[] PROGMEM = "No such device";
static const char stat_12[] PROGMEM = "Buffer empty";
static const char stat_13[] PROGMEM = "Buffer full";
static const char stat_14[] PROGMEM = "Buffer full FATAL";
static const char stat_15[] PROGMEM = "Initializing";
static const char stat_16[] PROGMEM = "Entering boot loader";
static const char stat_17[] PROGMEM = "Function is stubbed";
static const char stat_18[] PROGMEM = "Alarm";
static const char stat_19[] PROGMEM = "19";

static const char stat_20[] PROGMEM = "Internal error";
static const char stat_21[] PROGMEM = "Internal range error";
static const char stat_22[] PROGMEM = "Floating point error";
static const char stat_23[] PROGMEM = "Divide by zero";
static const char stat_24[] PROGMEM = "Invalid Address";
static const char stat_25[] PROGMEM = "Read-only address";
static const char stat_26[] PROGMEM = "Initialization failure";
static const char stat_27[] PROGMEM = "27";
static const char stat_28[] PROGMEM = "Failed to get planner buffer";
static const char stat_29[] PROGMEM = "Generic exception report";

static const char stat_30[] PROGMEM = "Move time is infinite";
static const char stat_31[] PROGMEM = "Move time is NAN";
static const char stat_32[] PROGMEM = "Float is infinite";
static const char stat_33[] PROGMEM = "Float is NAN";
static const char stat_34[] PROGMEM = "Persistence error";
static const char stat_35[] PROGMEM = "Bad status report setting";
static const char stat_36[] PROGMEM = "36";
static const char stat_37[] PROGMEM = "37";
static const char stat_38[] PROGMEM = "38";
static const char stat_39[] PROGMEM = "39";

static const char stat_40[] PROGMEM = "40";
static const char stat_41[] PROGMEM = "41";
static const char stat_42[] PROGMEM = "42";
static const char stat_43[] PROGMEM = "43";
static const char stat_44[] PROGMEM = "44";
static const char stat_45[] PROGMEM = "45";
static const char stat_46[] PROGMEM = "46";
static const char stat_47[] PROGMEM = "47";
static const char stat_48[] PROGMEM = "48";
static const char stat_49[] PROGMEM = "49";
static const char stat_50[] PROGMEM = "50";
static const char stat_51[] PROGMEM = "51";
static const char stat_52[] PROGMEM = "52";
static const char stat_53[] PROGMEM = "53";
static const char stat_54[] PROGMEM = "54";
static const char stat_55[] PROGMEM = "55";
static const char stat_56[] PROGMEM = "56";
static const char stat_57[] PROGMEM = "57";
static const char stat_58[] PROGMEM = "58";
static const char stat_59[] PROGMEM = "59";
static const char stat_60[] PROGMEM = "60";
static const char stat_61[] PROGMEM = "61";
static const char stat_62[] PROGMEM = "62";
static const char stat_63[] PROGMEM = "63";
static const char stat_64[] PROGMEM = "64";
static const char stat_65[] PROGMEM = "65";
static const char stat_66[] PROGMEM = "66";
static const char stat_67[] PROGMEM = "67";
static const char stat_68[] PROGMEM = "68";
static const char stat_69[] PROGMEM = "69";
static const char stat_70[] PROGMEM = "70";
static const char stat_71[] PROGMEM = "71";
static const char stat_72[] PROGMEM = "72";
static const char stat_73[] PROGMEM = "73";
static const char stat_74[] PROGMEM = "74";
static const char stat_75[] PROGMEM = "75";
static const char stat_76[] PROGMEM = "76";
static const char stat_77[] PROGMEM = "77";
static const char stat_78[] PROGMEM = "78";
static const char stat_79[] PROGMEM = "79";
static const char stat_80[] PROGMEM = "80";
static const char stat_81[] PROGMEM = "81";
static const char stat_82[] PROGMEM = "82";
static const char stat_83[] PROGMEM = "83";
static const char stat_84[] PROGMEM = "84";
static const char stat_85[] PROGMEM = "85";
static const char stat_86[] PROGMEM = "86";
static const char stat_87[] PROGMEM = "87";

static const char stat_88[] PROGMEM = "Buffer free assertion failure";
static const char stat_89[] PROGMEM = "State management assertion failure";
static const char stat_90[] PROGMEM = "Config assertion failure";
static const char stat_91[] PROGMEM = "XIO assertion failure";
static const char stat_92[] PROGMEM = "Encoder assertion failure";
static const char stat_93[] PROGMEM = "Stepper assertion failure";
static const char stat_94[] PROGMEM = "Planner assertion failure";
static const char stat_95[] PROGMEM = "Canonical machine assertion failure";
static const char stat_96[] PROGMEM = "Controller assertion failure";
static const char stat_97[] PROGMEM = "Stack overflow detected";
static const char stat_98[] PROGMEM = "Memory fault detected";
static const char stat_99[] PROGMEM = "Generic assertion failure";

static const char stat_100[] PROGMEM = "Unrecognized command or config name";
static const char stat_101[] PROGMEM = "Malformed command";
static const char stat_102[] PROGMEM = "Bad number format";
static const char stat_103[] PROGMEM = "Input exceeds max length";
static const char stat_104[] PROGMEM = "Input value too small";
static const char stat_105[] PROGMEM = "Input value too large";
static const char stat_106[] PROGMEM = "Input value range error";
static const char stat_107[] PROGMEM = "Input value unsupported";
static const char stat_108[] PROGMEM = "JSON syntax error";
static const char stat_109[] PROGMEM = "JSON input has too many pairs";

static const char stat_110[] PROGMEM = "JSON output too long";
static const char stat_111[] PROGMEM = "Config not taken during cycle";
static const char stat_112[] PROGMEM = "Command cannot be taken at this time";
static const char stat_113[] PROGMEM = "113";
static const char stat_114[] PROGMEM = "114";
static const char stat_115[] PROGMEM = "115";
static const char stat_116[] PROGMEM = "116";
static const char stat_117[] PROGMEM = "117";
static const char stat_118[] PROGMEM = "118";
static const char stat_119[] PROGMEM = "119";

static const char stat_120[] PROGMEM = "120";
static const char stat_121[] PROGMEM = "121";
static const char stat_122[] PROGMEM = "122";
static const char stat_123[] PROGMEM = "123";
static const char stat_124[] PROGMEM = "124";
static const char stat_125[] PROGMEM = "125";
static const char stat_126[] PROGMEM = "126";
static const char stat_127[] PROGMEM = "127";
static const char stat_128[] PROGMEM = "128";
static const char stat_129[] PROGMEM = "129";

static const char stat_130[] PROGMEM = "Generic Gcode input error";
static const char stat_131[] PROGMEM = "Gcode command unsupported";
static const char stat_132[] PROGMEM = "M code unsupported";
static const char stat_133[] PROGMEM = "Gcode modal group violation";
static const char stat_134[] PROGMEM = "Axis word missing";
static const char stat_135[] PROGMEM = "Axis cannot be present";
static const char stat_136[] PROGMEM = "Axis invalid for this command";
static const char stat_137[] PROGMEM = "Axis disabled";
static const char stat_138[] PROGMEM = "Axis target position missing";
static const char stat_139[] PROGMEM = "Axis target position invalid";

static const char stat_140[] PROGMEM = "Selected plane missing";
static const char stat_141[] PROGMEM = "Selected plane invalid";
static const char stat_142[] PROGMEM = "Feedrate not specified";
static const char stat_143[] PROGMEM = "Inverse time mode cannot be used with this command";
static const char stat_144[] PROGMEM = "Rotary axes cannot be used with this command";
static const char stat_145[] PROGMEM = "G0 or G1 must be active for G53";
static const char stat_146[] PROGMEM = "Requested velocity exceeds limits";
static const char stat_147[] PROGMEM = "Cutter compensation cannot be enabled";
static const char stat_148[] PROGMEM = "Programmed point same as current point";
static const char stat_149[] PROGMEM = "Spindle speed below minimum";

static const char stat_150[] PROGMEM = "Spindle speed exceeded maximum";
static const char stat_151[] PROGMEM = "Spindle must be off for this command";
static const char stat_152[] PROGMEM = "Spindle must be turning for this command";
static const char stat_153[] PROGMEM = "153";
static const char stat_154[] PROGMEM = "Arc specification error - impossible center point";
static const char stat_155[] PROGMEM = "Arc specification error";
static const char stat_156[] PROGMEM = "Arc specification error - missing axis(es)";
static const char stat_157[] PROGMEM = "Arc specification error - missing offset(s)";
//--------------------------------------1--------10--------20--------30--------40--------50--------60-64
static const char stat_158[] PROGMEM = "Arc specification error - radius arc out of tolerance";
static const char stat_159[] PROGMEM = "Arc specification error - endpoint is starting point";

static const char stat_160[] PROGMEM = "P word missing";
static const char stat_161[] PROGMEM = "P word invalid";
static const char stat_162[] PROGMEM = "P word zero";
static const char stat_163[] PROGMEM = "P word negative";
static const char stat_164[] PROGMEM = "P word not an integer";
static const char stat_165[] PROGMEM = "P word not a valid tool number";
static const char stat_166[] PROGMEM = "D word missing";
static const char stat_167[] PROGMEM = "D word invalid";
static const char stat_168[] PROGMEM = "E word missing";
static const char stat_169[] PROGMEM = "E word invalid";

static const char stat_170[] PROGMEM = "H word missing";
static const char stat_171[] PROGMEM = "H word invalid";
static const char stat_172[] PROGMEM = "L word missing";
static const char stat_173[] PROGMEM = "L word invalid";
static const char stat_174[] PROGMEM = "Q word missing";
static const char stat_175[] PROGMEM = "Q word invalid";
static const char stat_176[] PROGMEM = "R word missing";
static const char stat_177[] PROGMEM = "R word invalid";
static const char stat_178[] PROGMEM = "S word missing";
static const char stat_179[] PROGMEM = "S word invalid";

static const char stat_180[] PROGMEM = "T word missing";
static const char stat_181[] PROGMEM = "T word invalid";
static const char stat_182[] PROGMEM = "182";
static const char stat_183[] PROGMEM = "183";
static const char stat_184[] PROGMEM = "184";
static const char stat_185[] PROGMEM = "185";
static const char stat_186[] PROGMEM = "186";
static const char stat_187[] PROGMEM = "187";
static const char stat_188[] PROGMEM = "188";
static const char stat_189[] PROGMEM = "189";

static const char stat_190[] PROGMEM = "190";
static const char stat_191[] PROGMEM = "191";
static const char stat_192[] PROGMEM = "192";
static const char stat_193[] PROGMEM = "193";
static const char stat_194[] PROGMEM = "194";
static const char stat_195[] PROGMEM = "195";
static const char stat_196[] PROGMEM = "196";
static const char stat_197[] PROGMEM = "197";
static const char stat_198[] PROGMEM = "198";
static const char stat_199[] PROGMEM = "199";

static const char stat_200[] PROGMEM = "Generic error";
static const char stat_201[] PROGMEM = "Move < min length";
static const char stat_202[] PROGMEM = "Move < min time";
//--------------------------------------1--------10--------20--------30--------40--------50--------60-64
static const char stat_203[] PROGMEM = "Limit hit [$clear to reset, $lim=0 to override]";
static const char stat_204[] PROGMEM = "Command rejected by ALARM [$clear to reset]";
static const char stat_205[] PROGMEM = "Command rejected by SHUTDOWN [$clear to reset]";
static const char stat_206[] PROGMEM = "Command rejected by PANIC [^x to reset]";
static const char stat_207[] PROGMEM = "Kill job";
static const char stat_208[] PROGMEM = "208";
static const char stat_209[] PROGMEM = "209";

static const char stat_210[] PROGMEM = "210";
static const char stat_211[] PROGMEM = "211";
static const char stat_212[] PROGMEM = "212";
static const char stat_213[] PROGMEM = "213";
static const char stat_214[] PROGMEM = "214";
static const char stat_215[] PROGMEM = "215";
static const char stat_216[] PROGMEM = "216";
static const char stat_217[] PROGMEM = "217";
static const char stat_218[] PROGMEM = "218";
static const char stat_219[] PROGMEM = "219";

static const char stat_220[] PROGMEM = "Soft limit";
static const char stat_221[] PROGMEM = "Soft limit - X min";
static const char stat_222[] PROGMEM = "Soft limit - X max";
static const char stat_223[] PROGMEM = "Soft limit - Y min";
static const char stat_224[] PROGMEM = "Soft limit - Y max";
static const char stat_225[] PROGMEM = "Soft limit - Z min";
static const char stat_226[] PROGMEM = "Soft limit - Z max";
static const char stat_227[] PROGMEM = "Soft limit - A min";
static const char stat_228[] PROGMEM = "Soft limit - A max";
static const char stat_229[] PROGMEM = "Soft limit - B min";
static const char stat_230[] PROGMEM = "Soft limit - B max";
static const char stat_231[] PROGMEM = "Soft limit - C min";
static const char stat_232[] PROGMEM = "Soft limit - C max";
static const char stat_233[] PROGMEM = "Soft limit during arc";
static const char stat_234[] PROGMEM = "234";
static const char stat_235[] PROGMEM = "235";
static const char stat_236[] PROGMEM = "236";
static const char stat_237[] PROGMEM = "237";
static const char stat_238[] PROGMEM = "238";
static const char stat_239[] PROGMEM = "239";

static const char stat_240[] PROGMEM = "Homing cycle failed";
static const char stat_241[] PROGMEM = "Homing Err - Bad or no axis specified";
static const char stat_242[] PROGMEM = "Homing Err - Search velocity is zero";
static const char stat_243[] PROGMEM = "Homing Err - Latch velocity is zero";
static const char stat_244[] PROGMEM = "Homing Err - Travel min & max are the same";
static const char stat_245[] PROGMEM = "Homing Err - Negative latch backoff";
static const char stat_246[] PROGMEM = "Homing Err - Homing input is misconfigured";
static const char stat_247[] PROGMEM = "Homing Err - Must clear switches before homing";
static const char stat_248[] PROGMEM = "248";
static const char stat_249[] PROGMEM = "249";

static const char stat_250[] PROGMEM = "Probe cycle failed";
static const char stat_251[] PROGMEM = "Probe endpoint is starting point";
static const char stat_252[] PROGMEM = "Jogging cycle failed";

static const char *const stat_msg[] PROGMEM = {
	stat_00, stat_01, stat_02, stat_03, stat_04, stat_05, stat_06, stat_07, stat_08, stat_09,
	stat_10, stat_11, stat_12, stat_13, stat_14, stat_15, stat_16, stat_17, stat_18, stat_19,
	stat_20, stat_21, stat_22, stat_23, stat_24, stat_25, stat_26, stat_27, stat_28, stat_29,
	stat_30, stat_31, stat_32, stat_33, stat_34, stat_35, stat_36, stat_37, stat_38, stat_39,
	stat_40, stat_41, stat_42, stat_43, stat_44, stat_45, stat_46, stat_47, stat_48, stat_49,
	stat_50, stat_51, stat_52, stat_53, stat_54, stat_55, stat_56, stat_57, stat_58, stat_59,
	stat_60, stat_61, stat_62, stat_63, stat_64, stat_65, stat_66, stat_67, stat_68, stat_69,
	stat_70, stat_71, stat_72, stat_73, stat_74, stat_75, stat_76, stat_77, stat_78, stat_79,
	stat_80, stat_81, stat_82, stat_83, stat_84, stat_85, stat_86, stat_87, stat_88, stat_89,
	stat_90, stat_91, stat_92, stat_93, stat_94, stat_95, stat_96, stat_97, stat_98, stat_99,
	stat_100, stat_101, stat_102, stat_103, stat_104, stat_105, stat_106, stat_107, stat_108, stat_109,
	stat_110, stat_111, stat_112, stat_113, stat_114, stat_115, stat_116, stat_117, stat_118, stat_119,
	stat_120, stat_121, stat_122, stat_123, stat_124, stat_125, stat_126, stat_127, stat_128, stat_129,
	stat_130, stat_131, stat_132, stat_133, stat_134, stat_135, stat_136, stat_137, stat_138, stat_139,
	stat_140, stat_141, stat_142, stat_143, stat_144, stat_145, stat_146, stat_147, stat_148, stat_149,
	stat_150, stat_151, stat_152, stat_153, stat_154, stat_155, stat_156, stat_157, stat_158, stat_159,
	stat_160, stat_161, stat_162, stat_163, stat_164, stat_165, stat_166, stat_167, stat_168, stat_169,
	stat_170, stat_171, stat_172, stat_173, stat_174, stat_175, stat_176, stat_177, stat_178, stat_179,
	stat_180, stat_181, stat_182, stat_183, stat_184, stat_185, stat_186, stat_187, stat_188, stat_189,
	stat_190, stat_191, stat_192, stat_193, stat_194, stat_195, stat_196, stat_197, stat_198, stat_199,
	stat_200, stat_201, stat_202, stat_203, stat_204, stat_205, stat_206, stat_207, stat_208, stat_209,
	stat_210, stat_211, stat_212, stat_213, stat_214, stat_215, stat_216, stat_217, stat_218, stat_219,
	stat_220, stat_221, stat_222, stat_223, stat_224, stat_225, stat_226, stat_227, stat_228, stat_229,
	stat_230, stat_231, stat_232, stat_233, stat_234, stat_235, stat_236, stat_237, stat_238, stat_239,
	stat_240, stat_241, stat_242, stat_243, stat_244, stat_245, stat_246, stat_247, stat_248, stat_249,
	stat_250, stat_251, stat_252
};

=======
>>>>>>> 7e35eab2
char *get_status_message(stat_t status)
{
    return ((char *)GET_TEXT_ITEM(stat_msg, status));
}<|MERGE_RESOLUTION|>--- conflicted
+++ resolved
@@ -191,7 +191,6 @@
  * get_status_message() - support for status messages.
  */
 
-<<<<<<< HEAD
 stat_t status_code;						// allocate a variable for the ritorno macro
 char global_string_buf[MESSAGE_LEN];	// allocate a string for global message use
 
@@ -502,8 +501,6 @@
 	stat_250, stat_251, stat_252
 };
 
-=======
->>>>>>> 7e35eab2
 char *get_status_message(stat_t status)
 {
     return ((char *)GET_TEXT_ITEM(stat_msg, status));
