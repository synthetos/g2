/*
 * settings_Ultimaker.h - Ultimaker motion demo
 * This file is part of the the TinyG project
 *
 * Copyright (c) 2010 - 2014 Alden S. Hart, Jr.
 * Copyright (c) 2010 - 2014 Robert Giseburt
 *
 * This file ("the software") is free software: you can redistribute it and/or modify
 * it under the terms of the GNU General Public License, version 2 as published by the
 * Free Software Foundation. You should have received a copy of the GNU General Public
 * License, version 2 along with the software.  If not, see <http://www.gnu.org/licenses/>.
 *
 * As a special exception, you may use this file as part of a software library without
 * restriction. Specifically, if other files instantiate templates or use macros or
 * inline functions from this file, or you compile this file and link it with  other
 * files to produce an executable, this file does not by itself cause the resulting
 * executable to be covered by the GNU General Public License. This exception does not
 * however invalidate any other reasons why the executable file might be covered by the
 * GNU General Public License.
 *
 * THE SOFTWARE IS DISTRIBUTED IN THE HOPE THAT IT WILL BE USEFUL, BUT WITHOUT ANY
 * WARRANTY OF ANY KIND, EXPRESS OR IMPLIED, INCLUDING BUT NOT LIMITED TO THE WARRANTIES
 * OF MERCHANTABILITY, FITNESS FOR A PARTICULAR PURPOSE AND NONINFRINGEMENT. IN NO EVENT
 * SHALL THE AUTHORS OR COPYRIGHT HOLDERS BE LIABLE FOR ANY CLAIM, DAMAGES OR OTHER
 * LIABILITY, WHETHER IN AN ACTION OF CONTRACT, TORT OR OTHERWISE, ARISING FROM, OUT OF
 * OR IN CONNECTION WITH THE SOFTWARE OR THE USE OR OTHER DEALINGS IN THE SOFTWARE.
 */
/* Note: The values in this file are the default settings that are loaded
 * 		 into a virgin EEPROM, and can be changed using the config commands.
 *		 After initial load the EEPROM values (or changed values) are used.
 *
 *		 System and hardware settings that you shouldn't need to change 
 *		 are in hardware.h  Application settings that also shouldn't need 
 *		 to be changed are in tinyg.h
 */

/***********************************************************************/
/**** Ultimaker profile ************************************************/
/***********************************************************************/

// ***> NOTE: The init message must be a single line with no CRs or LFs 
#define INIT_MESSAGE "Initializing configs to Ultimaker profile"

#define JUNCTION_DEVIATION		0.05		// default value, in mm
#define JUNCTION_ACCELERATION 	400000		// centripetal acceleration around corners

#ifndef PI
#define PI 3.14159628
#endif

// *** settings.h overrides ***

#undef SWITCH_TYPE
#define SWITCH_TYPE 			SW_TYPE_NORMALLY_CLOSED

// *** motor settings ***

<<<<<<< HEAD
#define M1_MOTOR_MAP 			AXIS_X		// 1ma
#define M1_STEP_ANGLE 			1.8			// 1sa
#define M1_TRAVEL_PER_REV		40.64		// 1tr
#define M1_MICROSTEPS			8			// 1mi		1,2,4,8
#define M1_POLARITY				1			// 1po		0=normal, 1=reversed
#define M1_POWER_MODE			2			// 1pm		TRUE=low power idle enabled
=======
#define M1_MOTOR_MAP 			AXIS_X					// 1ma
#define M1_STEP_ANGLE 			1.8						// 1sa
#define M1_TRAVEL_PER_REV		40.64					// 1tr
#define M1_MICROSTEPS			8						// 1mi		1,2,4,8
#define M1_POLARITY				0						// 1po		0=normal, 1=reversed
#define M1_POWER_MODE			MOTOR_POWERED_IN_CYCLE	// 1pm		standard
#define M1_POWER_LEVEL			MOTOR_POWER_LEVEL		// 1mp
>>>>>>> 076b75e8

#define M2_MOTOR_MAP	 		AXIS_Y
#define M2_STEP_ANGLE			1.8
#define M2_TRAVEL_PER_REV		40.64
//#define M2_MICROSTEPS			8
#define M2_MICROSTEPS			4						// correction for v9d boards
#define M2_POLARITY				0
<<<<<<< HEAD
#define M2_POWER_MODE			2
=======
#define M2_POWER_MODE			MOTOR_POWERED_IN_CYCLE
#define M2_POWER_LEVEL			MOTOR_POWER_LEVEL
>>>>>>> 076b75e8

#define M3_MOTOR_MAP			AXIS_Z
#define M3_STEP_ANGLE			1.8
#define M3_TRAVEL_PER_REV		3.00
#define M3_MICROSTEPS			8
<<<<<<< HEAD
#define M3_POLARITY				1
#define M3_POWER_MODE			2
=======
#define M3_POLARITY				0
#define M3_POWER_MODE			MOTOR_POWERED_IN_CYCLE
#define M3_POWER_LEVEL			MOTOR_POWER_LEVEL
>>>>>>> 076b75e8

#define M4_MOTOR_MAP			AXIS_A
#define M4_STEP_ANGLE			1.8
#define M4_TRAVEL_PER_REV		360			// degrees moved per motor rev
#define M4_MICROSTEPS			8
#define M4_POLARITY				0
<<<<<<< HEAD
#define M4_POWER_MODE			2
=======
#define M4_POWER_MODE			MOTOR_POWERED_IN_CYCLE
#define M4_POWER_LEVEL			MOTOR_POWER_LEVEL
>>>>>>> 076b75e8

#define M5_MOTOR_MAP			AXIS_B
#define M5_STEP_ANGLE			1.8
#define M5_TRAVEL_PER_REV		360			// degrees moved per motor rev
#define M5_MICROSTEPS			8
#define M5_POLARITY				0
<<<<<<< HEAD
#define M5_POWER_MODE			2
=======
#define M5_POWER_MODE			MOTOR_POWERED_IN_CYCLE
#define M5_POWER_LEVEL			MOTOR_POWER_LEVEL
>>>>>>> 076b75e8

#define M6_MOTOR_MAP			AXIS_C
#define M6_STEP_ANGLE			1.8
#define M6_TRAVEL_PER_REV		360			// degrees moved per motor rev
#define M6_MICROSTEPS			8
#define M6_POLARITY				0
<<<<<<< HEAD
#define M6_POWER_MODE			2

#define M1_POWER_LEVEL			55
#define M2_POWER_LEVEL			MOTOR_POWER_LEVEL
#define M3_POWER_LEVEL			MOTOR_POWER_LEVEL
#define M4_POWER_LEVEL			MOTOR_POWER_LEVEL
#define M5_POWER_LEVEL			MOTOR_POWER_LEVEL
=======
#define M6_POWER_MODE			MOTOR_POWERED_IN_CYCLE
>>>>>>> 076b75e8
#define M6_POWER_LEVEL			MOTOR_POWER_LEVEL

// *** axis settings ***

#define X_AXIS_MODE 			AXIS_STANDARD		// xam		see canonical_machine.h cmAxisMode for valid values
#define X_VELOCITY_MAX 			10000 				// xvm		G0 max velocity in mm/min
#define X_FEEDRATE_MAX 			X_VELOCITY_MAX		// xfr 		G1 max feed rate in mm/min
#define X_TRAVEL_MIN			0					// xtn		minimum travel - used by soft limits and homing
#define X_TRAVEL_MAX 			212					// xtm		travel between switches or crashes
#define X_JERK_MAX 				40000				// xjm		yes, that's "100 billion" mm/(min^3)
#define X_JUNCTION_DEVIATION 	JUNCTION_DEVIATION	// xjd
#define X_SWITCH_MODE_MIN		SW_MODE_HOMING		// xsn		SW_MODE_DISABLED, SW_MODE_HOMING, SW_MODE_HOMING_LIMIT, SW_MODE_LIMIT
#define X_SWITCH_MODE_MAX		SW_MODE_LIMIT		// xsx		SW_MODE_DISABLED, SW_MODE_HOMING, SW_MODE_HOMING_LIMIT, SW_MODE_LIMIT
#define X_SEARCH_VELOCITY 		3000				// xsv		move in negative direction
#define X_LATCH_VELOCITY 		200					// xlv		mm/min
#define X_LATCH_BACKOFF 		10					// xlb		mm
#define X_ZERO_BACKOFF 			3					// xzb		mm
#define X_JERK_HOMING			X_JERK_MAX			// xjh

#define Y_AXIS_MODE 			AXIS_STANDARD
#define Y_VELOCITY_MAX 			10000
#define Y_FEEDRATE_MAX 			Y_VELOCITY_MAX
#define Y_TRAVEL_MIN 			0
#define Y_TRAVEL_MAX 			190
#define Y_JERK_MAX 				40000
#define Y_JUNCTION_DEVIATION	JUNCTION_DEVIATION
#define Y_SWITCH_MODE_MIN		SW_MODE_HOMING
#define Y_SWITCH_MODE_MAX		SW_MODE_LIMIT
#define Y_SEARCH_VELOCITY 		3000
#define Y_LATCH_VELOCITY		200
#define Y_LATCH_BACKOFF			10
#define Y_ZERO_BACKOFF			3
#define Y_JERK_HOMING			Y_JERK_MAX

#define Z_AXIS_MODE				AXIS_STANDARD
#define Z_VELOCITY_MAX			1000
#define Z_FEEDRATE_MAX			Z_VELOCITY_MAX
#define Z_TRAVEL_MIN 			0
#define Z_TRAVEL_MAX			220
#define Z_JERK_MAX				50				// 50,000,000
#define Z_JUNCTION_DEVIATION	JUNCTION_DEVIATION
#define Z_SWITCH_MODE_MIN		SW_MODE_DISABLED
#define Z_SWITCH_MODE_MAX       SW_MODE_HOMING
#define Z_SEARCH_VELOCITY		500
#define Z_LATCH_VELOCITY		200
#define Z_LATCH_BACKOFF			3
#define Z_ZERO_BACKOFF			0.04
#define Z_JERK_HOMING			Z_JERK_MAX

#define A_AXIS_MODE 			AXIS_RADIUS
#define A_RADIUS 				0.609
#define A_VELOCITY_MAX          200000.000
#define A_FEEDRATE_MAX 			50000.000
#define A_TRAVEL_MIN 			0
#define A_TRAVEL_MAX 			10
#define A_JERK_MAX 				25000
#define A_JUNCTION_DEVIATION	JUNCTION_DEVIATION
#define A_SWITCH_MODE_MIN		SW_MODE_DISABLED
#define A_SWITCH_MODE_MAX		SW_MODE_DISABLED
#define A_SEARCH_VELOCITY 		2000
#define A_LATCH_VELOCITY 		2000
#define A_LATCH_BACKOFF 		5
#define A_ZERO_BACKOFF 			2
#define A_JERK_HOMING			A_JERK_MAX

#define B_AXIS_MODE				AXIS_DISABLED
#define B_VELOCITY_MAX			3600
#define B_FEEDRATE_MAX			B_VELOCITY_MAX
#define B_TRAVEL_MIN 			0
#define B_TRAVEL_MAX			-1
//#define B_JERK_MAX				20000000
#define B_JERK_MAX				20
#define B_JUNCTION_DEVIATION	JUNCTION_DEVIATION
#define B_RADIUS				1
#define B_SWITCH_MODE_MIN		SW_MODE_DISABLED
#define B_SWITCH_MODE_MAX		SW_MODE_DISABLED
#define B_SEARCH_VELOCITY 		600
#define B_LATCH_VELOCITY 		100
#define B_LATCH_BACKOFF			10
#define B_ZERO_BACKOFF			2
#define B_JERK_HOMING			A_JERK_MAX

#define C_AXIS_MODE				AXIS_DISABLED
#define C_VELOCITY_MAX			3600
#define C_FEEDRATE_MAX			C_VELOCITY_MAX
#define C_TRAVEL_MIN 			0
#define C_TRAVEL_MAX			-1
//#define C_JERK_MAX				20000000
#define C_JERK_MAX				20
#define C_JUNCTION_DEVIATION	JUNCTION_DEVIATION
#define C_RADIUS				1
#define C_SWITCH_MODE_MIN		SW_MODE_DISABLED
#define C_SWITCH_MODE_MAX		SW_MODE_DISABLED
#define C_SEARCH_VELOCITY 		600
#define C_LATCH_VELOCITY 		100
#define C_LATCH_BACKOFF			10
#define C_ZERO_BACKOFF			2
#define C_JERK_HOMING			A_JERK_MAX

// *** DEFAULT COORDINATE SYSTEM OFFSETS ***

#define G54_X_OFFSET 0			// G54 is traditionally set to all zeros
#define G54_Y_OFFSET 0
#define G54_Z_OFFSET 0
#define G54_A_OFFSET 0
#define G54_B_OFFSET 0
#define G54_C_OFFSET 0

#define G55_X_OFFSET (X_TRAVEL_MAX/2)	// set to middle of table
#define G55_Y_OFFSET (Y_TRAVEL_MAX/2)
#define G55_Z_OFFSET 0
#define G55_A_OFFSET 0
#define G55_B_OFFSET 0
#define G55_C_OFFSET 0

#define G56_X_OFFSET 0
#define G56_Y_OFFSET 0
#define G56_Z_OFFSET 0
#define G56_A_OFFSET 0
#define G56_B_OFFSET 0
#define G56_C_OFFSET 0

#define G57_X_OFFSET 0
#define G57_Y_OFFSET 0
#define G57_Z_OFFSET 0
#define G57_A_OFFSET 0
#define G57_B_OFFSET 0
#define G57_C_OFFSET 0

#define G58_X_OFFSET 0
#define G58_Y_OFFSET 0
#define G58_Z_OFFSET 0
#define G58_A_OFFSET 0
#define G58_B_OFFSET 0
#define G58_C_OFFSET 0

#define G59_X_OFFSET 0
#define G59_Y_OFFSET 0
#define G59_Z_OFFSET 0
#define G59_A_OFFSET 0
#define G59_B_OFFSET 0
#define G59_C_OFFSET 0

<|MERGE_RESOLUTION|>--- conflicted
+++ resolved
@@ -55,14 +55,6 @@
 
 // *** motor settings ***
 
-<<<<<<< HEAD
-#define M1_MOTOR_MAP 			AXIS_X		// 1ma
-#define M1_STEP_ANGLE 			1.8			// 1sa
-#define M1_TRAVEL_PER_REV		40.64		// 1tr
-#define M1_MICROSTEPS			8			// 1mi		1,2,4,8
-#define M1_POLARITY				1			// 1po		0=normal, 1=reversed
-#define M1_POWER_MODE			2			// 1pm		TRUE=low power idle enabled
-=======
 #define M1_MOTOR_MAP 			AXIS_X					// 1ma
 #define M1_STEP_ANGLE 			1.8						// 1sa
 #define M1_TRAVEL_PER_REV		40.64					// 1tr
@@ -70,7 +62,6 @@
 #define M1_POLARITY				0						// 1po		0=normal, 1=reversed
 #define M1_POWER_MODE			MOTOR_POWERED_IN_CYCLE	// 1pm		standard
 #define M1_POWER_LEVEL			MOTOR_POWER_LEVEL		// 1mp
->>>>>>> 076b75e8
 
 #define M2_MOTOR_MAP	 		AXIS_Y
 #define M2_STEP_ANGLE			1.8
@@ -78,66 +69,39 @@
 //#define M2_MICROSTEPS			8
 #define M2_MICROSTEPS			4						// correction for v9d boards
 #define M2_POLARITY				0
-<<<<<<< HEAD
-#define M2_POWER_MODE			2
-=======
 #define M2_POWER_MODE			MOTOR_POWERED_IN_CYCLE
 #define M2_POWER_LEVEL			MOTOR_POWER_LEVEL
->>>>>>> 076b75e8
 
 #define M3_MOTOR_MAP			AXIS_Z
 #define M3_STEP_ANGLE			1.8
 #define M3_TRAVEL_PER_REV		3.00
 #define M3_MICROSTEPS			8
-<<<<<<< HEAD
-#define M3_POLARITY				1
-#define M3_POWER_MODE			2
-=======
 #define M3_POLARITY				0
 #define M3_POWER_MODE			MOTOR_POWERED_IN_CYCLE
 #define M3_POWER_LEVEL			MOTOR_POWER_LEVEL
->>>>>>> 076b75e8
 
 #define M4_MOTOR_MAP			AXIS_A
 #define M4_STEP_ANGLE			1.8
 #define M4_TRAVEL_PER_REV		360			// degrees moved per motor rev
 #define M4_MICROSTEPS			8
 #define M4_POLARITY				0
-<<<<<<< HEAD
-#define M4_POWER_MODE			2
-=======
 #define M4_POWER_MODE			MOTOR_POWERED_IN_CYCLE
 #define M4_POWER_LEVEL			MOTOR_POWER_LEVEL
->>>>>>> 076b75e8
 
 #define M5_MOTOR_MAP			AXIS_B
 #define M5_STEP_ANGLE			1.8
 #define M5_TRAVEL_PER_REV		360			// degrees moved per motor rev
 #define M5_MICROSTEPS			8
 #define M5_POLARITY				0
-<<<<<<< HEAD
-#define M5_POWER_MODE			2
-=======
 #define M5_POWER_MODE			MOTOR_POWERED_IN_CYCLE
 #define M5_POWER_LEVEL			MOTOR_POWER_LEVEL
->>>>>>> 076b75e8
 
 #define M6_MOTOR_MAP			AXIS_C
 #define M6_STEP_ANGLE			1.8
 #define M6_TRAVEL_PER_REV		360			// degrees moved per motor rev
 #define M6_MICROSTEPS			8
 #define M6_POLARITY				0
-<<<<<<< HEAD
-#define M6_POWER_MODE			2
-
-#define M1_POWER_LEVEL			55
-#define M2_POWER_LEVEL			MOTOR_POWER_LEVEL
-#define M3_POWER_LEVEL			MOTOR_POWER_LEVEL
-#define M4_POWER_LEVEL			MOTOR_POWER_LEVEL
-#define M5_POWER_LEVEL			MOTOR_POWER_LEVEL
-=======
 #define M6_POWER_MODE			MOTOR_POWERED_IN_CYCLE
->>>>>>> 076b75e8
 #define M6_POWER_LEVEL			MOTOR_POWER_LEVEL
 
 // *** axis settings ***
