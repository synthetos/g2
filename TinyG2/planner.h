/*
 * planner.h - cartesian trajectory planning and motion execution
 * This file is part of the TinyG project
 *
 * Copyright (c) 2013 - 2014 Alden S. Hart, Jr.
 * Copyright (c) 2013 - 2014 Robert Giseburt
 *
 * This file ("the software") is free software: you can redistribute it and/or modify
 * it under the terms of the GNU General Public License, version 2 as published by the
 * Free Software Foundation. You should have received a copy of the GNU General Public
 * License, version 2 along with the software.  If not, see <http://www.gnu.org/licenses/>.
 *
 * As a special exception, you may use this file as part of a software library without
 * restriction. Specifically, if other files instantiate templates or use macros or
 * inline functions from this file, or you compile this file and link it with  other
 * files to produce an executable, this file does not by itself cause the resulting
 * executable to be covered by the GNU General Public License. This exception does not
 * however invalidate any other reasons why the executable file might be covered by the
 * GNU General Public License.
 *
 * THE SOFTWARE IS DISTRIBUTED IN THE HOPE THAT IT WILL BE USEFUL, BUT WITHOUT ANY
 * WARRANTY OF ANY KIND, EXPRESS OR IMPLIED, INCLUDING BUT NOT LIMITED TO THE WARRANTIES
 * OF MERCHANTABILITY, FITNESS FOR A PARTICULAR PURPOSE AND NONINFRINGEMENT. IN NO EVENT
 * SHALL THE AUTHORS OR COPYRIGHT HOLDERS BE LIABLE FOR ANY CLAIM, DAMAGES OR OTHER
 * LIABILITY, WHETHER IN AN ACTION OF CONTRACT, TORT OR OTHERWISE, ARISING FROM, OUT OF
 * OR IN CONNECTION WITH THE SOFTWARE OR THE USE OR OTHER DEALINGS IN THE SOFTWARE.
 */

#ifndef PLANNER_H_ONCE
#define PLANNER_H_ONCE

#include "canonical_machine.h"	// used for GCodeState_t

#ifdef __cplusplus
extern "C"{
#endif

enum moveType {				// bf->move_type values 
	MOVE_TYPE_NULL = 0,		// null move - does a no-op
	MOVE_TYPE_ALINE,		// acceleration planned line
	MOVE_TYPE_DWELL,		// delay with no movement
	MOVE_TYPE_COMMAND,		// general command
	MOVE_TYPE_TOOL,			// T command
	MOVE_TYPE_SPINDLE_SPEED,// S command
	MOVE_TYPE_STOP,			// program stop
	MOVE_TYPE_END			// program end
};

enum moveState {
	MOVE_OFF = 0,			// move inactive (MUST BE ZERO)
	MOVE_NEW,				// general value if you need an initialization
	MOVE_RUN,				// general run state (for non-acceleration moves)
	MOVE_SKIP				// mark a skipped block
};

enum moveSection {
	SECTION_HEAD = 0,		// acceleration
	SECTION_BODY,			// cruise
	SECTION_TAIL			// deceleration
};
#define SECTIONS 3

enum sectionState {
	SECTION_OFF = 0,		// section inactive
	SECTION_NEW,			// uninitialized section
	SECTION_1st_HALF,		// first half of S curve
	SECTION_2nd_HALF		// second half of S curve or running a BODY (cruise)
};

/*** Most of these factors are the result of a lot of tweaking. Change with caution.***/

/* The following must apply:
 *	  MM_PER_ARC_SEGMENT >= MIN_LINE_LENGTH >= MIN_SEGMENT_LENGTH 
 */
#define ARC_SEGMENT_LENGTH 		((float)0.1)		// Arc segment size (mm).(0.03)
#define MIN_LINE_LENGTH 		((float)0.08)		// Smallest line the system can plan (mm) (0.02)
#define MIN_SEGMENT_LENGTH 		((float)0.05)		// Smallest accel/decel segment (mm). Set to produce ~10 ms segments (0.01)
#define MIN_LENGTH_MOVE 		((float)0.001)		// millimeters

#define JERK_MULTIPLIER			((float)1000000)
#define JERK_MATCH_PRECISION	((float)1000)		// precision to which jerk must match to be considered effectively the same

/* ESTD_SEGMENT_USEC	 Microseconds per planning segment
 *	Should be experimentally adjusted if the MIN_SEGMENT_LENGTH is changed
 */
<<<<<<< HEAD
#define NOM_SEGMENT_USEC 		((float)5000)		// nominal segment time
#define MIN_SEGMENT_USEC 		((float)2500)		// minimum segment time / minimum move time
#define MIN_ARC_SEGMENT_USEC	((float)10000)		// minimum arc segment time
=======
#ifdef __AVR
	#define NOM_SEGMENT_USEC 	((float)5000)		// nominal segment time
	#define MIN_SEGMENT_USEC 	((float)2500)		// minimum segment time / minimum move time
	#define MIN_ARC_SEGMENT_USEC ((float)10000)		// minimum arc segment time
#endif
#ifdef __ARM
	#define NOM_SEGMENT_USEC 	((float)4000)		// nominal segment time
	#define MIN_SEGMENT_USEC 	((float)1500)		// minimum segment time / minimum move time
	#define MIN_ARC_SEGMENT_USEC ((float)10000)		// minimum arc segment time
#endif

>>>>>>> 076b75e8
#define NOM_SEGMENT_TIME 		(NOM_SEGMENT_USEC / MICROSECONDS_PER_MINUTE)
#define MIN_SEGMENT_TIME 		(MIN_SEGMENT_USEC / MICROSECONDS_PER_MINUTE)
#define MIN_ARC_SEGMENT_TIME 	(MIN_ARC_SEGMENT_USEC / MICROSECONDS_PER_MINUTE)
#define MIN_TIME_MOVE  			MIN_SEGMENT_TIME 	// minimum time a move can be is one segment

/* PLANNER_STARTUP_DELAY_SECONDS
 *	Used to introduce a short dwell before planning an idle machine.
 *  If you don;t do this the first block will always plan to zero as it will
 *	start executing before the next block arrives from the serial port.
 *	This causes the machine to stutter once on startup.
 */
#define PLANNER_STARTUP_DELAY_SECONDS ((float)0.05)	// in seconds

/* PLANNER_BUFFER_POOL_SIZE
 *	Should be at least the number of buffers requires to support optimal 
 *	planning in the case of very short lines or arc segments. 
 *	Suggest 12 min. Limit is 255
 */
#define PLANNER_BUFFER_POOL_SIZE 28
#define PLANNER_BUFFER_HEADROOM 4			// buffers to reserve in planner before processing new input line

/* Some parameters for _generate_trapezoid()
 * TRAPEZOID_ITERATION_MAX	 				Max iterations for convergence in the HT asymmetric case.
 * TRAPEZOID_ITERATION_ERROR_PERCENT		Error percentage for iteration convergence. As percent - 0.01 = 1%
 * TRAPEZOID_LENGTH_FIT_TOLERANCE			Tolerance for "exact fit" for H and T cases
 * TRAPEZOID_VELOCITY_TOLERANCE				Adaptive velocity tolerance term
 */
#define TRAPEZOID_ITERATION_MAX				10
#define TRAPEZOID_ITERATION_ERROR_PERCENT	((float)0.10)
#define TRAPEZOID_LENGTH_FIT_TOLERANCE		((float)0.0001)	// allowable mm of error in planning phase
#define TRAPEZOID_VELOCITY_TOLERANCE		(max(2,bf->entry_velocity/100))

/*
 *	Macros and typedefs
 */

typedef void (*cm_exec_t)(float[], float[]);	// callback to canonical_machine execution function

/*
 *	Planner structures
 */

// All the enums that equal zero must be zero. Don't change this

enum mpBufferState {				// bf->buffer_state values 
	MP_BUFFER_EMPTY = 0,			// struct is available for use (MUST BE 0)
	MP_BUFFER_LOADING,				// being written ("checked out")
	MP_BUFFER_QUEUED,				// in queue
	MP_BUFFER_PENDING,				// marked as the next buffer to run
	MP_BUFFER_RUNNING				// current running buffer
};

typedef struct mpBuffer {			// See Planning Velocity Notes for variable usage
	struct mpBuffer *pv;			// static pointer to previous buffer
	struct mpBuffer *nx;			// static pointer to next buffer
	stat_t (*bf_func)(struct mpBuffer *bf); // callback to buffer exec function
	cm_exec_t cm_func;				// callback to canonical machine execution function

	uint8_t buffer_state;			// used to manage queueing/dequeueing
	uint8_t move_type;				// used to dispatch to run routine
	uint8_t move_code;				// byte that can be used by used exec functions
	uint8_t move_state;				// move state machine sequence
	uint8_t replannable;			// TRUE if move can be replanned

	float unit[AXES];				// unit vector for axis scaling & planning

	float length;					// total length of line or helix in mm
	float head_length;
	float body_length;
	float tail_length;
									// *** SEE NOTES ON THESE VARIABLES, in aline() ***
	float entry_velocity;			// entry velocity requested for the move
	float cruise_velocity;			// cruise velocity requested & achieved
	float exit_velocity;			// exit velocity requested for the move

	float entry_vmax;				// max junction velocity at entry of this move
	float cruise_vmax;				// max cruise velocity requested for move
	float exit_vmax;				// max exit velocity possible (redundant)
	float delta_vmax;				// max velocity difference for this move
	float braking_velocity;			// current value for braking velocity

	float jerk;						// maximum linear jerk term for this move
	float recip_jerk;				// 1/Jm used for planning (compute-once)
	float cbrt_jerk;				// cube root of Jm used for planning (compute-once)

	GCodeState_t gm;				// Gode model state - passed from model, used by planner and runtime

} mpBuf_t;

typedef struct mpBufferPool {		// ring buffer for sub-moves
	magic_t magic_start;			// magic number to test memory integrity
	uint8_t buffers_available;		// running count of available buffers
	mpBuf_t *w;						// get_write_buffer pointer
	mpBuf_t *q;						// queue_write_buffer pointer
	mpBuf_t *r;						// get/end_run_buffer pointer
	mpBuf_t bf[PLANNER_BUFFER_POOL_SIZE];// buffer storage
	magic_t magic_end;
} mpBufferPool_t;

typedef struct mpMoveMasterSingleton { // common variables for planning (move master)
	float position[AXES];			// final move position for planning purposes
	float prev_jerk;				// jerk values cached from previous move
	float prev_recip_jerk;
	float prev_cbrt_jerk;
#ifdef __UNIT_TEST_PLANNER
	float test_case;
	float test_velocity;
	float a_unit[AXES];
	float b_unit[AXES];
#endif
} mpMoveMasterSingleton_t;

typedef struct mpMoveRuntimeSingleton {	// persistent runtime variables
//	uint8_t (*run_move)(struct mpMoveRuntimeSingleton *m); // currently running move - left in for reference
	magic_t magic_start;			// magic number to test memory integrity
	uint8_t move_state;				// state of the overall move
	uint8_t section;				// what section is the move in?
	uint8_t section_state;			// state within a move section

	float unit[AXES];				// unit vector for axis scaling & planning
	float target[AXES];				// final target for bf (used to correct rounding errors)
	float position[AXES];			// current move position
	float waypoint[SECTIONS][AXES];	// head/body/tail endpoints for correction

	float target_steps[MOTORS];		// current MR target (absolute target as steps)
	float position_steps[MOTORS];	// current MR position (target from previous segment)
	float commanded_steps[MOTORS];	// will align with next encoder sample (target from 2nd previous segment)
	float encoder_steps[MOTORS];	// encoder position in steps - ideally the same as commanded_steps
	float following_error[MOTORS];	// difference between encoder_steps and commanded steps

	float head_length;				// copies of bf variables of same name
	float body_length;
	float tail_length;

	float entry_velocity;
	float cruise_velocity;
	float exit_velocity;

	float segments;					// number of segments in line (also used by arc generation)
	uint32_t segment_count;			// count of running segments
	float segment_velocity;			// computed velocity for aline segment
	float segment_time;				// actual time increment per aline segment

									// values exclusively used by jerk-based acceleration
	float jerk;						// max linear jerk
	float jerk_div2;				// cached value for efficiency
	float midpoint_velocity;		// velocity at accel/decel midpoint
	float midpoint_acceleration;	//
	float accel_time;				//
	float segment_accel_time;		//
	float elapsed_accel_time;		//

									// values used exclusively by forward differencing acceleration
	float forward_diff_1;			// forward difference level 1 (Acceleration)
	float forward_diff_2;			// forward difference level 2 (Jerk - constant)

	GCodeState_t gm;				// gcode model state currently executing

	magic_t magic_end;
} mpMoveRuntimeSingleton_t;

// Reference global scope structures
extern mpBufferPool_t mb;				// move buffer queue
extern mpMoveMasterSingleton_t mm;		// context for line planning
extern mpMoveRuntimeSingleton_t mr;		// context for line runtime

/*
 * Global Scope Functions
 */

void planner_init(void);
void planner_init_assertions(void);
stat_t planner_test_assertions(void);

void mp_flush_planner(void);
<<<<<<< HEAD
void mp_set_planner_position(uint8_t axis, const float position);
void mp_set_runtime_position(const float position[]);
=======
void mp_set_planner_position_by_axis(uint8_t axis, float position);
void mp_set_planner_position_by_vector(float position[], float flags[]);
void mp_set_step_counts(float position[]);
>>>>>>> 076b75e8

void mp_queue_command(void(*cm_exec)(float[], float[]), float *value, float *flag);

stat_t mp_dwell(const float seconds);
void mp_end_dwell(void);

stat_t mp_aline(const GCodeState_t *gm_line);

stat_t mp_plan_hold_callback(void);
stat_t mp_end_hold(void);
stat_t mp_feed_rate_override(uint8_t flag, float parameter);

// planner buffer handlers
void mp_init_buffers(void);
uint8_t mp_get_planner_buffers_available(void);
void mp_clear_buffer(mpBuf_t *bf); 
void mp_copy_buffer(mpBuf_t *bf, const mpBuf_t *bp);
void mp_queue_write_buffer(const uint8_t move_type);
void mp_free_run_buffer(void);
mpBuf_t * mp_get_write_buffer(void); 
mpBuf_t * mp_get_run_buffer(void);
mpBuf_t * mp_get_first_buffer(void);
mpBuf_t * mp_get_last_buffer(void);
#define mp_get_prev_buffer(b) ((mpBuf_t *)(b->pv))
#define mp_get_next_buffer(b) ((mpBuf_t *)(b->nx))

// plan_line.c functions
float mp_get_runtime_velocity(void);
float mp_get_runtime_work_position(uint8_t axis);
float mp_get_runtime_absolute_position(uint8_t axis);
void mp_set_runtime_work_offset(float offset[]);
void mp_zero_segment_velocity(void);
uint8_t mp_get_runtime_busy(void);

// plan_exec.c functions
void mp_init_runtime(void);
<<<<<<< HEAD
void mp_reset_step_counts(void);
void mp_set_step_count_and_sync_encoders(const float position[]);
=======
//void mp_reset_step_counts(void);
//void mp_set_step_counts_from_position(float position[]);
>>>>>>> 076b75e8
stat_t mp_exec_move(void);
stat_t mp_exec_aline(mpBuf_t *bf);

#ifdef __DEBUG
void mp_dump_running_plan_buffer(void);
void mp_dump_plan_buffer_by_index(uint8_t index);
void mp_dump_runtime_state(void);
#endif

/*** Unit tests ***/

//#define __UNIT_TEST_PLANNER	// uncomment to compile in planner unit tests
#ifdef __UNIT_TEST_PLANNER
void mp_unit_tests(void);
void mp_plan_arc_unit_tests(void);
#define	PLANNER_UNITS mp_unit_tests();
#else
#define	PLANNER_UNITS
#endif // end __UNIT_TEST_PLANNER

#ifdef __cplusplus
}
#endif

#endif	// End of include Guard: PLANNER_H_ONCE<|MERGE_RESOLUTION|>--- conflicted
+++ resolved
@@ -83,11 +83,6 @@
 /* ESTD_SEGMENT_USEC	 Microseconds per planning segment
  *	Should be experimentally adjusted if the MIN_SEGMENT_LENGTH is changed
  */
-<<<<<<< HEAD
-#define NOM_SEGMENT_USEC 		((float)5000)		// nominal segment time
-#define MIN_SEGMENT_USEC 		((float)2500)		// minimum segment time / minimum move time
-#define MIN_ARC_SEGMENT_USEC	((float)10000)		// minimum arc segment time
-=======
 #ifdef __AVR
 	#define NOM_SEGMENT_USEC 	((float)5000)		// nominal segment time
 	#define MIN_SEGMENT_USEC 	((float)2500)		// minimum segment time / minimum move time
@@ -99,7 +94,6 @@
 	#define MIN_ARC_SEGMENT_USEC ((float)10000)		// minimum arc segment time
 #endif
 
->>>>>>> 076b75e8
 #define NOM_SEGMENT_TIME 		(NOM_SEGMENT_USEC / MICROSECONDS_PER_MINUTE)
 #define MIN_SEGMENT_TIME 		(MIN_SEGMENT_USEC / MICROSECONDS_PER_MINUTE)
 #define MIN_ARC_SEGMENT_TIME 	(MIN_ARC_SEGMENT_USEC / MICROSECONDS_PER_MINUTE)
@@ -275,14 +269,9 @@
 stat_t planner_test_assertions(void);
 
 void mp_flush_planner(void);
-<<<<<<< HEAD
-void mp_set_planner_position(uint8_t axis, const float position);
-void mp_set_runtime_position(const float position[]);
-=======
 void mp_set_planner_position_by_axis(uint8_t axis, float position);
 void mp_set_planner_position_by_vector(float position[], float flags[]);
 void mp_set_step_counts(float position[]);
->>>>>>> 076b75e8
 
 void mp_queue_command(void(*cm_exec)(float[], float[]), float *value, float *flag);
 
@@ -319,13 +308,8 @@
 
 // plan_exec.c functions
 void mp_init_runtime(void);
-<<<<<<< HEAD
-void mp_reset_step_counts(void);
-void mp_set_step_count_and_sync_encoders(const float position[]);
-=======
 //void mp_reset_step_counts(void);
 //void mp_set_step_counts_from_position(float position[]);
->>>>>>> 076b75e8
 stat_t mp_exec_move(void);
 stat_t mp_exec_aline(mpBuf_t *bf);
 
