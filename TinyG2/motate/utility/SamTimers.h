/*
utility/SamTimers.hpp - Library for the Arduino-compatible Motate system
http://tinkerin.gs/

Copyright (c) 2012 Robert Giseburt

This file is part of the Motate Library.

This file ("the software") is free software: you can redistribute it and/or modify
it under the terms of the GNU General Public License, version 2 as published by the
Free Software Foundation. You should have received a copy of the GNU General Public
License, version 2 along with the software. If not, see <http://www.gnu.org/licenses/>.

As a special exception, you may use this file as part of a software library without
restriction. Specifically, if other files instantiate templates or use macros or
inline functions from this file, or you compile this file and link it with  other
files to produce an executable, this file does not by itself cause the resulting
executable to be covered by the GNU General Public License. This exception does not
however invalidate any other reasons why the executable file might be covered by the
GNU General Public License.

THE SOFTWARE IS DISTRIBUTED IN THE HOPE THAT IT WILL BE USEFUL, BUT WITHOUT ANY
WARRANTY OF ANY KIND, EXPRESS OR IMPLIED, INCLUDING BUT NOT LIMITED TO THE WARRANTIES
OF MERCHANTABILITY, FITNESS FOR A PARTICULAR PURPOSE AND NONINFRINGEMENT. IN NO EVENT
SHALL THE AUTHORS OR COPYRIGHT HOLDERS BE LIABLE FOR ANY CLAIM, DAMAGES OR OTHER
LIABILITY, WHETHER IN AN ACTION OF CONTRACT, TORT OR OTHERWISE, ARISING FROM, OUT OF
OR IN CONNECTION WITH THE SOFTWARE OR THE USE OR OTHER DEALINGS IN THE SOFTWARE.
*/

#ifndef SAMTIMERS_H_ONCE
#define SAMTIMERS_H_ONCE

#include "sam.h"

/* Sam hardware timers have three channels each. Each channel is actually an
* independent timer, so we have a little nomenclature clash.
*
* Sam Timer != Motate::Timer!!!
*
* A Sam Timer CHANNEL is actually the portion that a Motate::Timer controls
* direcly. Each SAM CHANNEL has two Motate:Timers (A and B).
* (Actually, the Quadrature Decoder and Block Control can mix them up some,
* but we ignore that.)
* So, for the Sam, we have to maintain the same interface, and treat each
* channel as an independent timer.
*/

namespace Motate {
	enum TimerMode {
		/* InputCapture mode (WAVE = 0) */
		kTimerInputCapture         = 0,
		/* InputCapture mode (WAVE = 0), counts up to RC */
		kTimerInputCaptureToMatch  = 0 | TC_CMR_CPCTRG,

		/* Waveform select, Up to 0xFFFFFFFF */
		kTimerUp            = TC_CMR_WAVE | TC_CMR_WAVSEL_UP,
		/* Waveform select, Up to TOP (RC) */
		kTimerUpToMatch     = TC_CMR_WAVE | TC_CMR_WAVSEL_UP_RC,
		/* Waveform select, Up to 0xFFFFFFFF, then Down */
		kTimerUpDown        = TC_CMR_WAVE | TC_CMR_WAVSEL_UPDOWN,
		/* Waveform select, Up to TOP (RC), then Down */
		kTimerUpDownToMatch = TC_CMR_WAVE | TC_CMR_WAVSEL_UPDOWN_RC,
	};

	enum TimerChannelOutputOptions {
		kOutputDisconnected = 0,
		kToggleOnMatch      = 1,
		kClearOnMatch       = 2,
		kSetOnMatch         = 3,
	};

	enum TimerChannelInterruptOptions {
		kInterruptsOff       = 0,
		kInterruptOnMatchA   = 1<<1,
		kInterruptOnMatchB   = 1<<2,
		/* Interrupt on overflow could be a match C as well. */
		kInterruptOnOverflow = 1<<3,
	};

	enum TimerErrorCodes {
		kFrequencyUnattainable = -1,
	};

	template <uint8_t timerNum>
	struct Timer {

		// NOTE: Notice! The *pointers* are const, not the *values*.
		static Tc * const tc();
		static TcChannel * const tcChan();
		static const uint32_t peripheralId(); // ID_TC0 .. ID_TC8
		static const IRQn_Type tcIRQ();

		/********************************************************************
		**                          WARNING                                **
		** WARNING: Sam channels (tcChan) DO NOT map to Motate Channels!?! **
		**                          WARNING           (u been warned)      **
		*********************************************************************/

		Timer() { init(); };

		void init() {
			/* Unlock this thing */
			unlock();
		}

		void unlock() {
			tc()->TC_WPMR = TC_WPMR_WPKEY(0x54494D);
		}

		/* WHOA!! Only do this if you know what you're doing!! */
		void lock() {
			tc()->TC_WPMR = TC_WPMR_WPEN | TC_WPMR_WPKEY(0x54494D);
		}

		void enablePeripheralClock() {
			if (peripheralId() < 32) {
				uint32_t id_mask = 1u << ( peripheralId() );
				if ((PMC->PMC_PCSR0 & id_mask) != id_mask) {
					PMC->PMC_PCER0 = id_mask;
				}
			} else {
				uint32_t id_mask = 1u << ( peripheralId() - 32 );
				if ((PMC->PMC_PCSR1 & id_mask) != id_mask) {
					PMC->PMC_PCER1 = id_mask;
				}
			}
		};

		void disablePeripheralClock() {
			if (peripheralId() < 32) {
				uint32_t id_mask = 1u << ( peripheralId() );
				if ((PMC->PMC_PCSR0 & id_mask) == id_mask) {
					PMC->PMC_PCDR0 = id_mask;
				}
			} else {
				uint32_t id_mask = 1u << ( peripheralId() - 32 );
				if ((PMC->PMC_PCSR1 & id_mask) == id_mask) {
					PMC->PMC_PCDR1 = id_mask;
				}
			}
		};

		// Set the mode and frequency.
		// Returns: The actual frequency that was used, or kFrequencyUnattainable
		int32_t setModeAndFrequency(const TimerMode mode, const uint32_t freq) {
			/* Prepare to be able to make changes: */
			/*   Disable TC clock */
			tcChan()->TC_CCR = TC_CCR_CLKDIS ;
			/*   Disable interrupts */
			tcChan()->TC_IDR = 0xFFFFFFFF ;
			/*   Clear status register */
			tcChan()->TC_SR ;

			enablePeripheralClock();

			/* Setup clock "prescaler" */
			/* Divisors: TC1: 2, TC2: 8, TC3: 32, TC4: 128, TC5: ???! */
			/* For now, we don't support TC5. */

			// Grab the SystemCoreClock value, in case it's volatile.
			uint32_t masterClock = SystemCoreClock;

			// Store the divisor temporarily, to avoid looking it up again...
			uint32_t divisor = 2; // sane default of 2

			// TC1 = MCK/2
			if (freq > ((masterClock / 2) / 0x10000) && freq < (masterClock / 2)) {
				/*  Set mode */
				tcChan()->TC_CMR = mode | TC_CMR_TCCLKS_TIMER_CLOCK1;
				divisor = 2;

			// TC2 = MCK/8
			} else if (freq > ((masterClock / 8) / 0x10000) && freq < (masterClock / 8)) {
						/*  Set mode */
				tcChan()->TC_CMR = mode | TC_CMR_TCCLKS_TIMER_CLOCK2;
				divisor = 8;

<<<<<<< HEAD
			// TC3 = MCK/32                
=======
			// TC3 = MCK/32
>>>>>>> 7162a2a0
			} else if (freq > ((masterClock / 32) / 0x10000) && freq < (masterClock / 32)) {
						/*  Set mode */
				tcChan()->TC_CMR = mode | TC_CMR_TCCLKS_TIMER_CLOCK3;
				divisor = 32;

			// TC4 = MCK/128
			} else if (freq > ((masterClock / 128) / 0x10000) && freq < (masterClock / 128)) {
						/*  Set mode */
				tcChan()->TC_CMR = mode | TC_CMR_TCCLKS_TIMER_CLOCK4;
				divisor = 128;

			// Nothing fit! Hmm...
			} else {
				// PUNT! For now, just guess TC1.
				/*  Set mode */
				tcChan()->TC_CMR = mode | TC_CMR_TCCLKS_TIMER_CLOCK1;

				return kFrequencyUnattainable;
			}

			//TODO: Add ability to select external clocks... -RG

			// Extra mile, set the actual frequency, but only if we're going to RC.
			if (mode == kTimerInputCaptureToMatch
				|| mode == kTimerUpToMatch
			|| mode == kTimerUpDownToMatch) {

				int32_t newTop = masterClock/(divisor*freq);
				setTop(newTop);

				// Determine and return the new frequency.
				return masterClock/(divisor*newTop);
			}

			// Optimization -- we can't use RC for much when we're not using it,
			//  so, instead of looking up if we're using it or not, just set it to
			//  0xFFFF when we're not using it.
			setTop(0xFFFF);

			// Determine and return the new frequency.
			return masterClock/(divisor*0xFFFF);
		};

		// Set the TOP value for modes that use it.
		// WARNING: No sanity checking is done to verify that you are, indeed, in a mode that uses it.
		void setTop(const uint32_t topValue) {
			tcChan()->TC_RC = topValue;
		};

		// Here we want to get what the TOP value is. Is the mode is one that resets on RC, then RC is the TOP.
		// Otherwise, TOP is 0xFFFF. In order to see if TOP is RC, we need to look at the CPCTRG (RC Compare
		// Trigger Enable) bit of the CMR (Channel Mode Register). Note that this bit position is the same for
		// waveform or Capture mode, even though the Datasheet seems to obfuscate this fact.
		uint32_t getTopValue() {
			return tcChan()->TC_CMR & TC_CMR_CPCTRG ? tcChan()->TC_RC : 0xFFFF;
		};

		// Return the current value of the counter. This is a fleeting thing...
		uint32_t getValue() {
			return tcChan()->TC_CV;
		}

		void start() {
			tcChan()->TC_CCR = TC_CCR_CLKEN | TC_CCR_SWTRG;
		};

		void stop() {
			tcChan()->TC_CCR = TC_CCR_CLKDIS;
		};

		// Channel-specific functions. These are Motate channels, but they happen to line-up.
		// Motate channel A = Sam channel A.
		// Motate channel B = Sam channel B.

		// Specify the duty cycle as a value from 0.0 .. 1.0;
		void setDutyCycleA(const float ratio) {
			tcChan()->TC_RA = getTopValue() * ratio;
		};

		void setDutyCycleB(const float ratio) {
				tcChan()->TC_RB = getTopValue() * ratio;
		};

		// Specify channel A/B duty cycle as a integer value from 0 .. TOP.
		// TOP in this case is either RC_RC or 0xFFFF.
		void setDutyCycleA(const uint32_t absolute) {
			tcChan()->TC_RA = absolute;
		};

		void setDutyCycleB(const uint32_t absolute) {
			tcChan()->TC_RB = absolute;
		};

		void setInterrupts(const uint32_t interrupts) {
			if (interrupts != kInterruptsOff) {
				tcChan()->TC_IDR = 0xFFFFFFFF;
				NVIC_EnableIRQ(tcIRQ());

				if (interrupts | kInterruptOnOverflow) {
					// Check to see if we're overflowing on C. See getTopValue() description.
					if (tcChan()->TC_CMR & TC_CMR_CPCTRG) {
						tcChan()->TC_IER = TC_IER_CPCS; // RC Compare
					} else {
						tcChan()->TC_IER = TC_IER_COVFS; // Counter Overflow
					}
				}
				if (interrupts | kInterruptOnMatchA) {
					tcChan()->TC_IER = TC_IER_CPAS; // RA Compare
				}
				if (interrupts | kInterruptOnMatchB) {
					tcChan()->TC_IER = TC_IER_CPBS; // RB Compare
				}

			} else {
				tcChan()->TC_IDR = 0xFFFFFFFF;
				NVIC_DisableIRQ(tcIRQ());
			}
		}

		// Placeholder for user code.
		static void interrupt();
	};

	template<> Tc * const        Timer<0>::tc()           { return TC0; };
	template<> TcChannel * const Timer<0>::tcChan()       { return TC0->TC_CHANNEL + 0; };
	template<> const uint32_t    Timer<0>::peripheralId() { return ID_TC0; };
	template<> const IRQn_Type   Timer<0>::tcIRQ()        { return TC0_IRQn; };

	template<> Tc * const        Timer<1>::tc()           { return TC0; };
	template<> TcChannel * const Timer<1>::tcChan()       { return TC0->TC_CHANNEL + 1; };
	template<> const uint32_t    Timer<1>::peripheralId() { return ID_TC1; };
	template<> const IRQn_Type   Timer<1>::tcIRQ()        { return TC1_IRQn; };

	template<> Tc * const        Timer<2>::tc()           { return TC0; };
	template<> TcChannel * const Timer<2>::tcChan()       { return TC0->TC_CHANNEL + 2; };
	template<> const uint32_t    Timer<2>::peripheralId() { return ID_TC2; };
	template<> const IRQn_Type   Timer<2>::tcIRQ()        { return TC2_IRQn; };

	template<> Tc * const        Timer<3>::tc()           { return TC1; };
	template<> TcChannel * const Timer<3>::tcChan()       { return TC1->TC_CHANNEL + 0; };
	template<> const uint32_t    Timer<3>::peripheralId() { return ID_TC3; };
	template<> const IRQn_Type   Timer<3>::tcIRQ()        { return TC3_IRQn; };

	template<> Tc * const        Timer<4>::tc()           { return TC1; };
	template<> TcChannel * const Timer<4>::tcChan()       { return TC1->TC_CHANNEL + 1; };
	template<> const uint32_t    Timer<4>::peripheralId() { return ID_TC4; };
	template<> const IRQn_Type   Timer<4>::tcIRQ()        { return TC4_IRQn; };

	template<> Tc * const        Timer<5>::tc()           { return TC1; };
	template<> TcChannel * const Timer<5>::tcChan()       { return TC1->TC_CHANNEL + 2; };
	template<> const uint32_t    Timer<5>::peripheralId() { return ID_TC5; };
	template<> const IRQn_Type   Timer<5>::tcIRQ()        { return TC5_IRQn; };

	template<> Tc * const        Timer<6>::tc()           { return TC2; };
	template<> TcChannel * const Timer<6>::tcChan()       { return TC2->TC_CHANNEL + 0; };
	template<> const uint32_t    Timer<6>::peripheralId() { return ID_TC6; };
	template<> const IRQn_Type   Timer<6>::tcIRQ()        { return TC6_IRQn; };

	template<> Tc * const        Timer<7>::tc()           { return TC2; };
	template<> TcChannel * const Timer<7>::tcChan()       { return TC2->TC_CHANNEL + 1; };
	template<> const uint32_t    Timer<7>::peripheralId() { return ID_TC7; };
	template<> const IRQn_Type   Timer<7>::tcIRQ()        { return TC7_IRQn; };

	template<> Tc * const        Timer<8>::tc()           { return TC2; };
	template<> TcChannel * const Timer<8>::tcChan()       { return TC2->TC_CHANNEL + 2; };
	template<> const uint32_t    Timer<8>::peripheralId() { return ID_TC8; };
	template<> const IRQn_Type   Timer<8>::tcIRQ()        { return TC8_IRQn; };

} // namespace Motate

#define MOTATE_TIMER_INTERRUPT(number) extern "C" void TC ## number ## _Handler(void)

#endif /* end of include guard: SAMTIMERS_H_ONCE */<|MERGE_RESOLUTION|>--- conflicted
+++ resolved
@@ -175,11 +175,7 @@
 				tcChan()->TC_CMR = mode | TC_CMR_TCCLKS_TIMER_CLOCK2;
 				divisor = 8;
 
-<<<<<<< HEAD
-			// TC3 = MCK/32                
-=======
 			// TC3 = MCK/32
->>>>>>> 7162a2a0
 			} else if (freq > ((masterClock / 32) / 0x10000) && freq < (masterClock / 32)) {
 						/*  Set mode */
 				tcChan()->TC_CMR = mode | TC_CMR_TCCLKS_TIMER_CLOCK3;
