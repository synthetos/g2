/*
 * http://tinkerin.gs/
 *
 * Copyright (c) 2013 - 2014 Robert Giseburt
 * Copyright (c) 2013 - 2014 Alden S. Hart Jr.
 *
 * This file is part of the Motate Library.
 *
 * This file ("the software") is free software: you can redistribute it and/or modify
 * it under the terms of the GNU General Public License, version 2 as published by the
 * Free Software Foundation. You should have received a copy of the GNU General Public
 * License, version 2 along with the software. If not, see <http://www.gnu.org/licenses/>.
 *
 * As a special exception, you may use this file as part of a software library without
 * restriction. Specifically, if other files instantiate templates or use macros or
 * inline functions from this file, or you compile this file and link it with  other
 * files to produce an executable, this file does not by itself cause the resulting
 * executable to be covered by the GNU General Public License. This exception does not
 * however invalidate any other reasons why the executable file might be covered by the
 * GNU General Public License.
 *
 * THE SOFTWARE IS DISTRIBUTED IN THE HOPE THAT IT WILL BE USEFUL, BUT WITHOUT ANY
 * WARRANTY OF ANY KIND, EXPRESS OR IMPLIED, INCLUDING BUT NOT LIMITED TO THE WARRANTIES
 * OF MERCHANTABILITY, FITNESS FOR A PARTICULAR PURPOSE AND NONINFRINGEMENT. IN NO EVENT
 * SHALL THE AUTHORS OR COPYRIGHT HOLDERS BE LIABLE FOR ANY CLAIM, DAMAGES OR OTHER
 * LIABILITY, WHETHER IN AN ACTION OF CONTRACT, TORT OR OTHERWISE, ARISING FROM, OUT OF
 * OR IN CONNECTION WITH THE SOFTWARE OR THE USE OR OTHER DEALINGS IN THE SOFTWARE.
 *
 */

#ifndef motate_pin_assignments_h
#define motate_pin_assignments_h

#include <MotateTimers.h>

// For the SAM3X8C boars, we actually use the same NUMBERING, but have different number to pin linkages

// We're putting this in to make the autocomplete work for XCode,
// since it doesn't understand the special syntax coming up.
#ifdef XCODE_INDEX
#include <G2v9d-pinout.h>
//#include <G2v9f-pinout.h>
#endif

#ifdef MOTATE_BOARD
#define MOTATE_BOARD_PINOUT < MOTATE_BOARD-pinout.h >
#include MOTATE_BOARD_PINOUT
#else
#error Unknown board layout $(MOTATE_BOARD)
#endif


namespace Motate {
    
	// NOT ALL OF THESE PINS ARE ON ALL PLATFORMS
	// Undefined pins will be equivalent to Motate::NullPin, and return 1 for Pin<>::isNull();
    
	pin_number kSerial_RX                       =  0;
	pin_number kSerial_TX                       =  1;
    
	pin_number kSerial0_RX                      =  0;
	pin_number kSerial0_TX                      =  1;
    
	pin_number kI2C_SDAPinNumber                =  2;
	pin_number kI2C_SCLPinNumber                =  3;
    
	pin_number kI2C0_SDAPinNumber               =  2;
	pin_number kI2C0_SCLPinNumber               =  3;
    
	pin_number kSPI_SCKPinNumber                =  4;
	pin_number kSPI_MISOPinNumber               =  5;
	pin_number kSPI_MOSIPinNumber               =  6;
    
	pin_number kSPI0_SCKPinNumber               =  4;
	pin_number kSPI0_MISOPinNumber              =  5;
	pin_number kSPI0_MOSIPinNumber              =  6;
    
	pin_number kKinen_SyncPinNumber             =  7;
    
	pin_number kSocket1_SPISlaveSelectPinNumber = 10;
	pin_number kSocket1_InterruptPinNumber      = 11;
	pin_number kSocket1_StepPinNumber           = 12;
	pin_number kSocket1_DirPinNumber            = 13;
	pin_number kSocket1_EnablePinNumber         = 14;
	pin_number kSocket1_Microstep_0PinNumber    = 15;
	pin_number kSocket1_Microstep_1PinNumber    = 16;
	pin_number kSocket1_Microstep_2PinNumber    = 17;
	pin_number kSocket1_VrefPinNumber           = 18;
    
	pin_number kSocket2_SPISlaveSelectPinNumber = 20;
	pin_number kSocket2_InterruptPinNumber      = 21;
	pin_number kSocket2_StepPinNumber           = 22;
	pin_number kSocket2_DirPinNumber            = 23;
	pin_number kSocket2_EnablePinNumber         = 24;
	pin_number kSocket2_Microstep_0PinNumber    = 25;
	pin_number kSocket2_Microstep_1PinNumber    = 26;
	pin_number kSocket2_Microstep_2PinNumber    = 27;
	pin_number kSocket2_VrefPinNumber           = 28;
    
	pin_number kSocket3_SPISlaveSelectPinNumber = 30;
	pin_number kSocket3_InterruptPinNumber      = 31;
	pin_number kSocket3_StepPinNumber           = 32;
	pin_number kSocket3_DirPinNumber            = 33;
	pin_number kSocket3_EnablePinNumber         = 34;
	pin_number kSocket3_Microstep_0PinNumber    = 35;
	pin_number kSocket3_Microstep_1PinNumber    = 36;
	pin_number kSocket3_Microstep_2PinNumber    = 37;
	pin_number kSocket3_VrefPinNumber           = 38;

	pin_number kSocket4_SPISlaveSelectPinNumber = 40;
	pin_number kSocket4_InterruptPinNumber      = 41;
	pin_number kSocket4_StepPinNumber           = 42;
	pin_number kSocket4_DirPinNumber            = 43;
	pin_number kSocket4_EnablePinNumber         = 44;
	pin_number kSocket4_Microstep_0PinNumber    = 45;
	pin_number kSocket4_Microstep_1PinNumber    = 46;
	pin_number kSocket4_Microstep_2PinNumber    = 47;
	pin_number kSocket4_VrefPinNumber           = 48;
    
	pin_number kSocket5_SPISlaveSelectPinNumber = 50;
	pin_number kSocket5_InterruptPinNumber      = 51;
	pin_number kSocket5_StepPinNumber           = 52;
	pin_number kSocket5_DirPinNumber            = 53;
	pin_number kSocket5_EnablePinNumber         = 54;
	pin_number kSocket5_Microstep_0PinNumber    = 55;
	pin_number kSocket5_Microstep_1PinNumber    = 56;
	pin_number kSocket5_Microstep_2PinNumber    = 57;
	pin_number kSocket5_VrefPinNumber           = 58;
    
	pin_number kSocket6_SPISlaveSelectPinNumber = 60;
	pin_number kSocket6_InterruptPinNumber      = 61;
	pin_number kSocket6_StepPinNumber           = 62;
	pin_number kSocket6_DirPinNumber            = 63;
	pin_number kSocket6_EnablePinNumber         = 64;
	pin_number kSocket6_Microstep_0PinNumber    = 65;
	pin_number kSocket6_Microstep_1PinNumber    = 66;
	pin_number kSocket6_Microstep_2PinNumber    = 67;
	pin_number kSocket6_VrefPinNumber           = 68;
    
    
	pin_number kXAxis_MinPinNumber              = 100;
	pin_number kXAxis_MaxPinNumber              = 101;
	pin_number kYAxis_MinPinNumber              = 102;
	pin_number kYAxis_MaxPinNumber              = 103;
	pin_number kZAxis_MinPinNumber              = 104;
	pin_number kZAxis_MaxPinNumber              = 105;
    
	pin_number kAAxis_MinPinNumber              = 106;
	pin_number kAAxis_MaxPinNumber              = 107;
	pin_number kBAxis_MinPinNumber              = 108;
	pin_number kBAxis_MaxPinNumber              = 109;
	pin_number kCAxis_MinPinNumber              = 110;
	pin_number kCAxis_MaxPinNumber              = 111;
    
	pin_number kSpindle_EnablePinNumber         = 112;
	pin_number kSpindle_DirPinNumber            = 113;
	pin_number kSpindle_PwmPinNumber            = 114;
	pin_number kSpindle_Pwm2PinNumber           = 115;
	pin_number kCoolant_EnablePinNumber         = 116;
    
	pin_number kLED_USBRXPinNumber              = 117;
	pin_number kLED_USBTXPinNumber              = 118;

<<<<<<< HEAD
    pin_number kSD_CardDetect                   = 119;
    pin_number kInterlock_In                    = 120;
//    pin_number kLEDPWM_PinNumber                = 121;
//    pin_number kNeopixel_DataPinNumber		= 121;
=======
    pin_number kSD_CardDetectPinNumber          = 119;
    pin_number kInterlock_InPinNumber           = 120;
>>>>>>> 536b21aa

    pin_number kDebug1_PinNumber                =  -1;
    pin_number kDebug2_PinNumber                =  -1;
    pin_number kDebug3_PinNumber                =  -1;

	// GRBL / gShield compatibility pins -- Due board ONLY
    
	pin_number kGRBL_ResetPinNumber             =  -1;
	pin_number kGRBL_FeedHoldPinNumber          =  -1;
	pin_number kGRBL_CycleStartPinNumber        =  -1;
    
	pin_number kGRBL_CommonEnablePinNumber      =  -1;
    
    
	/** NOTE: When adding pin definitions here, they must be
     *        added to ALL board pin assignment files, even if
     *        they are defined as -1.
     **/
	
} // namespace Motate


#endif

// motate_pin_assignments_h<|MERGE_RESOLUTION|>--- conflicted
+++ resolved
@@ -161,15 +161,10 @@
 	pin_number kLED_USBRXPinNumber              = 117;
 	pin_number kLED_USBTXPinNumber              = 118;
 
-<<<<<<< HEAD
-    pin_number kSD_CardDetect                   = 119;
-    pin_number kInterlock_In                    = 120;
+    pin_number kSD_CardDetectPinNumber          = 119;
+    pin_number kInterlock_InPinNumber           = 120;
 //    pin_number kLEDPWM_PinNumber                = 121;
 //    pin_number kNeopixel_DataPinNumber		= 121;
-=======
-    pin_number kSD_CardDetectPinNumber          = 119;
-    pin_number kInterlock_InPinNumber           = 120;
->>>>>>> 536b21aa
 
     pin_number kDebug1_PinNumber                =  -1;
     pin_number kDebug2_PinNumber                =  -1;
