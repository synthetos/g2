--- conflicted
+++ resolved
@@ -21,11 +21,7 @@
 #ifndef INFO_H_ONCE
 #define INFO_H_ONCE
 
-<<<<<<< HEAD
-#define TINYG_FIRMWARE_BUILD            100.06  // Changes to Play and Simple Motor power, and swapped Simple endstops
-=======
 #define TINYG_FIRMWARE_BUILD            100.07  // removed new fwd diff math comments
->>>>>>> 691ff937
 #ifdef GIT_VERSION
 #define TINYG_FIRMWARE_BUILD_STRING     GIT_VERSION
 #else
