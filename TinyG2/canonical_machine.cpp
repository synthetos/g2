--- conflicted
+++ resolved
@@ -1218,12 +1218,7 @@
 /*
  * cm_straight_feed() - G1
  */
-<<<<<<< HEAD
-stat_t cm_straight_feed(const float target[], const float flags[])
-=======
-
-stat_t cm_straight_feed(const float target[], const bool flags[], bool defer_planning/* = false*/)
->>>>>>> 7a49c718
+stat_t cm_straight_feed(const float target[], const bool flags[])
 {
 	// trap zero feed rate condition
 	if ((cm.gm.feed_rate_mode != INVERSE_TIME_MODE) && (fp_ZERO(cm.gm.feed_rate))) {
@@ -1245,9 +1240,9 @@
 
     cm_finalize_move(); // <-- ONLY safe because we don't care about status...
 
-    if (status == STAT_MINIMUM_LENGTH_MOVE && !mp_has_runnable_buffer()) {
-        cm_cycle_end();
-        return (STAT_OK);
+	if (status == STAT_MINIMUM_LENGTH_MOVE && !mp_has_runnable_buffer()) {
+		cm_cycle_end();
+		return (STAT_OK);
 	}
     return (status);
 }
