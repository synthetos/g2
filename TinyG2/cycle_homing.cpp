--- conflicted
+++ resolved
@@ -174,10 +174,7 @@
 	cm.machine_state = MACHINE_CYCLE;
 	cm.cycle_state = CYCLE_HOMING;
 	cm.homing_state = HOMING_NOT_HOMED;
-<<<<<<< HEAD
-//    cm.limit_enable = false;              // disable limit switch processing (no longer needed)
-=======
->>>>>>> 7e35eab2
+//  cm.limit_enable = false;                // disable limit switch processing (no longer needed)
 	return (STAT_OK);
 }
 
@@ -266,11 +263,7 @@
 // NOTE: clear_init() relies on independent switches per axis (not shared)
 static stat_t _homing_axis_clear_init(int8_t axis)          // first clear move
 {
-<<<<<<< HEAD
-	if (gpio_read_input(hm.homing_input) == INPUT_ACTIVE) { // the switch is closed at startup
-=======
     if (gpio_read_input(hm.homing_input) == INPUT_ACTIVE) { // the switch is closed at startup
->>>>>>> 7e35eab2
 
         // determine if the input switch for this axis is shared w/other axes
         for (uint8_t check_axis = AXIS_X; check_axis < AXES; check_axis++) {
@@ -338,12 +331,7 @@
 	vect[axis] = target;
 	flags[axis] = true;
 	cm_set_feed_rate(velocity);
-<<<<<<< HEAD
-	mp_flush_planner();										// don't use cm_request_queue_flush() here
-    cm_end_hold();                                          // ends hold if on is in effect
-=======
     cm_queue_flush();                                     // flush queue and end hold (if applicable)
->>>>>>> 7e35eab2
 	ritorno(cm_straight_feed(vect, flags));
 	return (STAT_EAGAIN);
 }
@@ -377,12 +365,7 @@
 
 static stat_t _homing_finalize_exit(int8_t axis)			// third part of return to home
 {
-<<<<<<< HEAD
-	mp_flush_planner(); 									// should be stopped, but in case of switch feedhold.
-    cm_end_hold();                                          // ends hold if one is in effect
-=======
     cm_queue_flush();                                       // flush queue and end hold (if applicable)
->>>>>>> 7e35eab2
 	cm_set_coord_system(hm.saved_coord_system);				// restore to work coordinate system
 	cm_set_units_mode(hm.saved_units_mode);
 	cm_set_distance_mode(hm.saved_distance_mode);
@@ -411,12 +394,8 @@
 static int8_t _get_next_axis(int8_t axis)
 {
 #ifdef __ALT_AXES
-<<<<<<< HEAD
 // alternate code:
 // UNTESTED - DOES NOT WORK AFAIK
-=======
-// alternate code: UNTESTED
->>>>>>> 7e35eab2
 	uint8_t axis;
 	for(axis = AXIS_X; axis < HOMING_AXES; axis++) {
 		if (cm.gf.target[axis]) {
